--- conflicted
+++ resolved
@@ -46,16 +46,10 @@
 to the graph, allowing one to execute a series of tasks repeatedly until some
 criteria are satisfied.  The call takes as arguments the dependencies (via
 ``TaskID``s combined with ``|``) that must be complete before the sublist
-<<<<<<< HEAD
-exectues and, optionally, a ``std::pair<int, int>`` specifying the minimum
-and maximum number of times the sublist should execute.  Passing something like
-``{min_iters, max_iters}`` as the second argument should suffice.  ``AddSublist``
-=======
 exectues and a ``std::pair<int, int>`` specifying the minimum
 and maximum number of times the sublist should execute.  Passing something like
 ``{min_iters, max_iters}`` as the second argument should suffice, with `{1, 1}`
 leading to a sublist that never cycles.  ``AddSublist``
->>>>>>> b9ed6981
 returns a ``std::pair<TaskList&, TaskID>`` which is conveniently accessed via
 a structured binding, e.g.
 .. code:: cpp
@@ -144,15 +138,9 @@
 TaskQualifier
 -------------
 
-<<<<<<< HEAD
-``TaskQualifier``s provide a mechanism for downstream codes to alter the default
-behavior of specific tasks in certain ways.  The qualifiers are described below:
-- ``TaskQualifier::local_sync``: Tasks marked with ``local_sync`` synchronize across
-=======
 ``TaskQualifier`` s provide a mechanism for downstream codes to alter the default
 behavior of specific tasks in certain ways.  The qualifiers are described below:
 - ``TaskQualifier::local_sync`` : Tasks marked with ``local_sync`` synchronize across
->>>>>>> b9ed6981
 lists in a region on a given MPI rank.  Tasks that depend on a ``local_sync``
 marked task gain dependencies from the corresponding task on all lists within
 a region.  A typical use for this qualifier is to do a rank-local reduction, for
@@ -161,37 +149,22 @@
 lists in the order they are added to each list, i.e. the ``n``th ``local_sync`` task
 in a list is assumed to be associated with the ``n``th ``local_sync`` task in all
 lists in the region.
-<<<<<<< HEAD
-- ``TaskQualifier::global_sync``: Tasks marked with ``global_sync`` implicitly have
-the same semantics as ``local_sync``, but additionally do a global reduction on the
-``TaskStatus`` to determine if/when execution can proceed on to dependent tasks.
-- ``TaskQualifier::completion``: Tasks marked with ``completion`` can lead to exiting
-=======
 - ``TaskQualifier::global_sync`` : Tasks marked with ``global_sync`` implicitly have
 the same semantics as ``local_sync``, but additionally do a global reduction on the
 ``TaskStatus`` to determine if/when execution can proceed on to dependent tasks.
 - ``TaskQualifier::completion`` : Tasks marked with ``completion`` can lead to exiting
->>>>>>> b9ed6981
 execution of the owning ``TaskList``.  If these tasks return ``TaskStatus::complete``
 and the minimum number of iterations of the list have been completed, the remainder
 of the task list will be skipped (or the iteration stopped).  Returning
 ``TaskList::iterate`` leads to continued execution/iteration, unless the maximum
 number of iterations has been reached.
-<<<<<<< HEAD
-- ``TaskQualifier::once_per_region``: Tasks with the ``once_per_region`` qualifier
-=======
 - ``TaskQualifier::once_per_region`` : Tasks with the ``once_per_region`` qualifier
->>>>>>> b9ed6981
 will only execute once (per iteration, if relevant) regardless of the number of
 ``TaskList``s in the region.  This can be useful when, for example, doing MPI
 reductions, printing out some rank-wide state, or calling a ``completion`` task
 that depends on some global condition where all lists would evaluate identical code.
 
-<<<<<<< HEAD
-``TaskQualifier``s can be combined via the ``|`` operator and all combinations are
-=======
 ``TaskQualifier`` s can be combined via the ``|`` operator and all combinations are
->>>>>>> b9ed6981
 supported.  For example, you might mark a task ``global_sync | completion | once_per_region``
 if it were a task to determine whether an iteration should continue that depended
 on some previously reduced quantity.