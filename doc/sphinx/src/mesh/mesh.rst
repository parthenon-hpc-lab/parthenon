Mesh
====

The mesh object represents the mesh on a given processor/MPI rank. There
is one mesh per processor. The ``Mesh`` object owns all ``MeshBlock``\ s
on a given processor.

Looping over MeshBlocks
-----------------------

``MeshBlock``\ s are stored in a variable ``Mesh::block_list``, which is
an object of type

.. code:: c++

   using BlockList_t = std::vector<std::shared_ptr<MeshBlock>>;

and so to get the predicted time step for each mesh block, you can call:

.. code:: c++

   for (auto &pmb : pmesh->block_list) {
       std::cout << pmb->NewDt() << std::endl;
   }

where ``pmesh`` is a pointer to a ``Mesh`` object. This paradigm may
appear, for example, in an application driver.

Mesh Functions Controlling Evolulution and Diagnostics
------------------------------------------------------

Some mesh functions are stored as ``std::function`` members and are
called by the ``EvolutionDriver``. They may be overridden by the
application by reassigning the default values of the ``std::function``
member.

- ``PreStepUserWorkInLoop(Mesh*, ParameterInput*, SimTime const&)`` is
  called to perform mesh-wide work *before* the time-integration advance
  (the default is a no-op)
- ``PostStepUserWorkInLoop(Mesh*, ParameterInput*, SimTime const&)`` is
  called to perform mesh-wide work *after* the time-integration advance
  (the default is a no-op)
- ``PreStepUserDiagnosticsInLoop(Mesh*, ParameterInput*, SimTime const&)``
  is called to perform diagnostic calculations and/or edits *before* the
  time-integration advance. The default behavior calls to each package's
  (StateDesrcriptor's) ``PreStepDiagnostics`` method which, in turn,
  delegates to a ``std::function`` member that defaults to a no-op.
- ``PostStepUserDiagnosticsInLoop(Mesh*, ParameterInput*, SimTime const&)``
  is called to perform diagnostic calculations and/or edits *after* the
  time-integration advance. The default behavior calls to each package's
  (StateDesrcriptor's) ``PreStepDiagnostics`` method which, in turn,
  delegates to a ``std::function`` member that defaults to a no-op.
<<<<<<< HEAD
- ``UserMeshWorkBeforeOutput(Mesh*, ParameterInput*, SimTime const&)``
  is called to perform mesh-wide work immediately before writing an output
  (the default is a no-op). The most likely use case is to fill derived
  fields with updated values before writing them out to disk (or passing
  them to Ascent for in-situ analysis).
=======

Multi-grid Grids Stored in ``Mesh``
-----------------------------------

If the parameter ``parthenon/mesh/multigrid`` is set to ``true``, the ``Mesh``
constructor and AMR routines populate both 
``std::vector<LogicalLocMap_t> Mesh::gmg_grid_locs`` and 
``std::vector<BlockList_t> gmg_block_lists``, where each entry into the vectors 
describes one level of the of the geometric multi-grid (GMG) mesh. For refined 
meshes, each GMG level only includes blocks that are at a given logical level 
(starting from the finest logical level on the grid and including both internal 
and leaf nodes in the refinement tree) as well as leaf blocks on the next coarser 
level that are neighbors to finer blocks, which implies that below the root grid 
level the blocks may not cover the entire mesh. For levels above the root grid, 
blocks may change shape so that they only cover the domain of the root grid. Note 
that leaf blocks may be contained in multiple blocklists, and the lists all point
to the same block (not a separate copy). To be explicit, when ``parthenon/mesh/multigrid`` is set to ``true`` blocks corresponding to *all* internal nodes of the refinement tree are created, in addition to the leaf node blocks that are normally created.

*GMG Implementation Note:*
The reason for including two levels in the GMG block lists is for dealing with 
accurately setting the boundary values of the fine blocks. Convergence can be poor 
or non-exististent if the fine-coarse boundaries of a given level are not 
self-consistently updated (since the boundary prolongation from the coarse grid to 
the fine grid also depends on interior values of the fine grid that are being updated 
by a smoothing operation). This means that each smoothing step, boundary communication 
must occur between all blocks corresponding to all internal and leaf nodes at a given 
level in the tree and with all leaf nodes at the next coarser level which abut blocks 
at the current level. Therefore, the GMG block lists contain blocks at two levels, but 
smoothing operations etc. should usually only occur on the subset of those blocks that 
are at the fine level.

To work with these GMG levels, ``MeshData`` objects containing these blocks can 
be recovered from a ``Mesh`` pointer using 

.. code:: c++

  auto &md = pmesh->gmg_mesh_data[level].GetOrAdd(level, "base", partition_idx);

This ``MeshData`` will include blocks at the current level and possibly some 
blocks at the next coarser level. Often, one will only want to operate on blocks
on the finer level (the coarser blocks are required mainly for boundary 
communication). To make packs containing only a subset of blocks from a 
GMG ``MeshData`` pointer ``md``, one would use 

.. code:: c++

  int nblocks = md->NumBlocks();
  std::vector<bool> include_block(nblocks, true);
  for (int b = 0; b < nblocks; ++b)
    include_block[b] =
        (md->grid.logical_level == md->GetBlockData(b)->GetBlockPointer()->loc.level());

  auto desc = parthenon::MakePackDescriptor<in, out>(md.get());
  auto pack = desc.GetPack(md.get(), include_block);

In addition to creating the ``LogicalLocation`` and block lists for the GMG levels, 
``Mesh`` fills neighbor arrays in ``MeshBlock`` for intra- and inter-GMG block list 
communication (i.e. boundary communication and internal prolongation/restriction, 
respectively). Communication within and between GMG levels can be done by calling 
boundary communication routines with the boundary tags ``gmg_same``, 
``gmg_restrict_send``, ``gmg_restrict_recv``, ``gmg_prolongate_send``, 
``gmg_prolongate_recv`` (see :ref:`boundary_comm_tasks`). 
>>>>>>> 78552482
<|MERGE_RESOLUTION|>--- conflicted
+++ resolved
@@ -50,13 +50,11 @@
   time-integration advance. The default behavior calls to each package's
   (StateDesrcriptor's) ``PreStepDiagnostics`` method which, in turn,
   delegates to a ``std::function`` member that defaults to a no-op.
-<<<<<<< HEAD
 - ``UserMeshWorkBeforeOutput(Mesh*, ParameterInput*, SimTime const&)``
   is called to perform mesh-wide work immediately before writing an output
   (the default is a no-op). The most likely use case is to fill derived
   fields with updated values before writing them out to disk (or passing
   them to Ascent for in-situ analysis).
-=======
 
 Multi-grid Grids Stored in ``Mesh``
 -----------------------------------
@@ -119,4 +117,3 @@
 boundary communication routines with the boundary tags ``gmg_same``, 
 ``gmg_restrict_send``, ``gmg_restrict_recv``, ``gmg_prolongate_send``, 
 ``gmg_prolongate_recv`` (see :ref:`boundary_comm_tasks`). 
->>>>>>> 78552482
