#=========================================================================================
# Parthenon performance portable AMR framework
# Copyright(C) 2020-2022 The Parthenon collaboration
# Licensed under the 3-clause BSD License, see LICENSE file for details
#=========================================================================================
# (C) (or copyright) 2020-2022. Triad National Security, LLC. All rights reserved.
#
# This program was produced under U.S. Government contract 89233218CNA000001 for Los
# Alamos National Laboratory (LANL), which is operated by Triad National Security, LLC
# for the U.S. Department of Energy/National Nuclear Security Administration. All rights
# in the program are reserved by Triad National Security, LLC, and the U.S. Department
# of Energy/National Nuclear Security Administration. The Government is granted for
# itself and others acting on its behalf a nonexclusive, paid-up, irrevocable worldwide
# license in this material to reproduce, prepare derivative works, distribute copies to
# the public, perform publicly and display publicly, and to permit others to do so.
#=========================================================================================

cmake_minimum_required(VERSION 3.16)

# Imports machine-specific configuration
include(cmake/MachineCfg.cmake)

project(parthenon VERSION 0.7.0 LANGUAGES C CXX)

if (${CMAKE_VERSION} VERSION_GREATER_EQUAL 3.19.0)
  cmake_policy(SET CMP0110 NEW)
endif()

include(CTest)

# Compile time constants

# Compile Options
option(PARTHENON_SINGLE_PRECISION "Run in single precision" OFF)
option(PARTHENON_DISABLE_MPI "MPI is enabled by default if found, set this to True to disable MPI" OFF)
option(PARTHENON_ENABLE_HOST_COMM_BUFFERS "CUDA/HIP Only: Allocate communication buffers on host (may be slower)" OFF)
option(PARTHENON_DISABLE_OPENMP "OpenMP is enabled by default if found, set this to True to disable OpenMP" OFF)
option(PARTHENON_DISABLE_HDF5 "HDF5 is enabled by default if found, set this to True to disable HDF5" OFF)
option(PARTHENON_DISABLE_HDF5_COMPRESSION "HDF5 compression is enabled by default, set this to True to disable compression in HDF5 output/restart files" OFF)
option(PARTHENON_DISABLE_SPARSE "Sparse capability is enabled by default, set this to True to compile-time disable all sparse capability" OFF)
option(PARTHENON_LINT_DEFAULT "Linting is turned off by default, use the \"lint\" target or set \
this to True to enable linting in the default target" OFF)
option(PARTHENON_COPYRIGHT_CHECK_DEFAULT "Copyright check is turned off by default, use the \
\"check-copyright\" target or set this to True to check copyright in the default target" OFF)
option(PARTHENON_DISABLE_EXAMPLES "Example drivers are built by default, set this to True to disable, \
note if regression tests are built some, drivers needed by the regression tests will still be built." OFF)
option(PARTHENON_ENABLE_TESTING "Default for all test types." ${BUILD_TESTING})
option(PARTHENON_ENABLE_PYTHON_MODULE_CHECK "Check if local python version contains all modules required for running tests." ${PARTHENON_ENABLE_TESTING})
option(PARTHENON_ENABLE_GPU_MPI_CHECKS "Checks if possible that the mpi num of procs and the number\
of gpu devices detected are appropriate." ${PARTHENON_ENABLE_TESTING})
option(PARTHENON_ENABLE_UNIT_TESTS "Enable unit tests" ${PARTHENON_ENABLE_TESTING})
option(PARTHENON_ENABLE_INTEGRATION_TESTS "Enable integration tests" ${PARTHENON_ENABLE_TESTING})
option(PARTHENON_ENABLE_PERFORMANCE_TESTS "Enable performance tests" ${PARTHENON_ENABLE_TESTING})
option(PARTHENON_ENABLE_REGRESSION_TESTS "Enable regression tests" ${PARTHENON_ENABLE_TESTING})
option(ENABLE_COMPILER_WARNINGS "Enable compiler warnings" OFF)
option(CHECK_REGISTRY_PRESSURE "Check the registry pressure for Kokkos CUDA kernels" OFF)
option(TEST_INTEL_OPTIMIZATION "Test intel optimization and vectorization" OFF)
option(TEST_ERROR_CHECKING "Enables the error checking unit test. This test will FAIL" OFF)
option(CODE_COVERAGE "Enable code coverage reporting" OFF)

# Default to an external Kokkos package if the submodule is not populated
if(NOT EXISTS "${CMAKE_CURRENT_SOURCE_DIR}/external/Kokkos/CMakeLists.txt" AND NOT EXISTS "${Kokkos_ROOT}/CMakeLists.txt")
    option(PARTHENON_IMPORT_KOKKOS "If ON, attempt to link to an external Kokkos library. If OFF, build Kokkos from source and package with Parthenon" ON)
else()
    option(PARTHENON_IMPORT_KOKKOS "If ON, attempt to link to an external Kokkos library. If OFF, build Kokkos from source and package with Parthenon" OFF)
endif()

include(cmake/Format.cmake)
include(cmake/Lint.cmake)

# regression test reference data
set(REGRESSION_GOLD_STANDARD_VER 15 CACHE STRING "Version of gold standard to download and use")
set(REGRESSION_GOLD_STANDARD_HASH
  "SHA512=33a2e58f9e8970652febcc3564bb8be02186e0eafbde58417bdf9ee89b0ee9a62ad4058acc6bb4ed9a755c092a0d16323884c8bd29336836c8a7040375fb37c6"
  CACHE STRING "Hash of default gold standard file to download")
option(REGRESSION_GOLD_STANDARD_SYNC "Automatically sync gold standard files." ON)

# set single precision #define
if ( PARTHENON_SINGLE_PRECISION )
  set(SINGLE_PRECISION_ENABLED 1)
else()
  set(SINGLE_PRECISION_ENABLED 0)
endif()

set(CMAKE_EXPORT_COMPILE_COMMANDS ON)

include(cmake/CodeCov.cmake)
if(CODE_COVERAGE)
  if( NOT COVERAGE_NAME)
    SET(COVERAGE_NAME "coverage_reports")
  endif()
  if( NOT COVERAGE_PATH)
    SET(COVERAGE_PATH "${CMAKE_BINARY_DIR}/coverage")
  endif()
  SET(GCC_COVERAGE_COMPILE_FLAGS "--coverage")
  SET(GCC_COVERAGE_LINK_FLAGS    "--coverage")
endif()

SET(CMAKE_CXX_FLAGS  "${CMAKE_CXX_FLAGS} ${GCC_COVERAGE_COMPILE_FLAGS}")
SET(CMAKE_EXE_LINKER_FLAGS  "${CMAKE_EXE_LINKER_FLAGS} ${GCC_COVERAGE_LINK_FLAGS}")

# Don't allow in-source builds
file(TO_CMAKE_PATH "${PROJECT_BINARY_DIR}/CMakeLists.txt" LOC_PATH)
if(EXISTS "${LOC_PATH}")
    message(FATAL_ERROR
      "You cannot build in a source directory (or any directory with a CMakeLists.txt file). "
      "Please make a build subdirectory. Feel free to remove CMakeCache.txt and CMakeFiles.")
endif()

# If the user doesn't specify a build type, prefer RelWithDebInfo
set(default_build_type "RelWithDebInfo")
if(NOT CMAKE_BUILD_TYPE AND NOT CMAKE_CONFIGURATION_TYPES)
  message(STATUS "Setting build type to '${default_build_type}' as none was specified.")
  set(CMAKE_BUILD_TYPE "${default_build_type}" CACHE
      STRING "Choose the type of build." FORCE)
  # Set the possible values of build type for cmake-gui
  set_property(CACHE CMAKE_BUILD_TYPE PROPERTY STRINGS
    "Debug" "Release" "MinSizeRel" "RelWithDebInfo")
endif()

set(ENABLE_MPI OFF)
set(NUM_MPI_PROC_TESTING "4" CACHE STRING "Number of mpi processors to use when running tests with MPI")
if (NOT PARTHENON_DISABLE_MPI)
  find_package(MPI COMPONENTS CXX)
  if (NOT MPI_FOUND)
    message(FATAL_ERROR "MPI is required but couldn't be found. "
    "If you want to build Parthenon without MPI, please rerun CMake with -DPARTHENON_DISABLE_MPI=ON")
  endif()
  set(ENABLE_MPI ON)
endif()

set(ENABLE_OPENMP OFF)
if (NOT PARTHENON_DISABLE_OPENMP)
  # Using Host OpenMP and Cuda with nvcc currently does not compile with C++17 standard.
  # Also there is no proper support for two separate execution spaces in Parthenon right now.
  # We may need to revisit this logic when OpenMP target for devices will be used in the future.
  if (Kokkos_ENABLE_CUDA OR Kokkos_ENABLE_HIP)
    message(STATUS "Parthenon is not using Host OpenMP because Cuda or HIP is enabled")
  else()
    find_package(OpenMP COMPONENTS CXX)
    if (NOT OpenMP_FOUND)
      message(FATAL_ERROR "OpenMP is required but couldn't be found. "
      "If you want to build Parthenon without OpenMP, please rerun CMake with -DPARTHENON_DISABLE_OPENMP=ON")
    endif()
    set(ENABLE_OPENMP ON)
    set(Kokkos_ENABLE_OPENMP ON CACHE BOOL "Allow Kokkos to use OpenMP as execution space.")
  endif()
endif()

set(ENABLE_SPARSE ON)
if (PARTHENON_DISABLE_SPARSE)
  set(ENABLE_SPARSE OFF)
endif()

if (Kokkos_ENABLE_CUDA AND TEST_INTEL_OPTIMIZATION)
  message(WARNING
    "Intel optimizer flags may not be passed through NVCC wrapper correctly. "
    "If you encounter problems, please delete your CMake cache "
    "and rerun CMake with -DTEST_INTEL_OPTIMIZATION=OFF.")
endif()

set(ENABLE_HDF5 OFF)
if (NOT PARTHENON_DISABLE_HDF5)
  set(HDF5_PREFER_PARALLEL ${ENABLE_MPI})
  find_package(HDF5 COMPONENTS C)
  if (NOT HDF5_FOUND)
    message(FATAL_ERROR "HDF5 is required but couldn't be found. "
    "If you want to build Parthenon without HDF5, please rerun CMake with -DPARTHENON_DISABLE_HDF5=ON")
  endif()
  set(ENABLE_HDF5 ON)

  if (ENABLE_MPI AND (NOT HDF5_IS_PARALLEL))
    message(FATAL_ERROR "Both MPI and HDF5 are enabled but only a serial version of HDF5 "
    "was found. Please install a parallel version of HDF5 (or point CMake to it by adding its path "
    "to the CMAKE_PREFIX_PATH environment variable or by setting the HDF5_ROOT variable), "
    "or disable either MPI or HDF5 by rerunning "
    "CMake with -DPARTHENON_DISABLE_MPI=ON or -DPARTHENON_DISABLE_HDF5=ON")
  endif()

  if ((NOT ENABLE_MPI) AND HDF5_IS_PARALLEL)
    message(FATAL_ERROR "MPI is disabled and HDF5 is enabled but only a parallel version of HDF5 "
    "was found. Please install a serial version of HDF5 (or point CMake to it by adding its path "
    "to the CMAKE_PREFIX_PATH environment variable or by setting the HDF5_ROOT variable), or "
    "either enable MPI or disable HDF5 by rerunning "
    "CMake with -DPARTHENON_DISABLE_MPI=OFF or -DPARTHENON_DISABLE_HDF5=ON")
  endif()

  if ((NOT PARTHENON_DISABLE_HDF5_COMPRESSION) AND ENABLE_MPI)
    # make sure we use an HDF5 version that doesn't have a known bug when used with compression and
    # parallel I/O. See:
    # https://forum.hdfgroup.org/t/crash-when-writing-parallel-compressed-chunks/6186
    #
    # It appears that the bug is fixed in 1.10.7 and 1.12.0, assume that later versions are ok as
    # well, so we check that we have at least 1.10.7
    if (HDF5_VERSION VERSION_LESS "1.10.7")
      message(FATAL_ERROR "This version of HDF5 has a known bug that will crash when trying to "
      "write compressed datasets with MPI parallel I/O. Please use HDF5 version 1.10.7 or later "
      "or turn off either HDF5 compression or MPI by rerunning CMake with "
      "-DPARTHENON_DISABLE_HDF5_COMPRESSION=ON or -DPARTHENON_DISABLE_MPI=ON.\nNOTE: Using HDF5 "
      "without compression can result in much larger HDF5 output and restart files as well as "
      "degraded I/O performance.")
    endif()
  endif()

  # HDF5 Interface library
  add_library(HDF5_C INTERFACE)
  target_link_libraries(HDF5_C INTERFACE ${HDF5_C_LIBRARIES})
  target_compile_definitions(HDF5_C INTERFACE ${HDF5_C_DEFINITIONS})
  target_include_directories(HDF5_C INTERFACE ${HDF5_C_INCLUDE_DIRS})

  install(TARGETS HDF5_C EXPORT parthenonTargets)
endif()

# Kokkos recommendatation resulting in not using default GNU extensions
set(CMAKE_CXX_EXTENSIONS OFF)

# Tell Kokkos to vectorize aggressively
# Kokkos prefers this capitalization for debugging reasons
SET (Kokkos_ENABLE_AGGRESSIVE_VECTORIZATION ON CACHE BOOL
     "Kokkos aggressive vectorization")

# Check that gpu devices are actually detected
set(NUM_GPU_DEVICES_PER_NODE "1" CACHE STRING "Number of gpu devices to use when testing if built with Kokkos_ENABLE_CUDA")
set(NUM_OMP_THREADS_PER_RANK "1" CACHE STRING "Number of threads to use when testing if built with Kokkos_ENABLE_OPENMP")
if (Kokkos_ENABLE_CUDA)
  # Tell Kokkos we need lambdas in Cuda.
  SET (Kokkos_ENABLE_CUDA_LAMBDA ON CACHE BOOL
       "Enable lambda expressions in CUDA")
  if ( "${PARTHENON_ENABLE_GPU_MPI_CHECKS}" )
     configure_file(${CMAKE_CURRENT_SOURCE_DIR}/cmake/CTestCustom.cmake.in ${CMAKE_BINARY_DIR}/CTestCustom.cmake @ONLY)
  endif()
endif()

# If this is a debug build, set kokkos debug on
if (${CMAKE_BUILD_TYPE} STREQUAL "Debug")
  message(STATUS "Enabling Kokkos debug mode")
  set(Kokkos_ENABLE_DEBUG ON CACHE BOOL "Most general debug settings")
  set(Kokkos_ENABLE_DEBUG_BOUNDS_CHECK ON CACHE BOOL
     "Bounds checking on Kokkos views")
  set(Kokkos_ENABLE_DEBUG_DUALVIEW_MODIFY_CHECK ON CACHE BOOL
      "Sanity checks on Kokkos DualView")
endif()

if (ENABLE_COMPILER_WARNINGS)
  message(STATUS "Enabling -Wall and setting Kokkos_ENABLE_COMPILER_WARNINGS=True")
  set(Kokkos_ENABLE_COMPILER_WARNINGS True CACHE BOOL
      "Make the compiler warn us about things")
  add_compile_options(-Wall)
endif()

set(Kokkos_ENABLE_DEPRECATED_CODE_3 OFF CACHE BOOL "No need for old/unused code.")

set(CMAKE_CXX_STANDARD_REQUIRED ON)
<<<<<<< HEAD
if (PARTHENON_ENABLE_CPP17)
  set(CMAKE_CXX_STANDARD 17)
# Ensure correct flag is used as deprecated c++1z is not supported by nvcc.
#  set(CMAKE_CXX17_STANDARD_COMPILE_OPTION "-std=c++17")
else()
  set(CMAKE_CXX_STANDARD 14)
endif()
=======
set(CMAKE_CXX_STANDARD 17)
>>>>>>> e8e669d8

if (NOT TARGET Kokkos::kokkos)
  if (PARTHENON_IMPORT_KOKKOS)
    find_package(Kokkos 3)
    if (NOT Kokkos_FOUND)
      unset(PARTHENON_IMPORT_KOKKOS CACHE)
      message(FATAL_ERROR "Could not find external Kokkos. Consider importing a Kokkos installation into your environment or disabling external Kokkos with e.g. -DPARTHENON_IMPORT_KOKKOS=OFF")
    endif()
  else()
    if (EXISTS ${Kokkos_ROOT}/CMakeLists.txt)
      add_subdirectory(${Kokkos_ROOT} Kokkos)
      message(STATUS "Using Kokkos source from Kokkos_ROOT=${Kokkos_ROOT}")
    elseif(EXISTS ${CMAKE_CURRENT_SOURCE_DIR}/external/Kokkos/CMakeLists.txt)
      add_subdirectory(${CMAKE_CURRENT_SOURCE_DIR}/external/Kokkos Kokkos)
      message(STATUS "Using Kokkos source from Parthenon submodule at ${CMAKE_CURRENT_SOURCE_DIR}/external/Kokkos")
    else()
      message(FATAL_ERROR "Could not find Kokkos source. Consider running `git submodule update --init`, providing the path to a Kokkos source directory with Kokkos_ROOT, or setting PARTHENON_IMPORT_KOKKOS=ON to link to an external Kokkos installation.")
    endif()
  endif()
endif()

if (Kokkos_ENABLE_SYCL)
  message(WARNING
    "SYCL backend is currently NOT tested in Parthenon due to lack of access to hardware. "
    "It may or may not work. Use at your own risk. "
    "Please get in contact for support."
  )
endif()

<<<<<<< HEAD
=======
if (PARTHENON_ENABLE_HOST_COMM_BUFFERS)
  if (NOT Kokkos_ENABLE_CUDA AND NOT Kokkos_ENABLE_HIP)
    message(FATAL_ERROR "Host pinned buffers for MPI communication are supported only for CUDA and HIP backends.")
  endif()
endif()

>>>>>>> e8e669d8
# Build Tests and download Catch2
if (${PARTHENON_ENABLE_UNIT_TESTS} OR ${PARTHENON_ENABLE_INTEGRATION_TESTS} OR ${PARTHENON_ENABLE_REGRESSION_TESTS} OR ${PARTHENON_ENABLE_PERFORMANCE_TESTS})

  # if running regression test automatically synch gold standard
  if (${PARTHENON_ENABLE_REGRESSION_TESTS} AND ${REGRESSION_GOLD_STANDARD_SYNC})
    if (EXISTS ${PROJECT_SOURCE_DIR}/tst/regression/gold_standard/current_version)
      file(READ ${PROJECT_SOURCE_DIR}/tst/regression/gold_standard/current_version REGRESSION_GOLD_STANDARD_ON_DISK)
    else()
      set(REGRESSION_GOLD_STANDARD_ON_DISK 0)
    endif()
    if (NOT (${REGRESSION_GOLD_STANDARD_ON_DISK} EQUAL ${REGRESSION_GOLD_STANDARD_VER}))
      message(STATUS "Attempting to download latest gold standard files for regression tests. To disable set REGRESSION_GOLD_STANDARD_SYNC=OFF.")
      file(
        DOWNLOAD https://github.com/lanl/parthenon/releases/download/regression-gold-v${REGRESSION_GOLD_STANDARD_VER}/parthenon_regression_gold_v${REGRESSION_GOLD_STANDARD_VER}.tgz ${PROJECT_SOURCE_DIR}/tst/regression/gold_standard/parthenon_regression_gold_v${REGRESSION_GOLD_STANDARD_VER}.tgz
        EXPECTED_HASH ${REGRESSION_GOLD_STANDARD_HASH}
        )
      execute_process(
        COMMAND ${CMAKE_COMMAND} -E tar xzf ${PROJECT_SOURCE_DIR}/tst/regression/gold_standard/parthenon_regression_gold_v${REGRESSION_GOLD_STANDARD_VER}.tgz
        WORKING_DIRECTORY ${PROJECT_SOURCE_DIR}/tst/regression/gold_standard/
        )
      message(STATUS "  Download of gold standard successful. Now using version ${REGRESSION_GOLD_STANDARD_VER}")
    else()
      message(STATUS "Gold standard is up-to-date (version ${REGRESSION_GOLD_STANDARD_VER}). No download required.")
    endif()


    # Throw a warning if the number of processors available is less than the number specified for running the tests.
    include(ProcessorCount)
    ProcessorCount(N)
    if( "${NUM_MPI_PROC_TESTING}" GREATER "${N}")
      message(WARNING "Consider changing the number of MPI processors used in testing, currently "
        "NUM_MPI_PROC_TESTING is set to ${NUM_MPI_PROC_TESTING} but cmake has only detected a"
        " total of ${N} available processors")
    endif()
  endif()

  # Try finding an installed Catch2 first
  find_package(Catch2 2.13.8 QUIET)

  if (NOT Catch2_FOUND)
    # If Catch2 is not found, instead use the git submodule
    if (NOT EXISTS ${CMAKE_CURRENT_SOURCE_DIR}/external/Catch2/single_include)
      # Unable to find the header files for Catch2 or they don't exist
      message(STATUS "Downloading Catch2 submodule.")

      # Clone the submodule
      execute_process(COMMAND git submodule update --init --force -- external/Catch2 WORKING_DIRECTORY ${CMAKE_CURRENT_SOURCE_DIR})
    endif()

    add_subdirectory(external/Catch2)
    list(APPEND CMAKE_MODULE_PATH "${CMAKE_CURRENT_LIST_DIR}/external/Catch2/contrib")
  endif()

  include(Catch)
  add_subdirectory(tst)
endif()

# Globally turn on useful intel and/or nvcc compiler output
if (Kokkos_ENABLE_CUDA)
  if(CHECK_REGISTRY_PRESSURE)
    add_compile_options(-Xptxas=-v)
  endif()
endif()
# Note that these options may not play nice with nvcc wrapper
if (TEST_INTEL_OPTIMIZATION)
  add_compile_options(-fp-model fast=2 -qopt_report5 -vec-threshold0 -qopt_report_phase=vec)
endif()

add_subdirectory(src)
add_subdirectory(example)
add_subdirectory(benchmarks)

create_pathenon_coverage_targets()
include(cmake/CheckCopyright.cmake)

configure_file("${PROJECT_SOURCE_DIR}/cmake/parthenonConfig.cmake.in" "${PROJECT_BINARY_DIR}/cmake/parthenonConfig.cmake" @ONLY)

# Currently Ctest/Cmake doesn't ensure that tests are not stale
# before running them.
#
# If you add tests with other binaries, add them to the DEPENDS line
add_custom_target(checkit COMMAND ${CMAKE_CTEST_COMMAND}
                  DEPENDS unit_tests)<|MERGE_RESOLUTION|>--- conflicted
+++ resolved
@@ -251,17 +251,7 @@
 set(Kokkos_ENABLE_DEPRECATED_CODE_3 OFF CACHE BOOL "No need for old/unused code.")
 
 set(CMAKE_CXX_STANDARD_REQUIRED ON)
-<<<<<<< HEAD
-if (PARTHENON_ENABLE_CPP17)
-  set(CMAKE_CXX_STANDARD 17)
-# Ensure correct flag is used as deprecated c++1z is not supported by nvcc.
-#  set(CMAKE_CXX17_STANDARD_COMPILE_OPTION "-std=c++17")
-else()
-  set(CMAKE_CXX_STANDARD 14)
-endif()
-=======
 set(CMAKE_CXX_STANDARD 17)
->>>>>>> e8e669d8
 
 if (NOT TARGET Kokkos::kokkos)
   if (PARTHENON_IMPORT_KOKKOS)
@@ -291,15 +281,12 @@
   )
 endif()
 
-<<<<<<< HEAD
-=======
 if (PARTHENON_ENABLE_HOST_COMM_BUFFERS)
   if (NOT Kokkos_ENABLE_CUDA AND NOT Kokkos_ENABLE_HIP)
     message(FATAL_ERROR "Host pinned buffers for MPI communication are supported only for CUDA and HIP backends.")
   endif()
 endif()
 
->>>>>>> e8e669d8
 # Build Tests and download Catch2
 if (${PARTHENON_ENABLE_UNIT_TESTS} OR ${PARTHENON_ENABLE_INTEGRATION_TESTS} OR ${PARTHENON_ENABLE_REGRESSION_TESTS} OR ${PARTHENON_ENABLE_PERFORMANCE_TESTS})
 
