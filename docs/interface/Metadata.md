--- conflicted
+++ resolved
@@ -132,15 +132,6 @@
   `Metadata::WithFluxes` and `Metadata::FillGhosts` to send flux
   corrections across meshblocks.
 
-<<<<<<< HEAD
-- If `Metadata::RemeshComm` is set, the variable is communicated between 
-  ranks during remeshing. Variables with `Metadata::Independent` and/or 
-  `Metadata::FillGhost` are also automatically communicated when a block 
-  is communicated from one process to another. Other variables **are not** 
-  communicated across ranks, which has the possibility to cause downstream 
-  codes to produce different results when the same problem is run on 
-  different numbers of ranks. 
-=======
 - If `Metadata::ForceRemeshComm` is set, the variable is communicated between 
   ranks during remeshing. Variables with `Metadata::Independent` and/or 
   `Metadata::FillGhost` are also automatically communicated when a block 
@@ -154,7 +145,6 @@
   at all without a good initial guess). *This flag should be used with 
   caution, since it has the possibility the possibility to mask errors in 
   the `FillDerived` implementation in downstream codes.*
->>>>>>> 3b1ca8d1
 
 ### Application Metadata Flags
 
