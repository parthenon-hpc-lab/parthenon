--- conflicted
+++ resolved
@@ -107,11 +107,7 @@
 or to build for AMD MI100 GPUs (using `hipcc` compiler)
 
     mkdir build-hip-mi100 && cd build-hip-mi100
-<<<<<<< HEAD
-    cmake -DKokkos_ENABLE_HIP=ON -DCMAKE_CXX_COMPILER=hipcc -DKokkos_ARCH_VOLTA70=ON ../
-=======
     cmake -DKokkos_ENABLE_HIP=ON -DCMAKE_CXX_COMPILER=hipcc -DKokkos_ARCH_Vega908=ON ../
->>>>>>> e8e669d8
 
 # Developing/Contributing
 
