--- conflicted
+++ resolved
@@ -3,11 +3,8 @@
 ## Current develop
 
 ### Added (new features/APIs/variables/...)
-<<<<<<< HEAD
 - [[PR 699]](https://github.com/lanl/parthenon/pull/699) Add independent sparse thresholds and sparse control fields. Sparse bug fixes.
-=======
 - [[PR 755]](https://github.com/lanl/parthenon/pull/755) Add archive_parameters option to output all parameters to text file at start
->>>>>>> 3ff6cf12
 - [[PR 729]](https://github.com/lanl/parthenon/pull/729) Optional modifications to output format
 - [[PR 717]](https://github.com/lanl/parthenon/pull/717) Add ghost zone plotting capability to phdf.py and movie2d.py
 - [[PR 712]](https://github.com/lanl/parthenon/pull/712) Allow to add params from cmdline
