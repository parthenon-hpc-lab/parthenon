# Changelog

## Current develop

### Added (new features/APIs/variables/...)
- [[PR 690]](https://github.com/lanl/parthenon/pull/690) Use power9 partition for Darwin CI
- [[PR 689]](https://github.com/lanl/parthenon/pull/689) Add `Mesh::ProblemGenerator` (allows reductions during init)
- [[PR 667]](https://github.com/lanl/parthenon/pull/667) Add parallel scan
- [[PR 654]](https://github.com/lanl/parthenon/pull/654) Add option for returning FlatIdx when requested variable doesn't exist
- [[PR 653]](https://github.com/lanl/parthenon/pull/653) Allow for multi-D particle variables
- [[PR 622]](https://github.com/lanl/parthenon/pull/622) Extend reduction framework to support more general data types. Now uses PR 623.
- [[PR 619]](https://github.com/lanl/parthenon/pull/619) Sort particles by cell
- [[PR 605]](https://github.com/lanl/parthenon/pull/605) Add output triggering by signaling.
- [[PR 602]](https://github.com/lanl/parthenon/pull/602) Added tuning functionality for HDF5 output
- [[PR 586]](https://github.com/lanl/parthenon/pull/586) Implement true sparse capability with automatic allocation and deallocation of sparse

### Changed (changing behavior/API/variables/...)
- [[PR 685]](https://github.com/lanl/parthenon/pull/685) Add `*pmb` to `MeshBlockUserWorkBeforeOutput`. Remove unused `MeshBlockUserWorkInLoop`.
- [[PR 676]](https://github.com/lanl/parthenon/pull/662) Remove broken swarm user boundary check
- [[PR 662]](https://github.com/lanl/parthenon/pull/662) Remove SetPrecise
- [[PR 673]](https://github.com/lanl/parthenon/pull/673) Remove smallest meshblock case from advection_performance
- [[PR 655]](https://github.com/lanl/parthenon/pull/655) Enable user boundary conditions for particles
- [[PR 623]](https://github.com/lanl/parthenon/pull/623) Enable Params to optionally return non-const pointers
- [[PR 604]](https://github.com/lanl/parthenon/pull/604) Allow modification of SimTime in PreStepUserWorkInLoop
- [[PR 617]](https://github.com/lanl/parthenon/pull/617) Unify the coordinates API for MeshBlockPack and VariablePack

### Fixed (not changing behavior/API/variables/...)
- [[PR 688]](https://github.com/lanl/parthenon/pull/688) Restore component labels for multicomponent non-vector field
- [[PR 679]](https://github.com/lanl/parthenon/pull/679) Handle case of multidim var labeling for output
- [[PR 680]](https://github.com/lanl/partheon/pull/680) Fix hanging compilation for sort unit test
- [[PR 678]](https://github.com/lanl/partheon/pull/678) Fix FlatIdx packing for size-1 dimensions
- [[PR 677]](https://github.com/lanl/partheon/pull/677) Fix restart without `SparseInfo` object
- [[PR 670]](https://github.com/lanl/partheon/pull/670) Fix typo in `parse_value` for non-hdf5 builds
- [[PR 656]](https://github.com/lanl/partheon/pull/656) Extend CC bvars to 5-, 6-D ParArrays
- [[PR 629]](https://github.com/lanl/parthenon/pull/629) Fix HIP backend (config and tests) and extend build coverage
- [[PR 652]](https://github.com/lanl/parthenon/pull/652) Fix issue with hsize_t and size_t in utils parser
- [[PR 649]](https://github.com/lanl/parthenon/pull/649) Ensure LoadBalancing send buffers are filled and allow async recv LB
- [[PR 618]](https://github.com/lanl/parthenon/pull/618) Fix bug in variable pack performance test
- [[PR 616]](https://github.com/lanl/parthenon/pull/609) Restore sparse base names in PackIndexMap
- [[PR 609]](https://github.com/lanl/parthenon/pull/609) Fix bug where .final is not written if signal raised while writing regular output
- [[PR 595]](https://github.com/lanl/parthenon/pull/595) Fix build options so that non-MPI builds cannot be paired with an MPI HDF5 lib

### Infrastructure (changes irrelevant to downstream codes)
<<<<<<< HEAD
- [[PR 681]](https://github.com/lanl/parthenon/pull/681) Refactor ParArrayNDGeneric to work with arbitrary rank Kokkos::views and hold state.
=======
- [[PR 686]](https://github.com/lanl/parthenon/pull/686) Remove coverage CI stage and add key features to README
>>>>>>> c476145b
- [[PR 669]](https://github.com/lanl/parthenon/pull/669) Bump clang-format version (and checks) to >=11.0
- [[PR 661]](https://github.com/lanl/parthenon/pull/661) Replaced ids in MPI tags with separate `MPI_Comms` for each variable/swarm
- [[PR 651]](https://github.com/lanl/parthenon/pull/651) Bump Catch2 version due to GCC11.2 incompatibility
- [[PR 646]](https://github.com/lanl/parthenon/pull/646) Add machine configuration file for Stony Brook's Ookami A64FX and OLCF's Spock AMD systems.

### Removed (removing behavior/API/varaibles/...)

## Release 0.6.1
Date: 09/22/2021

### Added (new features/APIs/variables/...)
- [[PR 563]](https://github.com/lanl/parthenon/pull/563) Physical boundary options for particles
- [[PR 582]](https://github.com/lanl/parthenon/pull/582) Adding global reductions and basic functionality needed for solvers.
- [[PR 556]](https://github.com/lanl/parthenon/pull/556) Introduce iterative tasks and regionally dependent tasks
- [[PR 578]](https://github.com/lanl/parthenon/pull/578) Add some profiling regions to tasks in particles example
- [[PR 577]](https://github.com/lanl/parthenon/pull/577) Update invalid indices to allow for no-op loops
- [[PR 564]](https://github.com/lanl/parthenon/pull/564) Add EstimateTimestep to particles example task list
- [[PR 557]](https://github.com/lanl/parthenon/pull/557) Re-enable `InitMeshBlockUserData` so data can be set per-remeshing
- [[PR 509]](https://github.com/lanl/parthenon/pull/509) Add `elapsed_main`, `elapsed_cycle`, and `elapsed_LBandAMR` functions to `Driver` as static functions to enable access to timing information in output and restart files.
- [[PR 479]](https://github.com/lanl/parthenon/pull/479) Add `Update` function to `Params` to update the value of an existing key.
- [[PR 482]](https://github.com/lanl/parthenon/pull/482) Add support for package enrolled history outputs.
- [[PR 511]](https://github.com/lanl/parthenon/pull/511) Improvements/speed ups in phdf_diff, phdf_diff, analytic_compare.py
- [[PR 497]](https://github.com/lanl/parthenon/pull/497) Add tracer particles example.
- [[PR 404]](https://github.com/lanl/parthenon/pull/404) Add capability to communicate particles across meshblocks/MPI processes

### Changed (changing behavior/API/variables/...)
- [[PR 558]](https://github.com/lanl/parthenon/pull/558) Boundary bugfix(es) incl. regression tests and exposing FluxDiv_ interface
- [[PR 583]](https://github.com/lanl/parthenon/pull/583) Fix file numbering logic for writing outputs after restarting a simulation.
- [[PR 581]](https://github.com/lanl/parthenon/pull/581) Change return status of `ArgParse` so that `complete` is returned when passing in the help flag.
- [[PR 580]](https://github.com/lanl/parthenon/pull/580) Hid variable/meshblock pack keys from public API, added unit tests for `MeshBlockData`.
- [[PR 535]](https://github.com/lanl/parthenon/pull/535) Modify various interfaces connected with
  variables, `StateDescriptor`, variable packing to support proper sparse variables. Replace
  `SparseVariable` with `SparsePool`. Remove `MeshBlockDataIterator` and make
  `MeshBlockData::GetVariablesBy[Name|Flag]` public instead. Remove public `MeshBlockData::Add`
  interface and add `MeshBlockData::Initialize` instead.
- [[PR 553]](https://github.com/lanl/parthenon/pull/553) Avoid use of variable named restrict
- [[PR 476]](https://github.com/lanl/parthenon/pull/476) Update min. `CMake` version to 3.16 (matching `Kokkos`) and add option to compile with C++17 (`PARTHENON_ENABLE_CPP17` - default: off)
- [[PR 532]](https://github.com/lanl/parthenon/pull/532) Remove obsolete `Properties_t`, they have been replaced by `Packages_t`
- [[PR 508]](https://github.com/lanl/parthenon/pull/508) Modify `RestrictCellCenteredVariables` to support a restriction over meshblock packs.
- [[PR 524]](https://github.com/lanl/parthenon/pull/524) Enforce `Metadata` flags constraints and add new `Metadata::WithFluxes` flag. Note: `Metadata::Independent` will be set automatically unless `Metadata::Derived` is set
- [[PR 517]](https://github.com/lanl/parthenon/pull/517) Remove optional `dims` argument from `MeshBlockData::Add` and use the shape from the `Metadata` instead
- [[PR 492]](https://github.com/lanl/parthenon/pull/492) Modify advection example to have an arbitrary number of dense variables and to disable fill derived for profiling.
- [[PR 486]](https://github.com/lanl/parthenon/pull/486) Unify HDF5 output and restart file writing, add HDF5 compression support, add support for sparse fields in HDF5 output/restart files, add and rename some metadata in HDF5 files.
- [[PR 522]](https://github.com/lanl/parthenon/pull/522) Corrected ordering of `OutputDatasetNames` to match `ComponentNames`

### Fixed (not changing behavior/API/variables/...)
- [[PR 588]](https://github.com/lanl/parthenon/pull/588) Switch from nbmax to nneighbors in particles
- [[PR 572]](https://github.com/lanl/parthenon/pull/572) Fix meshblockpack issue coming from variatic template shadowing
- [[PR 569]](https://github.com/lanl/parthenon/pull/569) Fix path to nvcc_wrapper in README example
- [[PR 551]](https://github.com/lanl/parthenon/pull/551) Hotfix to make particles compile without MPI again
- [[PR 552]](https://github.com/lanl/parthenon/pull/552) Fix missing include for fstream
- [[PR 537]](https://github.com/lanl/parthenon/pull/538) Fix inconsistent treatment of coarse buffers.
- [[PR 539]](https://github.com/lanl/parthenon/pull/539) Fix restart indexing/hdf5 bugs
- [[PR 487]](https://github.com/lanl/parthenon/pull/487) Add default tiling matching `i` index range to MDRange loop pattern.
- [[PR 531]](https://github.com/lanl/parthenon/pull/531) Work around in parthenon_hdf5.cpp for GCC 7.3.0

### Infrastructure (changes irrelevant to downstream codes)
- [[PR 575]](https://github.com/lanl/parthenon/pull/575) Make file comparison more verbose, don't check File metadata
- [[PR 502]](https://github.com/lanl/parthenon/pull/502) Use subviews of a single view for fluxes
- [[PR 505]](https://github.com/lanl/parthenon/pull/505) Can also use buffer-pack-in-one function also in `Mesh::Initialize` (and thus during load balancing/mesh refinement). Breaks sparse variables with FillGhost. Enable with `PARTHENON_ENABLE_INIT_PACKING=ON` (default OFF).
- [[PR 493]](https://github.com/lanl/parthenon/pull/493) Use subviews of a single view for comm buffers
- [[PR 500]](https://github.com/lanl/parthenon/pull/500) Update docker file and CI environment (for Cuda 11.3 and latest `nsys`)
- [[PR 490]](https://github.com/lanl/parthenon/pull/490) Adjust block size in OverlappingSpace instance tests to remain within Cuda/HIP limits
- [[PR 488]](https://github.com/lanl/parthenon/pull/488) Update GitLab Dockerfile to use HDF5 version 1.10.7
- [[PR 510]](https://github.com/lanl/parthenon/pull/510) Fix calling noexistant logger in python performance regression app
- [[PR 527]](https://github.com/lanl/parthenon/pull/527) Fix problem with CI when rebase is used.
- [[PR 518]](https://github.com/lanl/parthenon/pull/518) Added MPI performance regression tests to CI performance app
- [[PR 530]](https://github.com/lanl/parthenon/pull/530) Fixed issue with CI plotting the oldest 5 commit metrics for each test, also cleaned up legend formatting.
- [[PR 536]](https://github.com/lanl/parthenon/pull/536) Updated to latest Kokkos release.
- [[PR 520]](https://github.com/lanl/parthenon/pull/520) Add black python formatter to github actions
- [[PR 519]](https://github.com/lanl/parthenon/pull/519) Add checksum to bash uploader script to verify file is trusted
- [[PR 549]](https://github.com/lanl/parthenon/pull/549) Add deep-code badge.
- [[PR 554]](https://github.com/lanl/parthenon/pull/554) Small fix to documentation related to python parthenon tools README
- [[PR 555](https://github.com/lanl/parthenon/pull/555) Added documentation for darwin CI and scripts
- [[PR 560]](https://github.com/lanl/parthenon/pull/560) Rename `png_files_to_upload` to more generic `figure_files_to_upload`
- [[PR 561]](https://github.com/lanl/parthenon/pull/561) Adding documentation to help with adding new performance regression tests.

### Removed (removing behavior/API/varaibles/...)
- [[PR 498]](https://github.com/lanl/parthenon/pull/498) Cleanup unused user hooks and variables
- [[PR 481]](https://github.com/lanl/parthenon/pull/481) Cleanup unused/untested/not fully ported code (mostly OpenMP and reconstruction)


## Release 0.5.0
Date: 03/30/2021

### Added (new features/APIs/variables/...)
- [[PR 475]](https://github.com/lanl/parthenon/pull/475) Add update function `UpdateWithFluxDivergence` and `gamma` variables to integrator to support low-storage, two stage integrators.
- [[PR 463]](https://github.com/lanl/parthenon/pull/463) Add `PARTHENON_ENABLE_TESTING` and `PARTHENON_ENABLE_PYTHON_MODULE_CHECK` option and documentation on how to use the regression testing framework downstream.
- [[PR 461]](https://github.com/lanl/parthenon/pull/461) A negative `dt` in an output block disables it.
- [[PR 439]](https://github.com/lanl/parthenon/pull/439) Add split initialization of environment (`ParthenonInitEnv()`) and packages and mesh (`ParthenonInitPackagesAndMesh()`) to `ParthenonManager`
- [[PR 406]](https://github.com/lanl/parthenon/pull/406) Add `stochastic_subgrid` example that performs a random amount of work per cell (drawn from a power law distribution)
- [[PR 440]](https://github.com/lanl/parthenon/pull/440) Add abstraction for allocating a `unique_ptr` to an object in device memory
- [[PR 438]](https://github.com/lanl/parthenon/pull/438) More diagnostic runtime output (AMR/Loadbalance and mesh structure) controlled via `parthenon/time/ncycle_out_mesh` input parameter (default 0 - off)
- [[PR 412]](https://github.com/lanl/parthenon/pull/412) Add capability to use host (pinned) memory for communication buffers (via `PARTHENON_ENABLE_HOST_COMM_BUFFERS` - default OFF)
- [[PR 359]](https://github.com/lanl/parthenon/pull/359) MeshBlockPack support for buffer pack and unpack of CellCentered Variables

### Changed (changing behavior/API/variables/...)
- [[PR 451]](https://github.com/lanl/parthenon/pull/451) Remove custom ran2 interface and source
- [[PR 425]](https://github.com/lanl/parthenon/pull/425) Remove ambiguity in package names. `Packages_t` no longer has an `operator[]` method. This has been replaced with `Add` and `Get`.
- [[PR 359]](https://github.com/lanl/parthenon/pull/359) Templated inline reconstruction functions to support different types (e.g., `ParArray4D` or `ParArrayND`)

### Fixed (not changing behavior/API/variables/...)
- [[PR 468]](https://github.com/lanl/parthenon/pull/468) Fix extra `endl` in input CheckDesired
- [[PR 465]](https://github.com/lanl/parthenon/pull/465) Fix soft disable output for drivers without temporal evolution
- [[PR 453]](https://github.com/lanl/parthenon/pull/453) Fix array bounds for AMR hierarchy log and use vector instead of `unique_ptr`
- [[PR 441]](https://github.com/lanl/parthenon/pull/441) Fixed type in input parsing of `pack_size`

### Infrastructure (changes irrelevant to downstream codes)
- [[PR 436]](https://github.com/lanl/parthenon/pull/436) Update Summit build doc and machine file
- [[PR 435]](https://github.com/lanl/parthenon/pull/435) Fix ctest logic for parsing number of ranks in MPI tests
- [[PR 407]](https://github.com/lanl/parthenon/pull/407) More cleanup, removed old bash scripts for CI.
- [[PR 428]](https://github.com/lanl/parthenon/pull/428) Triad Copyright 2021
- [[PR 413]](https://github.com/lanl/parthenon/pull/413) LANL Snow machine configuration
- [[PR 390]](https://github.com/lanl/parthenon/pull/390) Resolve `@PAR_ROOT@` to parthenon root rather than the location of the current source directory
- [[PR 443]](https://github.com/lanl/parthenon/pull/443) Fix Darwin machine config - use spectrum mpi
- [[PR 444]](https://github.com/lanl/parthenon/pull/444) Writes performance metrics to file for advection test
- [[PR 452]](https://github.com/lanl/parthenon/pull/452) Disable copyright check and linting by default, add CI check for copyright
- [[PR 473]](https://github.com/lanl/parthenon/pull/473) Added documentation for forked pr

## Release 0.4.0
Date: 01/19/2021

### Added (new features/APIs/variables/...)
- [[PR 434]](https://github.com/lanl/parthenon/pull/434) Allow the number of ghost zones to be set via the input file
- [[PR 400]](https://github.com/lanl/parthenon/pull/400) Extend `StateDescriptor` for customizable output via user-customizable function pointers `PreStepDiagnosticsMesh` and `PostStepDiagnosticsMesh`
- [[PR 391]](https://github.com/lanl/parthenon/pull/391) Add `VariablePack<T>::GetSparseId` and `VariablePack<T>::GetSparseIndex` to return global sparse ids and pack-local sparse index, repsectively.
- [[PR 381]](https://github.com/lanl/parthenon/pull/381) Overload `DataCollection::Add` to build `MeshData` and `MeshBlockData` objects with a subset of variables.
- [[PR 378]](https://github.com/lanl/parthenon/pull/378) Add Kokkos profiling regions throughout the code to allow the collection characteristic application profiles
- [[PR 358]](https://github.com/lanl/parthenon/pull/358) Generalize code that interfaces with downstream apps to work with both `MeshData` and `MeshBlockData`.
- [[PR 335]](https://github.com/lanl/parthenon/pull/335) Support for project-relative `MACHINE_CFG` with `@PAR_ROOT@`
- [[PR 328]](https://github.com/lanl/parthenon/pull/328) New `MeshBlock` packing interface using `DataCollection`s of `MeshData` and `MeshBlockData`.
- [[PR 386]](https://github.com/lanl/parthenon/pull/386) Introduce `Private`, `Provides`, `Requires`, and `Overridable` variable metadata, allowing fine-grained control of conflict resolution between packages.

### Changed (changing behavior/API/variables/...)
- [[PR 393]](https://github.com/lanl/parthenon/pull/393) Small refactor to make driver code more flexible for downstream apps.
- [[PR 400]](https://github.com/lanl/parthenon/pull/400) Change `Mesh`, `ApplicationInput`, and `Driver` to suppport pre- and post- step user work
- [[PR 394]](https://github.com/lanl/parthenon/pull/394) Make `Params.Get` const-correct.
- [[PR 332]](https://github.com/lanl/parthenon/pull/332) Rewrote boundary conditions to work on GPUs with variable packs. Re-enabled user-defined boundary conditions via `ApplicationInput`.

### Fixed (not changing behavior/API/variables/...)
- [[\#401]](https://github.com/lanl/parthenon/issues/401) Fix missing initial timestep for MeshData functions
- [[PR 387]](https://github.com/lanl/parthenon/pull/387) Add missing const that was needed
- [[PR 353]](https://github.com/lanl/parthenon/pull/353) Fixed small error in input\_parameter logic
- [[PR 352]](https://github.com/lanl/parthenon/pull/352) Code compiles cleanly (no warnings) with nvcc_wrapper

### Infrastructure (changes irrelevant to downstream codes)
- [[PR 392]](https://github.com/lanl/parthenon/pull/392) Fix C++ linting for when parthenon is a submodule
- [[PR 335]](https://github.com/lanl/parthenon/pull/335) New machine configuration file for LANL's Darwin cluster
- [[PR 200]](https://github.com/lanl/parthenon/pull/200) Adds support for running CI on POWER9 nodes.
- [[PR 347]](https://github.com/lanl/parthenon/pull/347) Speed up darwin CI by using pre installed spack packages from project space
- [[PR 368]](https://github.com/lanl/parthenon/pull/368) Fixes false positive in CI.
- [[PR 369]](https://github.com/lanl/parthenon/pull/369) Initializes submodules when running on darwin CI.
- [[PR 382]](https://github.com/lanl/parthenon/pull/382) Adds output on fail for fast CI implementation on Darwin.
- [[PR 362]](https://github.com/lanl/parthenon/pull/362) Small fix to clean regression tests output folder on reruns
- [[PR 403]](https://github.com/lanl/parthenon/pull/403) Cleanup Codacy warnings
- [[PR 377]](https://github.com/lanl/parthenon/pull/377) New machine configuration file for LLNL's RZAnsel cluster

### Removed (removing behavior/API/varaibles/...)
- [[PR 410]](https://github.com/lanl/parthenon/pull/410) Addresses issue of cpp linter calling python instead of python3

## Release 0.3.0
Date: 10/29/2020

### Added (new features/APIs/variables/...)
- [[PR 317]](https://github.com/lanl/parthenon/pull/317) Add initial support for particles (no MPI support)
- [[PR 311]](https://github.com/lanl/parthenon/pull/311) Bugfix::Restart. Fixed restart parallel bug and also restart bug for simulations with reflecting boundary conditions.  Added ability to write restart files with or without ghost cells by setting `ghost_zones` in the output block similar to other output formats.
- [[PR 314]](https://github.com/lanl/parthenon/pull/314) Generalized `par_for` abstractions to provide for reductions with a consistent interface.
- [[PR 308]](https://github.com/lanl/parthenon/pull/308) Added the ability to register and name `MeshBlockPack`s in the `Mesh` or in package initialization.
- [[PR 285]](https://github.com/lanl/parthenon/pull/285) Parthenon can now be linked in CMake as `Parthenon::parthenon` when used as a subdirectory, matching install.

### Changed (changing behavior/API/variables/...)
- [[PR 303]](https://github.com/lanl/parthenon/pull/303) Changed `Mesh::BlockList` from a `std::list<MeshBlock>` to a `std::vector<std::shared_ptr<MeshBlock>>`, making `FindMeshBlock` run in constant, rather than linear, time. Loops over `block_list` in application drivers must be cahnged accordingly.
- [[PR 300]](https://github.com/lanl/parthenon/pull/300): Changes to `AddTask` function signature. Requires re-ordering task dependency argument to front.
- [[PR 307]](https://github.com/lanl/parthenon/pull/307) Changed back-pointers in mesh structure to weak pointers. Cleaned up `MeshBlock` constructor and implemented `MeshBlock` factory function.

### Fixed (not changing behavior/API/variables/...)
- [[PR 293]](https://github.com/lanl/parthenon/pull/293) Changed `VariablePack` and related objects to use `ParArray1D` objects instead of `ParArrayND` objects under the hood to reduce the size of the captured objects.
- [[PR 313]](https://github.com/lanl/parthenon/pull/313) Add include guards for Kokkos in cmake.
- [[PR 321]](https://github.com/lanl/parthenon/pull/321) Make inner loop pattern tags constexpr

### Infrastructure (changes irrelevant to downstream codes)
- [[PR 336]](https://github.com/lanl/parthenon/pull/336) Automated testing now checks for extraneous HtoD or DtoH copies.
- [[PR 325]](https://github.com/lanl/parthenon/pull/325) Fixes regression in convergence tests with multiple MPI ranks.
- [[PR 310]](https://github.com/lanl/parthenon/pull/310) Fix Cuda 11 builds.
- [[PR 281]](https://github.com/lanl/parthenon/pull/281) Allows one to run regression tests with more than one cuda device, Also improves readability of regression tests output.
- [[PR 330]](https://github.com/lanl/parthenon/pull/330) Fixes restart regression test.


## Release 0.2.0
Date: 9/12/2020

### Added
- [[PR 250]](https://github.com/lanl/parthenon/pull/250) Feature::Restart. If output file format 'rst' is specified restart files are written using independent variables and those marked with Restart metadata flag.  Simulations can be restarted with a '-r \<restartFile\>' argument to the code.
- [[PR 263]](https://github.com/lanl/parthenon/pull/263) Added MeshBlockPack, a mechanism for looping over the whole mesh at once within a `Kokkos` kernel. See [documentation](docs/mesh/packing.md)
- [[PR 267]](https://github.com/lanl/parthenon/pull/267) Introduced TaskRegions and TaskCollections to allow for task launches on multiple blocks.
- [[PR 287]](https://github.com/lanl/parthenon/pull/287) Added machine configuration file for compile options, see [documentation](https://github.com/lanl/parthenon/blob/develop/docs/building.md#default-machine-configurations)
- [[PR 290]](https://github.com/lanl/parthenon/pull/290) Added per cycle performance output diagnostic.
- [[PR 298]](https://github.com/lanl/parthenon/pull/298) Introduced Partition, a tiny utility for partitioning STL containers. Used for MeshBlockPacks, to enable packing over a fraction of the mesh.

### Changed
- [\#68](https://github.com/lanl/parthenon/issues/68) Moved default `par_for` wrappers to `MeshBlock`
- [[PR 243]](https://github.com/lanl/parthenon/pull/243) Automatically find/check Python version used in regression tests. Bumps CMake minimum version to 3.12
- [[PR 266]](https://github.com/lanl/parthenon/pull/266): It is no longer necessary to specify Kokkos_ENABLE_OPENMP this is by default enabled, to turn off one can specify PARTHENON_DISABLE_OPENMP.

### Fixed
- [[PR 271]](https://github.com/lanl/parthenon/issues/256): Fix setting default CXX standard.
- [[PR 262]](https://github.com/lanl/parthenon/pull/262) Fix setting of "coverage" label in testing. Automatically applies coverage tag to all tests not containing "performance" label.
- [[PR 276]](https://github.com/lanl/parthenon/pull/276) Decrease required Python version from 3.6 to 3.5.
- [[PR 283]](https://github.com/lanl/parthenon/pull/283) Change CI to extended nightly develop tests and short push tests.
- [[PR 291]](https://github.com/lanl/parthenon/pull/291) Adds Task Diagram to documentation.

### Removed
- [[PR 282]](https://github.com/lanl/parthenon/pull/282) Integrated MeshBlockPack and tasking in pi example
- [[PR 294]](https://github.com/lanl/parthenon/pull/294) Fix `IndexShape::GetTotal(IndexDomain)` - previously was returning opposite of expected domain result.

## Release 0.1.0
Date: 8/4/2020

Initial release of Parthenon AMR infrastructure.

### Changed
- [[PR 214]](https://github.com/lanl/parthenon/pull/214): The weak linked routines for user-specified parthenon behavior have been removed in favor of a more portable approach. See [the documentation](docs/README.md#user-specified-internal-functions).<|MERGE_RESOLUTION|>--- conflicted
+++ resolved
@@ -41,11 +41,8 @@
 - [[PR 595]](https://github.com/lanl/parthenon/pull/595) Fix build options so that non-MPI builds cannot be paired with an MPI HDF5 lib
 
 ### Infrastructure (changes irrelevant to downstream codes)
-<<<<<<< HEAD
+- [[PR 686]](https://github.com/lanl/parthenon/pull/686) Remove coverage CI stage and add key features to README
 - [[PR 681]](https://github.com/lanl/parthenon/pull/681) Refactor ParArrayNDGeneric to work with arbitrary rank Kokkos::views and hold state.
-=======
-- [[PR 686]](https://github.com/lanl/parthenon/pull/686) Remove coverage CI stage and add key features to README
->>>>>>> c476145b
 - [[PR 669]](https://github.com/lanl/parthenon/pull/669) Bump clang-format version (and checks) to >=11.0
 - [[PR 661]](https://github.com/lanl/parthenon/pull/661) Replaced ids in MPI tags with separate `MPI_Comms` for each variable/swarm
 - [[PR 651]](https://github.com/lanl/parthenon/pull/651) Bump Catch2 version due to GCC11.2 incompatibility
