# Changelog

## Current develop

### Added (new features/APIs/variables/...)
- [[PR 509]](https://github.com/lanl/parthenon/pull/509) Add `elapsed_main`, `elapsed_cycle`, and `elapsed_LBandAMR` functions to `Driver` as static functions to enable access to timing information in output and restart files.
- [[PR 479]](https://github.com/lanl/parthenon/pull/479) Add `Update` function to `Params` to update the value of an existing key.
- [[PR 482]](https://github.com/lanl/parthenon/pull/482) Add support for package enrolled history outputs.

### Changed (changing behavior/API/variables/...)
- [[PR 532]](https://github.com/lanl/parthenon/pull/532) Remove obsolete `Properties_t`, they have been replaced by `Packages_t`
- [[PR 508]](https://github.com/lanl/parthenon/pull/508) Modify `RestrictCellCenteredVariables` to support a restriction over meshblock packs.
- [[PR 524]](https://github.com/lanl/parthenon/pull/524) Enforce `Metadata` flags constraints and add new `Metadata::WithFluxes` flag. Note: `Metadata::Independent` will be set automatically unless `Metadata::Derived` is set
- [[PR 517]](https://github.com/lanl/parthenon/pull/517) Remove optional `dims` argument from `MeshBlockData::Add` and use the shape from the `Metadata` instead
- [[PR 492]](https://github.com/lanl/parthenon/pull/492) Modify advection example to have an arbitrary number of dense variables and to disable fill derived for profiling.
- [[PR 486]](https://github.com/lanl/parthenon/pull/486) Unify HDF5 output and restart file writing,
    add HDF5 compression support, add support for sparse fields in HDF5 output/restart files, add and rename some metadata in HDF5 files.
- [[PR 522]](https://github.com/lanl/parthenon/pull/522) Corrected ordering of `OutputDatasetNames` to match `ComponentNames`

### Fixed (not changing behavior/API/variables/...)
- [[PR 539]](https://github.com/lanl/parthenon/pull/539) Fix restart indexing/hdf5 bugs
- [[PR 487]](https://github.com/lanl/parthenon/pull/487) Add default tiling matching `i` index range to MDRange loop pattern.
- [[PR 531]](https://github.com/lanl/parthenon/pull/531) Work around in parthenon_hdf5.cpp for GCC 7.3.0

### Infrastructure (changes irrelevant to downstream codes)
- [[PR 502]](https://github.com/lanl/parthenon/pull/502) Use subviews of a single view for fluxes
- [[PR 505]](https://github.com/lanl/parthenon/pull/505) Can also use buffer-pack-in-one function also in `Mesh::Initialize` (and thus during load balancing/mesh refinement). Breaks sparse variables with FillGhost. Enable with `PARTHENON_ENABLE_INIT_PACKING=ON` (default OFF).
- [[PR 493]](https://github.com/lanl/parthenon/pull/493) Use subviews of a single view for comm buffers
- [[PR 500]](https://github.com/lanl/parthenon/pull/500) Update docker file and CI environment (for Cuda 11.3 and latest `nsys`)
- [[PR 490]](https://github.com/lanl/parthenon/pull/490) Adjust block size in OverlappingSpace instance tests to remain within Cuda/HIP limits
- [[PR 488]](https://github.com/lanl/parthenon/pull/488) Update GitLab Dockerfile to use HDF5 version 1.10.7
- [[PR 510]](https://github.com/lanl/parthenon/pull/510) Fix calling noexistant logger in python performance regression app
- [[PR 527]](https://github.com/lanl/parthenon/pull/527) Fix problem with ci when rebase is used.
- [[PR 518]](https://github.com/lanl/parthenon/pull/518) Added MPI performance regression tests to CI performance app
- [[PR 530]](https://github.com/lanl/parthenon/pull/530) Fixed issue with ci plotting the oldest 5 commit metrics for each test, also cleaned up legend formatting.
- [[PR 536]](https://github.com/lanl/parthenon/pull/536) Updated to latest Kokkos release.
<<<<<<< HEAD
- [[PR 519]](https://github.com/lanl/parthenon/pull/519) Add checksum to bash uploader script to verify file is trusted
=======
- [[PR 520]](https://github.com/lanl/parthenon/pull/520) Add black python formatter to github actions
>>>>>>> 80a62baa

### Removed (removing behavior/API/varaibles/...)
- [[PR 498]](https://github.com/lanl/parthenon/pull/498) Cleanup unused user hooks and variables
- [[PR 481]](https://github.com/lanl/parthenon/pull/481) Cleanup unused/untested/not fully ported code (mostly OpenMP and reconstruction)


## Release 0.5.0
Date: 03/30/2021

### Added (new features/APIs/variables/...)
- [[PR 475]](https://github.com/lanl/parthenon/pull/475) Add update function `UpdateWithFluxDivergence` and `gamma` variables to integrator to support low-storage, two stage integrators.
- [[PR 463]](https://github.com/lanl/parthenon/pull/463) Add `PARTHENON_ENABLE_TESTING` and `PARTHENON_ENABLE_PYTHON_MODULE_CHECK` option and documentation on how to use the regression testing framework downstream.
- [[PR 461]](https://github.com/lanl/parthenon/pull/461) A negative `dt` in an output block disables it.
- [[PR 439]](https://github.com/lanl/parthenon/pull/439) Add split initialization of environment (`ParthenonInitEnv()`) and packages and mesh (`ParthenonInitPackagesAndMesh()`) to `ParthenonManager`
- [[PR 406]](https://github.com/lanl/parthenon/pull/406) Add `stochastic_subgrid` example that performs a random amount of work per cell (drawn from a power law distribution)
- [[PR 440]](https://github.com/lanl/parthenon/pull/440) Add abstraction for allocating a `unique_ptr` to an object in device memory
- [[PR 438]](https://github.com/lanl/parthenon/pull/438) More diagnostic runtime output (AMR/Loadbalance and mesh structure) controlled via `parthenon/time/ncycle_out_mesh` input parameter (default 0 - off)
- [[PR 412]](https://github.com/lanl/parthenon/pull/412) Add capability to use host (pinned) memory for communication buffers (via `PARTHENON_ENABLE_HOST_COMM_BUFFERS` - default OFF)
- [[PR 359]](https://github.com/lanl/parthenon/pull/359) MeshBlockPack support for buffer pack and unpack of CellCentered Variables

### Changed (changing behavior/API/variables/...)
- [[PR 451]](https://github.com/lanl/parthenon/pull/451) Remove custom ran2 interface and source
- [[PR 425]](https://github.com/lanl/parthenon/pull/425) Remove ambiguity in package names. `Packages_t` no longer has an `operator[]` method. This has been replaced with `Add` and `Get`.
- [[PR 359]](https://github.com/lanl/parthenon/pull/359) Templated inline reconstruction functions to support different types (e.g., `ParArray4D` or `ParArrayND`)

### Fixed (not changing behavior/API/variables/...)
- [[PR 468]](https://github.com/lanl/parthenon/pull/468) Fix extra `endl` in input CheckDesired
- [[PR 465]](https://github.com/lanl/parthenon/pull/465) Fix soft disable output for drivers without temporal evolution
- [[PR 453]](https://github.com/lanl/parthenon/pull/453) Fix array bounds for AMR hierarchy log and use vector instead of `unique_ptr`
- [[PR 441]](https://github.com/lanl/parthenon/pull/441) Fixed type in input parsing of `pack_size`

### Infrastructure (changes irrelevant to downstream codes)
- [[PR 436]](https://github.com/lanl/parthenon/pull/436) Update Summit build doc and machine file
- [[PR 435]](https://github.com/lanl/parthenon/pull/435) Fix ctest logic for parsing number of ranks in MPI tests
- [[PR 407]](https://github.com/lanl/parthenon/pull/407) More cleanup, removed old bash scripts for ci.
- [[PR 428]](https://github.com/lanl/parthenon/pull/428) Triad Copyright 2021
- [[PR 413]](https://github.com/lanl/parthenon/pull/413) LANL Snow machine configuration
- [[PR 390]](https://github.com/lanl/parthenon/pull/390) Resolve `@PAR_ROOT@` to parthenon root rather than the location of the current source directory
- [[PR 443]](https://github.com/lanl/parthenon/pull/443) Fix Darwin machine config - use spectrum mpi
- [[PR 444]](https://github.com/lanl/parthenon/pull/444) Writes performance metrics to file for advection test
- [[PR 452]](https://github.com/lanl/parthenon/pull/452) Disable copyright check and linting by default, add CI check for copyright
- [[PR 473]](https://github.com/lanl/parthenon/pull/473) Added documentation for forked pr

## Release 0.4.0
Date: 01/19/2021

### Added (new features/APIs/variables/...)
- [[PR 434]](https://github.com/lanl/parthenon/pull/434) Allow the number of ghost zones to be set via the input file
- [[PR 400]](https://github.com/lanl/parthenon/pull/400) Extend `StateDescriptor` for customizable output via user-customizable function pointers `PreStepDiagnosticsMesh` and `PostStepDiagnosticsMesh`
- [[PR 391]](https://github.com/lanl/parthenon/pull/391) Add `VariablePack<T>::GetSparseId` and `VariablePack<T>::GetSparseIndex` to return global sparse ids and pack-local sparse index, repsectively.
- [[PR 381]](https://github.com/lanl/parthenon/pull/381) Overload `DataCollection::Add` to build `MeshData` and `MeshBlockData` objects with a subset of variables.
- [[PR 378]](https://github.com/lanl/parthenon/pull/378) Add Kokkos profiling regions throughout the code to allow the collection characteristic application profiles
- [[PR 358]](https://github.com/lanl/parthenon/pull/358) Generalize code that interfaces with downstream apps to work with both `MeshData` and `MeshBlockData`.
- [[PR 335]](https://github.com/lanl/parthenon/pull/335) Support for project-relative `MACHINE_CFG` with `@PAR_ROOT@`
- [[PR 328]](https://github.com/lanl/parthenon/pull/328) New `MeshBlock` packing interface using `DataCollection`s of `MeshData` and `MeshBlockData`.
- [[PR 386]](https://github.com/lanl/parthenon/pull/386) Introduce `Private`, `Provides`, `Requires`, and `Overridable` variable metadata, allowing fine-grained control of conflict resolution between packages.

### Changed (changing behavior/API/variables/...)
- [[PR 393]](https://github.com/lanl/parthenon/pull/393) Small refactor to make driver code more flexible for downstream apps.
- [[PR 400]](https://github.com/lanl/parthenon/pull/400) Change `Mesh`, `ApplicationInput`, and `Driver` to suppport pre- and post- step user work
- [[PR 394]](https://github.com/lanl/parthenon/pull/394) Make `Params.Get` const-correct.
- [[PR 332]](https://github.com/lanl/parthenon/pull/332) Rewrote boundary conditions to work on GPUs with variable packs. Re-enabled user-defined boundary conditions via `ApplicationInput`.

### Fixed (not changing behavior/API/variables/...)
- [[\#401]](https://github.com/lanl/parthenon/issues/401) Fix missing initial timestep for MeshData functions
- [[PR 387]](https://github.com/lanl/parthenon/pull/387) Add missing const that was needed
- [[PR 353]](https://github.com/lanl/parthenon/pull/353) Fixed small error in input\_parameter logic
- [[PR 352]](https://github.com/lanl/parthenon/pull/352) Code compiles cleanly (no warnings) with nvcc_wrapper

### Infrastructure (changes irrelevant to downstream codes)
- [[PR 392]](https://github.com/lanl/parthenon/pull/392) Fix C++ linting for when parthenon is a submodule
- [[PR 335]](https://github.com/lanl/parthenon/pull/335) New machine configuration file for LANL's Darwin cluster
- [[PR 200]](https://github.com/lanl/parthenon/pull/200) Adds support for running ci on power9 nodes.
- [[PR 347]](https://github.com/lanl/parthenon/pull/347) Speed up darwin ci by using pre installed spack packages from project space
- [[PR 368]](https://github.com/lanl/parthenon/pull/368) Fixes false positive in ci.
- [[PR 369]](https://github.com/lanl/parthenon/pull/369) Initializes submodules when running on darwin ci.
- [[PR 382]](https://github.com/lanl/parthenon/pull/382) Adds output on fail for fast ci implementation on Darwin.
- [[PR 362]](https://github.com/lanl/parthenon/pull/362) Small fix to clean regression tests output folder on reruns
- [[PR 403]](https://github.com/lanl/parthenon/pull/403) Cleanup Codacy warnings
- [[PR 377]](https://github.com/lanl/parthenon/pull/377) New machine configuration file for LLNL's RZAnsel cluster

### Removed (removing behavior/API/varaibles/...)
- [[PR 410]](https://github.com/lanl/parthenon/pull/410) Addresses issue of cpp linter calling python instead of python3

## Release 0.3.0
Date: 10/29/2020

### Added (new features/APIs/variables/...)
- [[PR 317]](https://github.com/lanl/parthenon/pull/317) Add initial support for particles (no MPI support)
- [[PR 311]](https://github.com/lanl/parthenon/pull/311) Bugfix::Restart. Fixed restart parallel bug and also restart bug for simulations with reflecting boundary conditions.  Added ability to write restart files with or without ghost cells by setting `ghost_zones` in the output block similar to other output formats.
- [[PR 314]](https://github.com/lanl/parthenon/pull/314) Generalized `par_for` abstractions to provide for reductions with a consistent interface.
- [[PR 308]](https://github.com/lanl/parthenon/pull/308) Added the ability to register and name `MeshBlockPack`s in the `Mesh` or in package initialization.
- [[PR 285]](https://github.com/lanl/parthenon/pull/285) Parthenon can now be linked in CMake as `Parthenon::parthenon` when used as a subdirectory, matching install.

### Changed (changing behavior/API/variables/...)
- [[PR 303]](https://github.com/lanl/parthenon/pull/303) Changed `Mesh::BlockList` from a `std::list<MeshBlock>` to a `std::vector<std::shared_ptr<MeshBlock>>`, making `FindMeshBlock` run in constant, rather than linear, time. Loops over `block_list` in application drivers must be cahnged accordingly.
- [[PR 300]](https://github.com/lanl/parthenon/pull/300): Changes to `AddTask` function signature. Requires re-ordering task dependency argument to front.
- [[PR 307]](https://github.com/lanl/parthenon/pull/307) Changed back-pointers in mesh structure to weak pointers. Cleaned up `MeshBlock` constructor and implemented `MeshBlock` factory function.

### Fixed (not changing behavior/API/variables/...)
- [[PR 293]](https://github.com/lanl/parthenon/pull/293) Changed `VariablePack` and related objects to use `ParArray1D` objects instead of `ParArrayND` objects under the hood to reduce the size of the captured objects.
- [[PR 313]](https://github.com/lanl/parthenon/pull/313) Add include guards for Kokkos in cmake.
- [[PR 321]](https://github.com/lanl/parthenon/pull/321) Make inner loop pattern tags constexpr

### Infrastructure (changes irrelevant to downstream codes)
- [[PR 336]](https://github.com/lanl/parthenon/pull/336) Automated testing now checks for extraneous HtoD or DtoH copies.
- [[PR 325]](https://github.com/lanl/parthenon/pull/325) Fixes regression in convergence tests with multiple MPI ranks.
- [[PR 310]](https://github.com/lanl/parthenon/pull/310) Fix Cuda 11 builds.
- [[PR 281]](https://github.com/lanl/parthenon/pull/281) Allows one to run regression tests with more than one cuda device, Also improves readability of regression tests output.
- [[PR 330]](https://github.com/lanl/parthenon/pull/330) Fixes restart regression test.


## Release 0.2.0
Date: 9/12/2020

### Added
- [[PR 250]](https://github.com/lanl/parthenon/pull/250) Feature::Restart. If output file format 'rst' is specified restart files are written using independent variables and those marked with Restart metadata flag.  Simulations can be restarted with a '-r \<restartFile\>' argument to the code.
- [[PR 263]](https://github.com/lanl/parthenon/pull/263) Added MeshBlockPack, a mechanism for looping over the whole mesh at once within a `Kokkos` kernel. See [documentation](docs/mesh/packing.md)
- [[PR 267]](https://github.com/lanl/parthenon/pull/267) Introduced TaskRegions and TaskCollections to allow for task launches on multiple blocks.
- [[PR 287]](https://github.com/lanl/parthenon/pull/287) Added machine configuration file for compile options, see [documentation](https://github.com/lanl/parthenon/blob/develop/docs/building.md#default-machine-configurations)
- [[PR 290]](https://github.com/lanl/parthenon/pull/290) Added per cycle performance output diagnostic.
- [[PR 298]](https://github.com/lanl/parthenon/pull/298) Introduced Partition, a tiny utility for partitioning STL containers. Used for MeshBlockPacks, to enable packing over a fraction of the mesh.

### Changed
- [\#68](https://github.com/lanl/parthenon/issues/68) Moved default `par_for` wrappers to `MeshBlock`
- [[PR 243]](https://github.com/lanl/parthenon/pull/243) Automatically find/check Python version used in regression tests. Bumps CMake minimum version to 3.12
- [[PR 266]](https://github.com/lanl/parthenon/pull/266): It is no longer necessary to specify Kokkos_ENABLE_OPENMP this is by default enabled, to turn off one can specify PARTHENON_DISABLE_OPENMP.

### Fixed
- [[PR 271]](https://github.com/lanl/parthenon/issues/256): Fix setting default CXX standard.
- [[PR 262]](https://github.com/lanl/parthenon/pull/262) Fix setting of "coverage" label in testing. Automatically applies coverage tag to all tests not containing "performance" label.
- [[PR 276]](https://github.com/lanl/parthenon/pull/276) Decrease required Python version from 3.6 to 3.5.
- [[PR 283]](https://github.com/lanl/parthenon/pull/283) Change CI to extended nightly develop tests and short push tests.
- [[PR 291]](https://github.com/lanl/parthenon/pull/291) Adds Task Diagram to documentation.

### Removed
- [[PR 282]](https://github.com/lanl/parthenon/pull/282) Integrated MeshBlockPack and tasking in pi example
- [[PR 294]](https://github.com/lanl/parthenon/pull/294) Fix `IndexShape::GetTotal(IndexDomain)` - previously was returning opposite of expected domain result.

## Release 0.1.0
Date: 8/4/2020

Initial release of Parthenon AMR infrastructure.

### Changed
- [[PR 214]](https://github.com/lanl/parthenon/pull/214): The weak linked routines for user-specified parthenon behavior have been removed in favor of a more portable approach. See [the documentation](docs/README.md#user-specified-internal-functions).<|MERGE_RESOLUTION|>--- conflicted
+++ resolved
@@ -34,11 +34,8 @@
 - [[PR 518]](https://github.com/lanl/parthenon/pull/518) Added MPI performance regression tests to CI performance app
 - [[PR 530]](https://github.com/lanl/parthenon/pull/530) Fixed issue with ci plotting the oldest 5 commit metrics for each test, also cleaned up legend formatting.
 - [[PR 536]](https://github.com/lanl/parthenon/pull/536) Updated to latest Kokkos release.
-<<<<<<< HEAD
+- [[PR 520]](https://github.com/lanl/parthenon/pull/520) Add black python formatter to github actions
 - [[PR 519]](https://github.com/lanl/parthenon/pull/519) Add checksum to bash uploader script to verify file is trusted
-=======
-- [[PR 520]](https://github.com/lanl/parthenon/pull/520) Add black python formatter to github actions
->>>>>>> 80a62baa
 
 ### Removed (removing behavior/API/varaibles/...)
 - [[PR 498]](https://github.com/lanl/parthenon/pull/498) Cleanup unused user hooks and variables
