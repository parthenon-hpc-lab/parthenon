--- conflicted
+++ resolved
@@ -3,11 +3,8 @@
 ## Current develop
 
 ### Added (new features/APIs/variables/...)
-<<<<<<< HEAD
 - [[PR 605]](https://github.com/lanl/parthenon/pull/605) Add output triggering by signaling.
-=======
 - [[PR 602]](https://github.com/lanl/parthenon/pull/602) Added tuning functionality for HDF5 output
->>>>>>> 0b28bec0
 
 ### Changed (changing behavior/API/variables/...)
 
