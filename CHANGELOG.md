# Changelog

## Current develop

### Added (new features/APIs/variables/...)
- [[PR 439]](https://github.com/lanl/parthenon/pull/439) Add split initialization of environment (`ParthenonInitEnv()`) and packages and mesh (`ParthenonInitPackagesAndMesh()`) to `ParthenonManager`
- [[PR 406]](https://github.com/lanl/parthenon/pull/406) Add `stochastic_subgrid` example that performs a random amount of work per cell (drawn from a power law distribution)
- [[PR 440]](https://github.com/lanl/parthenon/pull/440) Add abstraction for allocating a `unique_ptr` to an object in device memory
- [[PR 438]](https://github.com/lanl/parthenon/pull/438) More diagnostic runtime output (AMR/Loadbalance and mesh structure) controlled via `parthenon/time/ncycle_out_mesh` input parameter (default 0 - off)
- [[PR 412]](https://github.com/lanl/parthenon/pull/412) Add capability to use host (pinned) memory for communication buffers (via `PARTHENON_ENABLE_HOST_COMM_BUFFERS` - default OFF)
- [[PR 359]](https://github.com/lanl/parthenon/pull/359) MeshBlockPack support for buffer pack and unpack of CellCentered Variables

### Changed (changing behavior/API/variables/...)
- [[PR 451]](https://github.com/lanl/parthenon/pull/451) Remove custom ran2 interface and source
- [[PR 425]](https://github.com/lanl/parthenon/pull/425) Remove ambiguity in package names. `Packages_t` no longer has an `operator[]` method. This has been replaced with `Add` and `Get`.
- [[PR 359]](https://github.com/lanl/parthenon/pull/359) Templated inline reconstruction functions to support different types (e.g., `ParArray4D` or `ParArrayND`)

### Fixed (not changing behavior/API/variables/...)
- [[PR 453]](https://github.com/lanl/parthenon/pull/453) Fix array bounds for AMR hierarchy log and use vector instead of unique_ptr
- [[PR 441]](https://github.com/lanl/parthenon/pull/441) Fixed type in input parsing of `pack_size`

### Infrastructure (changes irrelevant to downstream codes)
- [[PR 436]](https://github.com/lanl/parthenon/pull/436) Update Summit build doc and machine file
- [[PR 435]](https://github.com/lanl/parthenon/pull/435) Fix ctest logic for parsing number of ranks in MPI tests
- [[PR 407]](https://github.com/lanl/parthenon/pull/407) More cleanup, removed old bash scripts for ci.
- [[PR 428]](https://github.com/lanl/parthenon/pull/428) Triad Copyright 2021
- [[PR 413]](https://github.com/lanl/parthenon/pull/413) LANL Snow machine configuration
- [[PR 390]](https://github.com/lanl/parthenon/pull/390) Resolve @PAR_ROOT@ to parthenon root rather than the location of the current source directory
- [[PR 443]](https://github.com/lanl/parthenon/pull/443) Fix Darwin machine config - use spectrum mpi
- [[PR 444]](https://github.com/lanl/parthenon/pull/444) Writes performance metrics to file for advection test
<<<<<<< HEAD
- [[PR 395]](https://github.com/lanl/parthenon/pull/395) Fix advection-performance build configuration
=======
- [[PR 452]](https://github.com/lanl/parthenon/pull/452) Disable copyright check and linting by default, add CI check for copyright
>>>>>>> 62364e05

### Removed (removing behavior/API/varaibles/...)

## Release 0.4.0
Date: 01/19/2021

### Added (new features/APIs/variables/...)
- [[PR 434]](https://github.com/lanl/parthenon/pull/434) Allow the number of ghost zones to be set via the input file
- [[PR 400]](https://github.com/lanl/parthenon/pull/400) Extend `StateDescriptor` for customizable output via user-customizable function pointers `PreStepDiagnosticsMesh` and `PostStepDiagnosticsMesh`
- [[PR 391]](https://github.com/lanl/parthenon/pull/391) Add `VariablePack<T>::GetSparseId` and `VariablePack<T>::GetSparseIndex` to return global sparse ids and pack-local sparse index, repsectively.
- [[PR 381]](https://github.com/lanl/parthenon/pull/381) Overload `DataCollection::Add` to build `MeshData` and `MeshBlockData` objects with a subset of variables.
- [[PR 378]](https://github.com/lanl/parthenon/pull/378) Add Kokkos profiling regions throughout the code to allow the collection characteristic application profiles
- [[PR 358]](https://github.com/lanl/parthenon/pull/358) Generalize code that interfaces with downstream apps to work with both `MeshData` and `MeshBlockData`.
- [[PR 335]](https://github.com/lanl/parthenon/pull/335) Support for project-relative `MACHINE_CFG` with `@PAR_ROOT@`
- [[PR 328]](https://github.com/lanl/parthenon/pull/328) New `MeshBlock` packing interface using `DataCollection`s of `MeshData` and `MeshBlockData`.
- [[PR 386]](https://github.com/lanl/parthenon/pull/386) Introduce `Private`, `Provides`, `Requires`, and `Overridable` variable metadata, allowing fine-grained control of conflict resolution between packages.

### Changed (changing behavior/API/variables/...)
- [[PR 393]](https://github.com/lanl/parthenon/pull/393) Small refactor to make driver code more flexible for downstream apps.
- [[PR 400]](https://github.com/lanl/parthenon/pull/400) Change `Mesh`, `ApplicationInput`, and `Driver` to suppport pre- and post- step user work
- [[PR 394]](https://github.com/lanl/parthenon/pull/394) Make `Params.Get` const-correct.
- [[PR 332]](https://github.com/lanl/parthenon/pull/332) Rewrote boundary conditions to work on GPUs with variable packs. Re-enabled user-defined boundary conditions via `ApplicationInput`.

### Fixed (not changing behavior/API/variables/...)
- [[\#401]](https://github.com/lanl/parthenon/issues/401) Fix missing initial timestep for MeshData functions
- [[PR 387]](https://github.com/lanl/parthenon/pull/387) Add missing const that was needed
- [[PR 353]](https://github.com/lanl/parthenon/pull/353) Fixed small error in input\_parameter logic
- [[PR 352]](https://github.com/lanl/parthenon/pull/352) Code compiles cleanly (no warnings) with nvcc_wrapper

### Infrastructure (changes irrelevant to downstream codes)
- [[PR 392]](https://github.com/lanl/parthenon/pull/392) Fix C++ linting for when parthenon is a submodule
- [[PR 335]](https://github.com/lanl/parthenon/pull/335) New machine configuration file for LANL's Darwin cluster
- [[PR 200]](https://github.com/lanl/parthenon/pull/200) Adds support for running ci on power9 nodes.
- [[PR 347]](https://github.com/lanl/parthenon/pull/347) Speed up darwin ci by using pre installed spack packages from project space
- [[PR 368]](https://github.com/lanl/parthenon/pull/368) Fixes false positive in ci.
- [[PR 369]](https://github.com/lanl/parthenon/pull/369) Initializes submodules when running on darwin ci.
- [[PR 382]](https://github.com/lanl/parthenon/pull/382) Adds output on fail for fast ci implementation on Darwin.
- [[PR 362]](https://github.com/lanl/parthenon/pull/362) Small fix to clean regression tests output folder on reruns
- [[PR 403]](https://github.com/lanl/parthenon/pull/403) Cleanup Codacy warnings
- [[PR 377]](https://github.com/lanl/parthenon/pull/377) New machine configuration file for LLNL's RZAnsel cluster

### Removed (removing behavior/API/varaibles/...)
- [[PR 410]](https://github.com/lanl/parthenon/pull/410) Addresses issue of cpp linter calling python instead of python3

## Release 0.3.0
Date: 10/29/2020

### Added (new features/APIs/variables/...)
- [[PR 317]](https://github.com/lanl/parthenon/pull/317) Add initial support for particles (no MPI support)
- [[PR 311]](https://github.com/lanl/parthenon/pull/311) Bugfix::Restart. Fixed restart parallel bug and also restart bug for simulations with reflecting boundary conditions.  Added ability to write restart files with or without ghost cells by setting `ghost_zones` in the output block similar to other output formats.
- [[PR 314]](https://github.com/lanl/parthenon/pull/314) Generalized `par_for` abstractions to provide for reductions with a consistent interface.
- [[PR 308]](https://github.com/lanl/parthenon/pull/308) Added the ability to register and name `MeshBlockPack`s in the `Mesh` or in package initialization.
- [[PR 285]](https://github.com/lanl/parthenon/pull/285) Parthenon can now be linked in CMake as `Parthenon::parthenon` when used as a subdirectory, matching install.

### Changed (changing behavior/API/variables/...)
- [[PR 303]](https://github.com/lanl/parthenon/pull/303) Changed `Mesh::BlockList` from a `std::list<MeshBlock>` to a `std::vector<std::shared_ptr<MeshBlock>>`, making `FindMeshBlock` run in constant, rather than linear, time. Loops over `block_list` in application drivers must be cahnged accordingly.
- [[PR 300]](https://github.com/lanl/parthenon/pull/300): Changes to `AddTask` function signature. Requires re-ordering task dependency argument to front.
- [[PR 307]](https://github.com/lanl/parthenon/pull/307) Changed back-pointers in mesh structure to weak pointers. Cleaned up `MeshBlock` constructor and implemented `MeshBlock` factory function.

### Fixed (not changing behavior/API/variables/...)
- [[PR 293]](https://github.com/lanl/parthenon/pull/293) Changed `VariablePack` and related objects to use `ParArray1D` objects instead of `ParArrayND` objects under the hood to reduce the size of the captured objects.
- [[PR 313]](https://github.com/lanl/parthenon/pull/313) Add include guards for Kokkos in cmake.
- [[PR 321]](https://github.com/lanl/parthenon/pull/321) Make inner loop pattern tags constexpr

### Infrastructure (changes irrelevant to downstream codes)
- [[PR 336]](https://github.com/lanl/parthenon/pull/336) Automated testing now checks for extraneous HtoD or DtoH copies.
- [[PR 325]](https://github.com/lanl/parthenon/pull/325) Fixes regression in convergence tests with multiple MPI ranks.
- [[PR 310]](https://github.com/lanl/parthenon/pull/310) Fix Cuda 11 builds.
- [[PR 281]](https://github.com/lanl/parthenon/pull/281) Allows one to run regression tests with more than one cuda device, Also improves readability of regression tests output.
- [[PR 330]](https://github.com/lanl/parthenon/pull/330) Fixes restart regression test.


## Release 0.2.0
Date: 9/12/2020

### Added
- [[PR 250]](https://github.com/lanl/parthenon/pull/250) Feature::Restart. If output file format 'rst' is specified restart files are written using independent variables and those marked with Restart metadata flag.  Simulations can be restarted with a '-r \<restartFile\>' argument to the code.
- [[PR 263]](https://github.com/lanl/parthenon/pull/263) Added MeshBlockPack, a mechanism for looping over the whole mesh at once within a `Kokkos` kernel. See [documentation](docs/mesh/packing.md)
- [[PR 267]](https://github.com/lanl/parthenon/pull/267) Introduced TaskRegions and TaskCollections to allow for task launches on multiple blocks.
- [[PR 287]](https://github.com/lanl/parthenon/pull/287) Added machine configuration file for compile options, see [documentation](https://github.com/lanl/parthenon/blob/develop/docs/building.md#default-machine-configurations)
- [[PR 290]](https://github.com/lanl/parthenon/pull/290) Added per cycle performance output diagnostic.
- [[PR 298]](https://github.com/lanl/parthenon/pull/298) Introduced Partition, a tiny utility for partitioning STL containers. Used for MeshBlockPacks, to enable packing over a fraction of the mesh.

### Changed
- [\#68](https://github.com/lanl/parthenon/issues/68) Moved default `par_for` wrappers to `MeshBlock`
- [[PR 243]](https://github.com/lanl/parthenon/pull/243) Automatically find/check Python version used in regression tests. Bumps CMake minimum version to 3.12
- [[PR 266]](https://github.com/lanl/parthenon/pull/266): It is no longer necessary to specify Kokkos_ENABLE_OPENMP this is by default enabled, to turn off one can specify PARTHENON_DISABLE_OPENMP.

### Fixed
- [[PR 271]](https://github.com/lanl/parthenon/issues/256): Fix setting default CXX standard.
- [[PR 262]](https://github.com/lanl/parthenon/pull/262) Fix setting of "coverage" label in testing. Automatically applies coverage tag to all tests not containing "performance" label.
- [[PR 276]](https://github.com/lanl/parthenon/pull/276) Decrease required Python version from 3.6 to 3.5.
- [[PR 283]](https://github.com/lanl/parthenon/pull/283) Change CI to extended nightly develop tests and short push tests.
- [[PR 291]](https://github.com/lanl/parthenon/pull/291) Adds Task Diagram to documentation.

### Removed
- [[PR 282]](https://github.com/lanl/parthenon/pull/282) Integrated MeshBlockPack and tasking in pi example
- [[PR 294]](https://github.com/lanl/parthenon/pull/294) Fix `IndexShape::GetTotal(IndexDomain)` - previously was returning opposite of expected domain result.

## Release 0.1.0
Date: 8/4/2020

Initial release of Parthenon AMR infrastructure.

### Changed
- [[PR 214]](https://github.com/lanl/parthenon/pull/214): The weak linked routines for user-specified parthenon behavior have been removed in favor of a more portable approach. See [the documentation](docs/README.md#user-specified-internal-functions).<|MERGE_RESOLUTION|>--- conflicted
+++ resolved
@@ -28,11 +28,8 @@
 - [[PR 390]](https://github.com/lanl/parthenon/pull/390) Resolve @PAR_ROOT@ to parthenon root rather than the location of the current source directory
 - [[PR 443]](https://github.com/lanl/parthenon/pull/443) Fix Darwin machine config - use spectrum mpi
 - [[PR 444]](https://github.com/lanl/parthenon/pull/444) Writes performance metrics to file for advection test
-<<<<<<< HEAD
+- [[PR 452]](https://github.com/lanl/parthenon/pull/452) Disable copyright check and linting by default, add CI check for copyright
 - [[PR 395]](https://github.com/lanl/parthenon/pull/395) Fix advection-performance build configuration
-=======
-- [[PR 452]](https://github.com/lanl/parthenon/pull/452) Disable copyright check and linting by default, add CI check for copyright
->>>>>>> 62364e05
 
 ### Removed (removing behavior/API/varaibles/...)
 
