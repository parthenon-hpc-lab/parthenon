# Changelog

## Current develop

### Added (new features/APIs/variables/...)
- [[PR 479]](https://github.com/lanl/parthenon/pull/479) Add `Update` function to `Params` to update the value of an existing key.

### Changed (changing behavior/API/variables/...)

### Fixed (not changing behavior/API/variables/...)

### Infrastructure (changes irrelevant to downstream codes)

### Removed (removing behavior/API/varaibles/...)


## Release 0.5.0
Date: 03/30/2021

### Added (new features/APIs/variables/...)
- [[PR 475]](https://github.com/lanl/parthenon/pull/475) Add update function `UpdateWithFluxDivergence` and `gamma` variables to integrator to support low-storage, two stage integrators.
- [[PR 463]](https://github.com/lanl/parthenon/pull/463) Add `PARTHENON_ENABLE_TESTING` and `PARTHENON_ENABLE_PYTHON_MODULE_CHECK` option and documentation on how to use the regression testing framework downstream.
- [[PR 461]](https://github.com/lanl/parthenon/pull/461) A negative `dt` in an output block disables it.
- [[PR 439]](https://github.com/lanl/parthenon/pull/439) Add split initialization of environment (`ParthenonInitEnv()`) and packages and mesh (`ParthenonInitPackagesAndMesh()`) to `ParthenonManager`
- [[PR 406]](https://github.com/lanl/parthenon/pull/406) Add `stochastic_subgrid` example that performs a random amount of work per cell (drawn from a power law distribution)
- [[PR 440]](https://github.com/lanl/parthenon/pull/440) Add abstraction for allocating a `unique_ptr` to an object in device memory
- [[PR 438]](https://github.com/lanl/parthenon/pull/438) More diagnostic runtime output (AMR/Loadbalance and mesh structure) controlled via `parthenon/time/ncycle_out_mesh` input parameter (default 0 - off)
- [[PR 412]](https://github.com/lanl/parthenon/pull/412) Add capability to use host (pinned) memory for communication buffers (via `PARTHENON_ENABLE_HOST_COMM_BUFFERS` - default OFF)
- [[PR 359]](https://github.com/lanl/parthenon/pull/359) MeshBlockPack support for buffer pack and unpack of CellCentered Variables

### Changed (changing behavior/API/variables/...)
- [[PR 451]](https://github.com/lanl/parthenon/pull/451) Remove custom ran2 interface and source
- [[PR 425]](https://github.com/lanl/parthenon/pull/425) Remove ambiguity in package names. `Packages_t` no longer has an `operator[]` method. This has been replaced with `Add` and `Get`.
- [[PR 359]](https://github.com/lanl/parthenon/pull/359) Templated inline reconstruction functions to support different types (e.g., `ParArray4D` or `ParArrayND`)

### Fixed (not changing behavior/API/variables/...)
- [[PR 468]](https://github.com/lanl/parthenon/pull/468) Fix extra `endl` in input CheckDesired
- [[PR 465]](https://github.com/lanl/parthenon/pull/465) Fix soft disable output for drivers without temporal evolution
- [[PR 453]](https://github.com/lanl/parthenon/pull/453) Fix array bounds for AMR hierarchy log and use vector instead of `unique_ptr`
- [[PR 441]](https://github.com/lanl/parthenon/pull/441) Fixed type in input parsing of `pack_size`

### Infrastructure (changes irrelevant to downstream codes)
- [[PR 436]](https://github.com/lanl/parthenon/pull/436) Update Summit build doc and machine file
- [[PR 435]](https://github.com/lanl/parthenon/pull/435) Fix ctest logic for parsing number of ranks in MPI tests
- [[PR 407]](https://github.com/lanl/parthenon/pull/407) More cleanup, removed old bash scripts for ci.
- [[PR 428]](https://github.com/lanl/parthenon/pull/428) Triad Copyright 2021
- [[PR 413]](https://github.com/lanl/parthenon/pull/413) LANL Snow machine configuration
- [[PR 390]](https://github.com/lanl/parthenon/pull/390) Resolve `@PAR_ROOT@` to parthenon root rather than the location of the current source directory
- [[PR 443]](https://github.com/lanl/parthenon/pull/443) Fix Darwin machine config - use spectrum mpi
- [[PR 444]](https://github.com/lanl/parthenon/pull/444) Writes performance metrics to file for advection test
- [[PR 452]](https://github.com/lanl/parthenon/pull/452) Disable copyright check and linting by default, add CI check for copyright
<<<<<<< HEAD
- [[PR 395]](https://github.com/lanl/parthenon/pull/395) Fix advection-performance build configuration

### Removed (removing behavior/API/varaibles/...)
=======
- [[PR 473]](htpps://github.com/lanl/parthenon/pull/473) Added documentation for forked pr
>>>>>>> fd5ad309

## Release 0.4.0
Date: 01/19/2021

### Added (new features/APIs/variables/...)
- [[PR 434]](https://github.com/lanl/parthenon/pull/434) Allow the number of ghost zones to be set via the input file
- [[PR 400]](https://github.com/lanl/parthenon/pull/400) Extend `StateDescriptor` for customizable output via user-customizable function pointers `PreStepDiagnosticsMesh` and `PostStepDiagnosticsMesh`
- [[PR 391]](https://github.com/lanl/parthenon/pull/391) Add `VariablePack<T>::GetSparseId` and `VariablePack<T>::GetSparseIndex` to return global sparse ids and pack-local sparse index, repsectively.
- [[PR 381]](https://github.com/lanl/parthenon/pull/381) Overload `DataCollection::Add` to build `MeshData` and `MeshBlockData` objects with a subset of variables.
- [[PR 378]](https://github.com/lanl/parthenon/pull/378) Add Kokkos profiling regions throughout the code to allow the collection characteristic application profiles
- [[PR 358]](https://github.com/lanl/parthenon/pull/358) Generalize code that interfaces with downstream apps to work with both `MeshData` and `MeshBlockData`.
- [[PR 335]](https://github.com/lanl/parthenon/pull/335) Support for project-relative `MACHINE_CFG` with `@PAR_ROOT@`
- [[PR 328]](https://github.com/lanl/parthenon/pull/328) New `MeshBlock` packing interface using `DataCollection`s of `MeshData` and `MeshBlockData`.
- [[PR 386]](https://github.com/lanl/parthenon/pull/386) Introduce `Private`, `Provides`, `Requires`, and `Overridable` variable metadata, allowing fine-grained control of conflict resolution between packages.

### Changed (changing behavior/API/variables/...)
- [[PR 393]](https://github.com/lanl/parthenon/pull/393) Small refactor to make driver code more flexible for downstream apps.
- [[PR 400]](https://github.com/lanl/parthenon/pull/400) Change `Mesh`, `ApplicationInput`, and `Driver` to suppport pre- and post- step user work
- [[PR 394]](https://github.com/lanl/parthenon/pull/394) Make `Params.Get` const-correct.
- [[PR 332]](https://github.com/lanl/parthenon/pull/332) Rewrote boundary conditions to work on GPUs with variable packs. Re-enabled user-defined boundary conditions via `ApplicationInput`.

### Fixed (not changing behavior/API/variables/...)
- [[\#401]](https://github.com/lanl/parthenon/issues/401) Fix missing initial timestep for MeshData functions
- [[PR 387]](https://github.com/lanl/parthenon/pull/387) Add missing const that was needed
- [[PR 353]](https://github.com/lanl/parthenon/pull/353) Fixed small error in input\_parameter logic
- [[PR 352]](https://github.com/lanl/parthenon/pull/352) Code compiles cleanly (no warnings) with nvcc_wrapper

### Infrastructure (changes irrelevant to downstream codes)
- [[PR 392]](https://github.com/lanl/parthenon/pull/392) Fix C++ linting for when parthenon is a submodule
- [[PR 335]](https://github.com/lanl/parthenon/pull/335) New machine configuration file for LANL's Darwin cluster
- [[PR 200]](https://github.com/lanl/parthenon/pull/200) Adds support for running ci on power9 nodes.
- [[PR 347]](https://github.com/lanl/parthenon/pull/347) Speed up darwin ci by using pre installed spack packages from project space
- [[PR 368]](https://github.com/lanl/parthenon/pull/368) Fixes false positive in ci.
- [[PR 369]](https://github.com/lanl/parthenon/pull/369) Initializes submodules when running on darwin ci.
- [[PR 382]](https://github.com/lanl/parthenon/pull/382) Adds output on fail for fast ci implementation on Darwin.
- [[PR 362]](https://github.com/lanl/parthenon/pull/362) Small fix to clean regression tests output folder on reruns
- [[PR 403]](https://github.com/lanl/parthenon/pull/403) Cleanup Codacy warnings
- [[PR 377]](https://github.com/lanl/parthenon/pull/377) New machine configuration file for LLNL's RZAnsel cluster

### Removed (removing behavior/API/varaibles/...)
- [[PR 410]](https://github.com/lanl/parthenon/pull/410) Addresses issue of cpp linter calling python instead of python3

## Release 0.3.0
Date: 10/29/2020

### Added (new features/APIs/variables/...)
- [[PR 317]](https://github.com/lanl/parthenon/pull/317) Add initial support for particles (no MPI support)
- [[PR 311]](https://github.com/lanl/parthenon/pull/311) Bugfix::Restart. Fixed restart parallel bug and also restart bug for simulations with reflecting boundary conditions.  Added ability to write restart files with or without ghost cells by setting `ghost_zones` in the output block similar to other output formats.
- [[PR 314]](https://github.com/lanl/parthenon/pull/314) Generalized `par_for` abstractions to provide for reductions with a consistent interface.
- [[PR 308]](https://github.com/lanl/parthenon/pull/308) Added the ability to register and name `MeshBlockPack`s in the `Mesh` or in package initialization.
- [[PR 285]](https://github.com/lanl/parthenon/pull/285) Parthenon can now be linked in CMake as `Parthenon::parthenon` when used as a subdirectory, matching install.

### Changed (changing behavior/API/variables/...)
- [[PR 303]](https://github.com/lanl/parthenon/pull/303) Changed `Mesh::BlockList` from a `std::list<MeshBlock>` to a `std::vector<std::shared_ptr<MeshBlock>>`, making `FindMeshBlock` run in constant, rather than linear, time. Loops over `block_list` in application drivers must be cahnged accordingly.
- [[PR 300]](https://github.com/lanl/parthenon/pull/300): Changes to `AddTask` function signature. Requires re-ordering task dependency argument to front.
- [[PR 307]](https://github.com/lanl/parthenon/pull/307) Changed back-pointers in mesh structure to weak pointers. Cleaned up `MeshBlock` constructor and implemented `MeshBlock` factory function.

### Fixed (not changing behavior/API/variables/...)
- [[PR 293]](https://github.com/lanl/parthenon/pull/293) Changed `VariablePack` and related objects to use `ParArray1D` objects instead of `ParArrayND` objects under the hood to reduce the size of the captured objects.
- [[PR 313]](https://github.com/lanl/parthenon/pull/313) Add include guards for Kokkos in cmake.
- [[PR 321]](https://github.com/lanl/parthenon/pull/321) Make inner loop pattern tags constexpr

### Infrastructure (changes irrelevant to downstream codes)
- [[PR 336]](https://github.com/lanl/parthenon/pull/336) Automated testing now checks for extraneous HtoD or DtoH copies.
- [[PR 325]](https://github.com/lanl/parthenon/pull/325) Fixes regression in convergence tests with multiple MPI ranks.
- [[PR 310]](https://github.com/lanl/parthenon/pull/310) Fix Cuda 11 builds.
- [[PR 281]](https://github.com/lanl/parthenon/pull/281) Allows one to run regression tests with more than one cuda device, Also improves readability of regression tests output.
- [[PR 330]](https://github.com/lanl/parthenon/pull/330) Fixes restart regression test.


## Release 0.2.0
Date: 9/12/2020

### Added
- [[PR 250]](https://github.com/lanl/parthenon/pull/250) Feature::Restart. If output file format 'rst' is specified restart files are written using independent variables and those marked with Restart metadata flag.  Simulations can be restarted with a '-r \<restartFile\>' argument to the code.
- [[PR 263]](https://github.com/lanl/parthenon/pull/263) Added MeshBlockPack, a mechanism for looping over the whole mesh at once within a `Kokkos` kernel. See [documentation](docs/mesh/packing.md)
- [[PR 267]](https://github.com/lanl/parthenon/pull/267) Introduced TaskRegions and TaskCollections to allow for task launches on multiple blocks.
- [[PR 287]](https://github.com/lanl/parthenon/pull/287) Added machine configuration file for compile options, see [documentation](https://github.com/lanl/parthenon/blob/develop/docs/building.md#default-machine-configurations)
- [[PR 290]](https://github.com/lanl/parthenon/pull/290) Added per cycle performance output diagnostic.
- [[PR 298]](https://github.com/lanl/parthenon/pull/298) Introduced Partition, a tiny utility for partitioning STL containers. Used for MeshBlockPacks, to enable packing over a fraction of the mesh.

### Changed
- [\#68](https://github.com/lanl/parthenon/issues/68) Moved default `par_for` wrappers to `MeshBlock`
- [[PR 243]](https://github.com/lanl/parthenon/pull/243) Automatically find/check Python version used in regression tests. Bumps CMake minimum version to 3.12
- [[PR 266]](https://github.com/lanl/parthenon/pull/266): It is no longer necessary to specify Kokkos_ENABLE_OPENMP this is by default enabled, to turn off one can specify PARTHENON_DISABLE_OPENMP.

### Fixed
- [[PR 271]](https://github.com/lanl/parthenon/issues/256): Fix setting default CXX standard.
- [[PR 262]](https://github.com/lanl/parthenon/pull/262) Fix setting of "coverage" label in testing. Automatically applies coverage tag to all tests not containing "performance" label.
- [[PR 276]](https://github.com/lanl/parthenon/pull/276) Decrease required Python version from 3.6 to 3.5.
- [[PR 283]](https://github.com/lanl/parthenon/pull/283) Change CI to extended nightly develop tests and short push tests.
- [[PR 291]](https://github.com/lanl/parthenon/pull/291) Adds Task Diagram to documentation.

### Removed
- [[PR 282]](https://github.com/lanl/parthenon/pull/282) Integrated MeshBlockPack and tasking in pi example
- [[PR 294]](https://github.com/lanl/parthenon/pull/294) Fix `IndexShape::GetTotal(IndexDomain)` - previously was returning opposite of expected domain result.

## Release 0.1.0
Date: 8/4/2020

Initial release of Parthenon AMR infrastructure.

### Changed
- [[PR 214]](https://github.com/lanl/parthenon/pull/214): The weak linked routines for user-specified parthenon behavior have been removed in favor of a more portable approach. See [the documentation](docs/README.md#user-specified-internal-functions).<|MERGE_RESOLUTION|>--- conflicted
+++ resolved
@@ -49,13 +49,7 @@
 - [[PR 443]](https://github.com/lanl/parthenon/pull/443) Fix Darwin machine config - use spectrum mpi
 - [[PR 444]](https://github.com/lanl/parthenon/pull/444) Writes performance metrics to file for advection test
 - [[PR 452]](https://github.com/lanl/parthenon/pull/452) Disable copyright check and linting by default, add CI check for copyright
-<<<<<<< HEAD
-- [[PR 395]](https://github.com/lanl/parthenon/pull/395) Fix advection-performance build configuration
-
-### Removed (removing behavior/API/varaibles/...)
-=======
 - [[PR 473]](htpps://github.com/lanl/parthenon/pull/473) Added documentation for forked pr
->>>>>>> fd5ad309
 
 ## Release 0.4.0
 Date: 01/19/2021
