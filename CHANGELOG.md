--- conflicted
+++ resolved
@@ -3,7 +3,6 @@
 ## Current develop
 
 ### Added (new features/APIs/variables/...)
-<<<<<<< HEAD
 
 ### Changed (changing behavior/API/variables/...)
 
@@ -15,12 +14,10 @@
 
 
 ## Release 0.5.0
-Date: 03/24/2021
+Date: 03/30/2021
 
 ### Added (new features/APIs/variables/...)
-=======
 - [[PR 475]](https://github.com/lanl/parthenon/pull/475) Add update function `UpdateWithFluxDivergence` and `gamma` variables to integrator to support low-storage, two stage integrators.
->>>>>>> b17b99f5
 - [[PR 463]](https://github.com/lanl/parthenon/pull/463) Add `PARTHENON_ENABLE_TESTING` and `PARTHENON_ENABLE_PYTHON_MODULE_CHECK` option and documentation on how to use the regression testing framework downstream.
 - [[PR 461]](https://github.com/lanl/parthenon/pull/461) A negative `dt` in an output block disables it.
 - [[PR 439]](https://github.com/lanl/parthenon/pull/439) Add split initialization of environment (`ParthenonInitEnv()`) and packages and mesh (`ParthenonInitPackagesAndMesh()`) to `ParthenonManager`
