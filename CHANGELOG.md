# Changelog

## Current develop

### Added (new features/APIs/variables/...)
- [[PR 729]](https://github.com/lanl/parthenon/pull/729) Optional modifications to output format
- [[PR 717]](https://github.com/lanl/parthenon/pull/717) Add ghost zone plotting capability to phdf.py and movie2d.py
- [[PR 712]](https://github.com/lanl/parthenon/pull/712) Allow to add params from cmdline

### Changed (changing behavior/API/variables/...)
- [[PR 710]](https://github.com/lanl/parthenon/pull/710) Remove data transpose in hdf5 and restart outputs
- [[PR 713]](https://github.com/lanl/parthenon/pull/713) Remove Coordinates stub in favor of Coordinates_t
- [[PR 711]](https://github.com/lanl/parthenon/pull/711) Rename flux correction routines.
- [[PR 663]](https://github.com/lanl/parthenon/pull/663) Change bvals_in_one to use sparse boundary buffers and add flux_correction in one.

### Fixed (not changing behavior/API/variables/...)
<<<<<<< HEAD
- [[PR 751]]( https://github.com/lanl/parthenon/pull/751) Delete useless file in advection example
=======
- [[PR 743]](https://github.com/lanl/parthenon/pull/743) Add missing HDF5 type on MacOS 
>>>>>>> 22f277ac
- [[PR 739]](https://github.com/lanl/parthenon/pull/739) Fix phdf.py for flattened vectors 
- [[PR 724]](https://github.com/lanl/parthenon/pull/724) Fix failing CI on Darwin due to differing `OutputFormatVersion` attribute in hdf5 gold files.
- [[PR 725]](https://github.com/lanl/parthenon/pull/725) Fix improperly exited kokkos profiling region
- [[PR 719]](https://github.com/lanl/parthenon/pull/719) Fix type mismatch in swarm boundaries when host pinned memory enabled
- [[PR 716]](https://github.com/lanl/parthenon/pull/716) Remove unneeded assert from ParArrayND

### Infrastructure (changes irrelevant to downstream codes)
- [[PR 735]](https://github.com/lanl/parthenon/pull/735) Clean up HDF5 output
- [[PR 708]](https://github.com/lanl/parthenon/pull/708) Bump minimum version of Kokkos to 3.6

### Removed (removing behavior/API/varaibles/...)
- [[PR 738]](https://github.com/lanl/parthenon/pull/738) Remove old incomplete face-centered variables


## Release 0.7.0
Date: 2022-08-04

### Added (new features/APIs/variables/...)
- [[PR 702]](https://github.com/lanl/parthenon/pull/702) Allow for ParArrayGeneric to accept enums
- [[PR 694]](https://github.com/lanl/parthenon/pull/690) Add C++11 implementation of concepts lite
- [[PR 692]](https://github.com/lanl/parthenon/pull/692) Add SparsePack machinery
- [[PR 690]](https://github.com/lanl/parthenon/pull/690) Use power9 partition for Darwin CI
- [[PR 689]](https://github.com/lanl/parthenon/pull/689) Add `Mesh::ProblemGenerator` (allows reductions during init)
- [[PR 667]](https://github.com/lanl/parthenon/pull/667) Add parallel scan
- [[PR 654]](https://github.com/lanl/parthenon/pull/654) Add option for returning FlatIdx when requested variable doesn't exist
- [[PR 653]](https://github.com/lanl/parthenon/pull/653) Allow for multi-D particle variables
- [[PR 622]](https://github.com/lanl/parthenon/pull/622) Extend reduction framework to support more general data types. Now uses PR 623.
- [[PR 619]](https://github.com/lanl/parthenon/pull/619) Sort particles by cell
- [[PR 605]](https://github.com/lanl/parthenon/pull/605) Add output triggering by signaling.
- [[PR 602]](https://github.com/lanl/parthenon/pull/602) Added tuning functionality for HDF5 output
- [[PR 586]](https://github.com/lanl/parthenon/pull/586) Implement true sparse capability with automatic allocation and deallocation of sparse

### Changed (changing behavior/API/variables/...)
- [[PR 682]](https://github.com/lanl/parthenon/pull/682) Add prolongate-in-one
- [[PR 685]](https://github.com/lanl/parthenon/pull/685) Add `*pmb` to `MeshBlockUserWorkBeforeOutput`. Remove unused `MeshBlockUserWorkInLoop`.
- [[PR 676]](https://github.com/lanl/parthenon/pull/662) Remove broken swarm user boundary check
- [[PR 662]](https://github.com/lanl/parthenon/pull/662) Remove SetPrecise
- [[PR 673]](https://github.com/lanl/parthenon/pull/673) Remove smallest meshblock case from advection_performance
- [[PR 655]](https://github.com/lanl/parthenon/pull/655) Enable user boundary conditions for particles
- [[PR 623]](https://github.com/lanl/parthenon/pull/623) Enable Params to optionally return non-const pointers
- [[PR 604]](https://github.com/lanl/parthenon/pull/604) Allow modification of SimTime in PreStepUserWorkInLoop
- [[PR 617]](https://github.com/lanl/parthenon/pull/617) Unify the coordinates API for MeshBlockPack and VariablePack

### Fixed (not changing behavior/API/variables/...)
- [[PR 688]](https://github.com/lanl/parthenon/pull/688) Restore component labels for multicomponent non-vector field
- [[PR 679]](https://github.com/lanl/parthenon/pull/679) Handle case of multidim var labeling for output
- [[PR 680]](https://github.com/lanl/partheon/pull/680) Fix hanging compilation for sort unit test
- [[PR 678]](https://github.com/lanl/partheon/pull/678) Fix FlatIdx packing for size-1 dimensions
- [[PR 677]](https://github.com/lanl/partheon/pull/677) Fix restart without `SparseInfo` object
- [[PR 670]](https://github.com/lanl/partheon/pull/670) Fix typo in `parse_value` for non-hdf5 builds
- [[PR 656]](https://github.com/lanl/partheon/pull/656) Extend CC bvars to 5-, 6-D ParArrays
- [[PR 629]](https://github.com/lanl/parthenon/pull/629) Fix HIP backend (config and tests) and extend build coverage
- [[PR 652]](https://github.com/lanl/parthenon/pull/652) Fix issue with hsize_t and size_t in utils parser
- [[PR 649]](https://github.com/lanl/parthenon/pull/649) Ensure LoadBalancing send buffers are filled and allow async recv LB
- [[PR 618]](https://github.com/lanl/parthenon/pull/618) Fix bug in variable pack performance test
- [[PR 616]](https://github.com/lanl/parthenon/pull/609) Restore sparse base names in PackIndexMap
- [[PR 609]](https://github.com/lanl/parthenon/pull/609) Fix bug where .final is not written if signal raised while writing regular output
- [[PR 595]](https://github.com/lanl/parthenon/pull/595) Fix build options so that non-MPI builds cannot be paired with an MPI HDF5 lib

### Infrastructure (changes irrelevant to downstream codes)
- [[PR 703]](https://github.com/lanl/parthenon/pull/703) Fixed mpi/serial logic in extended CI tests
- [[PR 700]](https://github.com/lanl/parthenon/pull/700) Moved CI testing from GitLab mirror to GitHub Actions
- [[PR 698]](https://github.com/lanl/parthenon/pull/698) Remove matplotlib from required python libraries and make desired instead
- [[PR 686]](https://github.com/lanl/parthenon/pull/686) Remove coverage CI stage and add key features to README
- [[PR 681]](https://github.com/lanl/parthenon/pull/681) Refactor ParArrayNDGeneric to work with arbitrary rank Kokkos::views and hold state.
- [[PR 669]](https://github.com/lanl/parthenon/pull/669) Bump clang-format version (and checks) to >=11.0
- [[PR 661]](https://github.com/lanl/parthenon/pull/661) Replaced ids in MPI tags with separate `MPI_Comms` for each variable/swarm
- [[PR 651]](https://github.com/lanl/parthenon/pull/651) Bump Catch2 version due to GCC11.2 incompatibility
- [[PR 646]](https://github.com/lanl/parthenon/pull/646) Add machine configuration file for Stony Brook's Ookami A64FX and OLCF's Spock AMD systems.


## Release 0.6.1
Date: 09/22/2021

### Added (new features/APIs/variables/...)
- [[PR 563]](https://github.com/lanl/parthenon/pull/563) Physical boundary options for particles
- [[PR 582]](https://github.com/lanl/parthenon/pull/582) Adding global reductions and basic functionality needed for solvers.
- [[PR 556]](https://github.com/lanl/parthenon/pull/556) Introduce iterative tasks and regionally dependent tasks
- [[PR 578]](https://github.com/lanl/parthenon/pull/578) Add some profiling regions to tasks in particles example
- [[PR 577]](https://github.com/lanl/parthenon/pull/577) Update invalid indices to allow for no-op loops
- [[PR 564]](https://github.com/lanl/parthenon/pull/564) Add EstimateTimestep to particles example task list
- [[PR 557]](https://github.com/lanl/parthenon/pull/557) Re-enable `InitMeshBlockUserData` so data can be set per-remeshing
- [[PR 509]](https://github.com/lanl/parthenon/pull/509) Add `elapsed_main`, `elapsed_cycle`, and `elapsed_LBandAMR` functions to `Driver` as static functions to enable access to timing information in output and restart files.
- [[PR 479]](https://github.com/lanl/parthenon/pull/479) Add `Update` function to `Params` to update the value of an existing key.
- [[PR 482]](https://github.com/lanl/parthenon/pull/482) Add support for package enrolled history outputs.
- [[PR 511]](https://github.com/lanl/parthenon/pull/511) Improvements/speed ups in phdf_diff, phdf_diff, analytic_compare.py
- [[PR 497]](https://github.com/lanl/parthenon/pull/497) Add tracer particles example.
- [[PR 404]](https://github.com/lanl/parthenon/pull/404) Add capability to communicate particles across meshblocks/MPI processes

### Changed (changing behavior/API/variables/...)
- [[PR 558]](https://github.com/lanl/parthenon/pull/558) Boundary bugfix(es) incl. regression tests and exposing FluxDiv_ interface
- [[PR 583]](https://github.com/lanl/parthenon/pull/583) Fix file numbering logic for writing outputs after restarting a simulation.
- [[PR 581]](https://github.com/lanl/parthenon/pull/581) Change return status of `ArgParse` so that `complete` is returned when passing in the help flag.
- [[PR 580]](https://github.com/lanl/parthenon/pull/580) Hid variable/meshblock pack keys from public API, added unit tests for `MeshBlockData`.
- [[PR 535]](https://github.com/lanl/parthenon/pull/535) Modify various interfaces connected with
  variables, `StateDescriptor`, variable packing to support proper sparse variables. Replace
  `SparseVariable` with `SparsePool`. Remove `MeshBlockDataIterator` and make
  `MeshBlockData::GetVariablesBy[Name|Flag]` public instead. Remove public `MeshBlockData::Add`
  interface and add `MeshBlockData::Initialize` instead.
- [[PR 553]](https://github.com/lanl/parthenon/pull/553) Avoid use of variable named restrict
- [[PR 476]](https://github.com/lanl/parthenon/pull/476) Update min. `CMake` version to 3.16 (matching `Kokkos`) and add option to compile with C++17 (`PARTHENON_ENABLE_CPP17` - default: off)
- [[PR 532]](https://github.com/lanl/parthenon/pull/532) Remove obsolete `Properties_t`, they have been replaced by `Packages_t`
- [[PR 508]](https://github.com/lanl/parthenon/pull/508) Modify `RestrictCellCenteredVariables` to support a restriction over meshblock packs.
- [[PR 524]](https://github.com/lanl/parthenon/pull/524) Enforce `Metadata` flags constraints and add new `Metadata::WithFluxes` flag. Note: `Metadata::Independent` will be set automatically unless `Metadata::Derived` is set
- [[PR 517]](https://github.com/lanl/parthenon/pull/517) Remove optional `dims` argument from `MeshBlockData::Add` and use the shape from the `Metadata` instead
- [[PR 492]](https://github.com/lanl/parthenon/pull/492) Modify advection example to have an arbitrary number of dense variables and to disable fill derived for profiling.
- [[PR 486]](https://github.com/lanl/parthenon/pull/486) Unify HDF5 output and restart file writing, add HDF5 compression support, add support for sparse fields in HDF5 output/restart files, add and rename some metadata in HDF5 files.
- [[PR 522]](https://github.com/lanl/parthenon/pull/522) Corrected ordering of `OutputDatasetNames` to match `ComponentNames`

### Fixed (not changing behavior/API/variables/...)
- [[PR 588]](https://github.com/lanl/parthenon/pull/588) Switch from nbmax to nneighbors in particles
- [[PR 572]](https://github.com/lanl/parthenon/pull/572) Fix meshblockpack issue coming from variatic template shadowing
- [[PR 569]](https://github.com/lanl/parthenon/pull/569) Fix path to nvcc_wrapper in README example
- [[PR 551]](https://github.com/lanl/parthenon/pull/551) Hotfix to make particles compile without MPI again
- [[PR 552]](https://github.com/lanl/parthenon/pull/552) Fix missing include for fstream
- [[PR 537]](https://github.com/lanl/parthenon/pull/538) Fix inconsistent treatment of coarse buffers.
- [[PR 539]](https://github.com/lanl/parthenon/pull/539) Fix restart indexing/hdf5 bugs
- [[PR 487]](https://github.com/lanl/parthenon/pull/487) Add default tiling matching `i` index range to MDRange loop pattern.
- [[PR 531]](https://github.com/lanl/parthenon/pull/531) Work around in parthenon_hdf5.cpp for GCC 7.3.0

### Infrastructure (changes irrelevant to downstream codes)
- [[PR 575]](https://github.com/lanl/parthenon/pull/575) Make file comparison more verbose, don't check File metadata
- [[PR 502]](https://github.com/lanl/parthenon/pull/502) Use subviews of a single view for fluxes
- [[PR 505]](https://github.com/lanl/parthenon/pull/505) Can also use buffer-pack-in-one function also in `Mesh::Initialize` (and thus during load balancing/mesh refinement). Breaks sparse variables with FillGhost. Enable with `PARTHENON_ENABLE_INIT_PACKING=ON` (default OFF).
- [[PR 493]](https://github.com/lanl/parthenon/pull/493) Use subviews of a single view for comm buffers
- [[PR 500]](https://github.com/lanl/parthenon/pull/500) Update docker file and CI environment (for Cuda 11.3 and latest `nsys`)
- [[PR 490]](https://github.com/lanl/parthenon/pull/490) Adjust block size in OverlappingSpace instance tests to remain within Cuda/HIP limits
- [[PR 488]](https://github.com/lanl/parthenon/pull/488) Update GitLab Dockerfile to use HDF5 version 1.10.7
- [[PR 510]](https://github.com/lanl/parthenon/pull/510) Fix calling noexistant logger in python performance regression app
- [[PR 527]](https://github.com/lanl/parthenon/pull/527) Fix problem with CI when rebase is used.
- [[PR 518]](https://github.com/lanl/parthenon/pull/518) Added MPI performance regression tests to CI performance app
- [[PR 530]](https://github.com/lanl/parthenon/pull/530) Fixed issue with CI plotting the oldest 5 commit metrics for each test, also cleaned up legend formatting.
- [[PR 536]](https://github.com/lanl/parthenon/pull/536) Updated to latest Kokkos release.
- [[PR 520]](https://github.com/lanl/parthenon/pull/520) Add black python formatter to github actions
- [[PR 519]](https://github.com/lanl/parthenon/pull/519) Add checksum to bash uploader script to verify file is trusted
- [[PR 549]](https://github.com/lanl/parthenon/pull/549) Add deep-code badge.
- [[PR 554]](https://github.com/lanl/parthenon/pull/554) Small fix to documentation related to python parthenon tools README
- [[PR 555](https://github.com/lanl/parthenon/pull/555) Added documentation for darwin CI and scripts
- [[PR 560]](https://github.com/lanl/parthenon/pull/560) Rename `png_files_to_upload` to more generic `figure_files_to_upload`
- [[PR 561]](https://github.com/lanl/parthenon/pull/561) Adding documentation to help with adding new performance regression tests.

### Removed (removing behavior/API/varaibles/...)
- [[PR 498]](https://github.com/lanl/parthenon/pull/498) Cleanup unused user hooks and variables
- [[PR 481]](https://github.com/lanl/parthenon/pull/481) Cleanup unused/untested/not fully ported code (mostly OpenMP and reconstruction)


## Release 0.5.0
Date: 03/30/2021

### Added (new features/APIs/variables/...)
- [[PR 475]](https://github.com/lanl/parthenon/pull/475) Add update function `UpdateWithFluxDivergence` and `gamma` variables to integrator to support low-storage, two stage integrators.
- [[PR 463]](https://github.com/lanl/parthenon/pull/463) Add `PARTHENON_ENABLE_TESTING` and `PARTHENON_ENABLE_PYTHON_MODULE_CHECK` option and documentation on how to use the regression testing framework downstream.
- [[PR 461]](https://github.com/lanl/parthenon/pull/461) A negative `dt` in an output block disables it.
- [[PR 439]](https://github.com/lanl/parthenon/pull/439) Add split initialization of environment (`ParthenonInitEnv()`) and packages and mesh (`ParthenonInitPackagesAndMesh()`) to `ParthenonManager`
- [[PR 406]](https://github.com/lanl/parthenon/pull/406) Add `stochastic_subgrid` example that performs a random amount of work per cell (drawn from a power law distribution)
- [[PR 440]](https://github.com/lanl/parthenon/pull/440) Add abstraction for allocating a `unique_ptr` to an object in device memory
- [[PR 438]](https://github.com/lanl/parthenon/pull/438) More diagnostic runtime output (AMR/Loadbalance and mesh structure) controlled via `parthenon/time/ncycle_out_mesh` input parameter (default 0 - off)
- [[PR 412]](https://github.com/lanl/parthenon/pull/412) Add capability to use host (pinned) memory for communication buffers (via `PARTHENON_ENABLE_HOST_COMM_BUFFERS` - default OFF)
- [[PR 359]](https://github.com/lanl/parthenon/pull/359) MeshBlockPack support for buffer pack and unpack of CellCentered Variables

### Changed (changing behavior/API/variables/...)
- [[PR 451]](https://github.com/lanl/parthenon/pull/451) Remove custom ran2 interface and source
- [[PR 425]](https://github.com/lanl/parthenon/pull/425) Remove ambiguity in package names. `Packages_t` no longer has an `operator[]` method. This has been replaced with `Add` and `Get`.
- [[PR 359]](https://github.com/lanl/parthenon/pull/359) Templated inline reconstruction functions to support different types (e.g., `ParArray4D` or `ParArrayND`)

### Fixed (not changing behavior/API/variables/...)
- [[PR 468]](https://github.com/lanl/parthenon/pull/468) Fix extra `endl` in input CheckDesired
- [[PR 465]](https://github.com/lanl/parthenon/pull/465) Fix soft disable output for drivers without temporal evolution
- [[PR 453]](https://github.com/lanl/parthenon/pull/453) Fix array bounds for AMR hierarchy log and use vector instead of `unique_ptr`
- [[PR 441]](https://github.com/lanl/parthenon/pull/441) Fixed type in input parsing of `pack_size`

### Infrastructure (changes irrelevant to downstream codes)
- [[PR 436]](https://github.com/lanl/parthenon/pull/436) Update Summit build doc and machine file
- [[PR 435]](https://github.com/lanl/parthenon/pull/435) Fix ctest logic for parsing number of ranks in MPI tests
- [[PR 407]](https://github.com/lanl/parthenon/pull/407) More cleanup, removed old bash scripts for CI.
- [[PR 428]](https://github.com/lanl/parthenon/pull/428) Triad Copyright 2021
- [[PR 413]](https://github.com/lanl/parthenon/pull/413) LANL Snow machine configuration
- [[PR 390]](https://github.com/lanl/parthenon/pull/390) Resolve `@PAR_ROOT@` to parthenon root rather than the location of the current source directory
- [[PR 443]](https://github.com/lanl/parthenon/pull/443) Fix Darwin machine config - use spectrum mpi
- [[PR 444]](https://github.com/lanl/parthenon/pull/444) Writes performance metrics to file for advection test
- [[PR 452]](https://github.com/lanl/parthenon/pull/452) Disable copyright check and linting by default, add CI check for copyright
- [[PR 473]](https://github.com/lanl/parthenon/pull/473) Added documentation for forked pr

## Release 0.4.0
Date: 01/19/2021

### Added (new features/APIs/variables/...)
- [[PR 434]](https://github.com/lanl/parthenon/pull/434) Allow the number of ghost zones to be set via the input file
- [[PR 400]](https://github.com/lanl/parthenon/pull/400) Extend `StateDescriptor` for customizable output via user-customizable function pointers `PreStepDiagnosticsMesh` and `PostStepDiagnosticsMesh`
- [[PR 391]](https://github.com/lanl/parthenon/pull/391) Add `VariablePack<T>::GetSparseId` and `VariablePack<T>::GetSparseIndex` to return global sparse ids and pack-local sparse index, repsectively.
- [[PR 381]](https://github.com/lanl/parthenon/pull/381) Overload `DataCollection::Add` to build `MeshData` and `MeshBlockData` objects with a subset of variables.
- [[PR 378]](https://github.com/lanl/parthenon/pull/378) Add Kokkos profiling regions throughout the code to allow the collection characteristic application profiles
- [[PR 358]](https://github.com/lanl/parthenon/pull/358) Generalize code that interfaces with downstream apps to work with both `MeshData` and `MeshBlockData`.
- [[PR 335]](https://github.com/lanl/parthenon/pull/335) Support for project-relative `MACHINE_CFG` with `@PAR_ROOT@`
- [[PR 328]](https://github.com/lanl/parthenon/pull/328) New `MeshBlock` packing interface using `DataCollection`s of `MeshData` and `MeshBlockData`.
- [[PR 386]](https://github.com/lanl/parthenon/pull/386) Introduce `Private`, `Provides`, `Requires`, and `Overridable` variable metadata, allowing fine-grained control of conflict resolution between packages.

### Changed (changing behavior/API/variables/...)
- [[PR 393]](https://github.com/lanl/parthenon/pull/393) Small refactor to make driver code more flexible for downstream apps.
- [[PR 400]](https://github.com/lanl/parthenon/pull/400) Change `Mesh`, `ApplicationInput`, and `Driver` to suppport pre- and post- step user work
- [[PR 394]](https://github.com/lanl/parthenon/pull/394) Make `Params.Get` const-correct.
- [[PR 332]](https://github.com/lanl/parthenon/pull/332) Rewrote boundary conditions to work on GPUs with variable packs. Re-enabled user-defined boundary conditions via `ApplicationInput`.

### Fixed (not changing behavior/API/variables/...)
- [[\#401]](https://github.com/lanl/parthenon/issues/401) Fix missing initial timestep for MeshData functions
- [[PR 387]](https://github.com/lanl/parthenon/pull/387) Add missing const that was needed
- [[PR 353]](https://github.com/lanl/parthenon/pull/353) Fixed small error in input\_parameter logic
- [[PR 352]](https://github.com/lanl/parthenon/pull/352) Code compiles cleanly (no warnings) with nvcc_wrapper

### Infrastructure (changes irrelevant to downstream codes)
- [[PR 392]](https://github.com/lanl/parthenon/pull/392) Fix C++ linting for when parthenon is a submodule
- [[PR 335]](https://github.com/lanl/parthenon/pull/335) New machine configuration file for LANL's Darwin cluster
- [[PR 200]](https://github.com/lanl/parthenon/pull/200) Adds support for running CI on POWER9 nodes.
- [[PR 347]](https://github.com/lanl/parthenon/pull/347) Speed up darwin CI by using pre installed spack packages from project space
- [[PR 368]](https://github.com/lanl/parthenon/pull/368) Fixes false positive in CI.
- [[PR 369]](https://github.com/lanl/parthenon/pull/369) Initializes submodules when running on darwin CI.
- [[PR 382]](https://github.com/lanl/parthenon/pull/382) Adds output on fail for fast CI implementation on Darwin.
- [[PR 362]](https://github.com/lanl/parthenon/pull/362) Small fix to clean regression tests output folder on reruns
- [[PR 403]](https://github.com/lanl/parthenon/pull/403) Cleanup Codacy warnings
- [[PR 377]](https://github.com/lanl/parthenon/pull/377) New machine configuration file for LLNL's RZAnsel cluster

### Removed (removing behavior/API/varaibles/...)
- [[PR 410]](https://github.com/lanl/parthenon/pull/410) Addresses issue of cpp linter calling python instead of python3

## Release 0.3.0
Date: 10/29/2020

### Added (new features/APIs/variables/...)
- [[PR 317]](https://github.com/lanl/parthenon/pull/317) Add initial support for particles (no MPI support)
- [[PR 311]](https://github.com/lanl/parthenon/pull/311) Bugfix::Restart. Fixed restart parallel bug and also restart bug for simulations with reflecting boundary conditions.  Added ability to write restart files with or without ghost cells by setting `ghost_zones` in the output block similar to other output formats.
- [[PR 314]](https://github.com/lanl/parthenon/pull/314) Generalized `par_for` abstractions to provide for reductions with a consistent interface.
- [[PR 308]](https://github.com/lanl/parthenon/pull/308) Added the ability to register and name `MeshBlockPack`s in the `Mesh` or in package initialization.
- [[PR 285]](https://github.com/lanl/parthenon/pull/285) Parthenon can now be linked in CMake as `Parthenon::parthenon` when used as a subdirectory, matching install.

### Changed (changing behavior/API/variables/...)
- [[PR 303]](https://github.com/lanl/parthenon/pull/303) Changed `Mesh::BlockList` from a `std::list<MeshBlock>` to a `std::vector<std::shared_ptr<MeshBlock>>`, making `FindMeshBlock` run in constant, rather than linear, time. Loops over `block_list` in application drivers must be cahnged accordingly.
- [[PR 300]](https://github.com/lanl/parthenon/pull/300): Changes to `AddTask` function signature. Requires re-ordering task dependency argument to front.
- [[PR 307]](https://github.com/lanl/parthenon/pull/307) Changed back-pointers in mesh structure to weak pointers. Cleaned up `MeshBlock` constructor and implemented `MeshBlock` factory function.

### Fixed (not changing behavior/API/variables/...)
- [[PR 293]](https://github.com/lanl/parthenon/pull/293) Changed `VariablePack` and related objects to use `ParArray1D` objects instead of `ParArrayND` objects under the hood to reduce the size of the captured objects.
- [[PR 313]](https://github.com/lanl/parthenon/pull/313) Add include guards for Kokkos in cmake.
- [[PR 321]](https://github.com/lanl/parthenon/pull/321) Make inner loop pattern tags constexpr

### Infrastructure (changes irrelevant to downstream codes)
- [[PR 336]](https://github.com/lanl/parthenon/pull/336) Automated testing now checks for extraneous HtoD or DtoH copies.
- [[PR 325]](https://github.com/lanl/parthenon/pull/325) Fixes regression in convergence tests with multiple MPI ranks.
- [[PR 310]](https://github.com/lanl/parthenon/pull/310) Fix Cuda 11 builds.
- [[PR 281]](https://github.com/lanl/parthenon/pull/281) Allows one to run regression tests with more than one cuda device, Also improves readability of regression tests output.
- [[PR 330]](https://github.com/lanl/parthenon/pull/330) Fixes restart regression test.


## Release 0.2.0
Date: 9/12/2020

### Added
- [[PR 250]](https://github.com/lanl/parthenon/pull/250) Feature::Restart. If output file format 'rst' is specified restart files are written using independent variables and those marked with Restart metadata flag.  Simulations can be restarted with a '-r \<restartFile\>' argument to the code.
- [[PR 263]](https://github.com/lanl/parthenon/pull/263) Added MeshBlockPack, a mechanism for looping over the whole mesh at once within a `Kokkos` kernel. See [documentation](docs/mesh/packing.md)
- [[PR 267]](https://github.com/lanl/parthenon/pull/267) Introduced TaskRegions and TaskCollections to allow for task launches on multiple blocks.
- [[PR 287]](https://github.com/lanl/parthenon/pull/287) Added machine configuration file for compile options, see [documentation](https://github.com/lanl/parthenon/blob/develop/docs/building.md#default-machine-configurations)
- [[PR 290]](https://github.com/lanl/parthenon/pull/290) Added per cycle performance output diagnostic.
- [[PR 298]](https://github.com/lanl/parthenon/pull/298) Introduced Partition, a tiny utility for partitioning STL containers. Used for MeshBlockPacks, to enable packing over a fraction of the mesh.

### Changed
- [\#68](https://github.com/lanl/parthenon/issues/68) Moved default `par_for` wrappers to `MeshBlock`
- [[PR 243]](https://github.com/lanl/parthenon/pull/243) Automatically find/check Python version used in regression tests. Bumps CMake minimum version to 3.12
- [[PR 266]](https://github.com/lanl/parthenon/pull/266): It is no longer necessary to specify Kokkos_ENABLE_OPENMP this is by default enabled, to turn off one can specify PARTHENON_DISABLE_OPENMP.

### Fixed
- [[PR 271]](https://github.com/lanl/parthenon/issues/256): Fix setting default CXX standard.
- [[PR 262]](https://github.com/lanl/parthenon/pull/262) Fix setting of "coverage" label in testing. Automatically applies coverage tag to all tests not containing "performance" label.
- [[PR 276]](https://github.com/lanl/parthenon/pull/276) Decrease required Python version from 3.6 to 3.5.
- [[PR 283]](https://github.com/lanl/parthenon/pull/283) Change CI to extended nightly develop tests and short push tests.
- [[PR 291]](https://github.com/lanl/parthenon/pull/291) Adds Task Diagram to documentation.

### Removed
- [[PR 282]](https://github.com/lanl/parthenon/pull/282) Integrated MeshBlockPack and tasking in pi example
- [[PR 294]](https://github.com/lanl/parthenon/pull/294) Fix `IndexShape::GetTotal(IndexDomain)` - previously was returning opposite of expected domain result.

## Release 0.1.0
Date: 8/4/2020

Initial release of Parthenon AMR infrastructure.

### Changed
- [[PR 214]](https://github.com/lanl/parthenon/pull/214): The weak linked routines for user-specified parthenon behavior have been removed in favor of a more portable approach. See [the documentation](docs/README.md#user-specified-internal-functions).<|MERGE_RESOLUTION|>--- conflicted
+++ resolved
@@ -14,11 +14,8 @@
 - [[PR 663]](https://github.com/lanl/parthenon/pull/663) Change bvals_in_one to use sparse boundary buffers and add flux_correction in one.
 
 ### Fixed (not changing behavior/API/variables/...)
-<<<<<<< HEAD
 - [[PR 751]]( https://github.com/lanl/parthenon/pull/751) Delete useless file in advection example
-=======
 - [[PR 743]](https://github.com/lanl/parthenon/pull/743) Add missing HDF5 type on MacOS 
->>>>>>> 22f277ac
 - [[PR 739]](https://github.com/lanl/parthenon/pull/739) Fix phdf.py for flattened vectors 
 - [[PR 724]](https://github.com/lanl/parthenon/pull/724) Fix failing CI on Darwin due to differing `OutputFormatVersion` attribute in hdf5 gold files.
 - [[PR 725]](https://github.com/lanl/parthenon/pull/725) Fix improperly exited kokkos profiling region
