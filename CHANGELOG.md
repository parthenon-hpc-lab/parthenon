# Changelog

## Current develop

### Added (new features/APIs/variables/...)
- [[PR 335]](https://github.com/lanl/parthenon/pull/335) Support for project-relative `MACHINE_CFG` with `@PAR_ROOT@`
<<<<<<< HEAD
- [[PR 200]](https://github.com/lanl/parthenon/pull/200) Adds support for running ci on power9 nodes. 
- [[PR 347]](https://github.com/lanl/parthenon/pull/347) Sped up darwin ci by using pre installed spack packages from project space
=======
>>>>>>> 03dc9519

### Changed (changing behavior/API/variables/...)

### Fixed (not changing behavior/API/variables/...)

### Infrastructure (changes irrelevant to downstream codes)
- [[PR 335]](https://github.com/lanl/parthenon/pull/335) New machine configuration file for LANL's Darwin cluster
- [[PR 200]](https://github.com/lanl/parthenon/pull/200) Adds support for running ci on power9 nodes. 

### Removed (removing behavior/API/varaibles/...)

## Release 0.3.0
Date: 10/29/2020

### Added (new features/APIs/variables/...)
- [[PR 317]](https://github.com/lanl/parthenon/pull/317) Add initial support for particles (no MPI support)
- [[PR 311]](https://github.com/lanl/parthenon/pull/311) Bugfix::Restart. Fixed restart parallel bug and also restart bug for simulations with reflecting boundary conditions.  Added ability to write restart files with or without ghost cells by setting `ghost_zones` in the output block similar to other output formats.
- [[PR 314]](https://github.com/lanl/parthenon/pull/314) Generalized `par_for` abstractions to provide for reductions with a consistent interface.
- [[PR 308]](https://github.com/lanl/parthenon/pull/308) Added the ability to register and name `MeshBlockPack`s in the `Mesh` or in package initialization.
- [[PR 285]](https://github.com/lanl/parthenon/pull/285) Parthenon can now be linked in CMake as `Parthenon::parthenon` when used as a subdirectory, matching install.

### Changed (changing behavior/API/variables/...)
- [[PR 303]](https://github.com/lanl/parthenon/pull/303) Changed `Mesh::BlockList` from a `std::list<MeshBlock>` to a `std::vector<std::shared_ptr<MeshBlock>>`, making `FindMeshBlock` run in constant, rather than linear, time. Loops over `block_list` in application drivers must be cahnged accordingly.
- [[PR 300]](https://github.com/lanl/parthenon/pull/300): Changes to `AddTask` function signature. Requires re-ordering task dependency argument to front.
- [[PR 307]](https://github.com/lanl/parthenon/pull/307) Changed back-pointers in mesh structure to weak pointers. Cleaned up `MeshBlock` constructor and implemented `MeshBlock` factory function.

### Fixed (not changing behavior/API/variables/...)
- [[PR 293]](https://github.com/lanl/parthenon/pull/293) Changed `VariablePack` and related objects to use `ParArray1D` objects instead of `ParArrayND` objects under the hood to reduce the size of the captured objects.
- [[PR 313]](https://github.com/lanl/parthenon/pull/313) Add include guards for Kokkos in cmake.
- [[PR 321]](https://github.com/lanl/parthenon/pull/321) Make inner loop pattern tags constexpr

### Infrastructure (changes irrelevant to downstream codes)
- [[PR 336]](https://github.com/lanl/parthenon/pull/336) Automated testing now checks for extraneous HtoD or DtoH copies.
- [[PR 325]](https://github.com/lanl/parthenon/pull/325) Fixes regression in convergence tests with multiple MPI ranks.
- [[PR 310]](https://github.com/lanl/parthenon/pull/310) Fix Cuda 11 builds.
- [[PR 281]](https://github.com/lanl/parthenon/pull/281) Allows one to run regression tests with more than one cuda device, Also improves readability of regression tests output.
- [[PR 330]](https://github.com/lanl/parthenon/pull/330) Fixes restart regression test.


## Release 0.2.0
Date: 9/12/2020

### Added
- [[PR 250]](https://github.com/lanl/parthenon/pull/250) Feature::Restart. If output file format 'rst' is specified restart files are written using independent variables and those marked with Restart metadata flag.  Simulations can be restarted with a '-r \<restartFile\>' argument to the code.
- [[PR 263]](https://github.com/lanl/parthenon/pull/263) Added MeshBlockPack, a mechanism for looping over the whole mesh at once within a `Kokkos` kernel. See [documentation](docs/mesh/packing.md)
- [[PR 267]](https://github.com/lanl/parthenon/pull/267) Introduced TaskRegions and TaskCollections to allow for task launches on multiple blocks.
- [[PR 287]](https://github.com/lanl/parthenon/pull/287) Added machine configuration file for compile options, see [documentation](https://github.com/lanl/parthenon/blob/develop/docs/building.md#default-machine-configurations)
- [[PR 290]](https://github.com/lanl/parthenon/pull/290) Added per cycle performance output diagnostic.
- [[PR 298]](https://github.com/lanl/parthenon/pull/298) Introduced Partition, a tiny utility for partitioning STL containers. Used for MeshBlockPacks, to enable packing over a fraction of the mesh.

### Changed
- [\#68](https://github.com/lanl/parthenon/issues/68) Moved default `par_for` wrappers to `MeshBlock` 
- [[PR 243]](https://github.com/lanl/parthenon/pull/243) Automatically find/check Python version used in regression tests. Bumps CMake minimum version to 3.12
- [[PR 266]](https://github.com/lanl/parthenon/pull/266): It is no longer necessary to specify Kokkos_ENABLE_OPENMP this is by default enabled, to turn off one can specify PARTHENON_DISABLE_OPENMP.

### Fixed
- [[PR 271]](https://github.com/lanl/parthenon/issues/256): Fix setting default CXX standard.
- [[PR 262]](https://github.com/lanl/parthenon/pull/262) Fix setting of "coverage" label in testing. Automatically applies coverage tag to all tests not containing "performance" label.
- [[PR 276]](https://github.com/lanl/parthenon/pull/276) Decrease required Python version from 3.6 to 3.5.
- [[PR 283]](https://github.com/lanl/parthenon/pull/283) Change CI to extended nightly develop tests and short push tests.
- [[PR 291]](https://github.com/lanl/parthenon/pull/291) Adds Task Diagram to documentation.

### Removed
- [[PR 282]](https://github.com/lanl/parthenon/pull/282) Integrated MeshBlockPack and tasking in pi example
- [[PR 294]](https://github.com/lanl/parthenon/pull/294) Fix `IndexShape::GetTotal(IndexDomain)` - previously was returning opposite of expected domain result.

## Release 0.1.0
Date: 8/4/2020

Initial release of Parthenon AMR infrastructure.

### Changed
- [[PR 214]](https://github.com/lanl/parthenon/pull/214): The weak linked routines for user-specified parthenon behavior have been removed in favor of a more portable approach. See [the documentation](docs/README.md#user-specified-internal-functions).<|MERGE_RESOLUTION|>--- conflicted
+++ resolved
@@ -4,11 +4,6 @@
 
 ### Added (new features/APIs/variables/...)
 - [[PR 335]](https://github.com/lanl/parthenon/pull/335) Support for project-relative `MACHINE_CFG` with `@PAR_ROOT@`
-<<<<<<< HEAD
-- [[PR 200]](https://github.com/lanl/parthenon/pull/200) Adds support for running ci on power9 nodes. 
-- [[PR 347]](https://github.com/lanl/parthenon/pull/347) Sped up darwin ci by using pre installed spack packages from project space
-=======
->>>>>>> 03dc9519
 
 ### Changed (changing behavior/API/variables/...)
 
@@ -17,6 +12,7 @@
 ### Infrastructure (changes irrelevant to downstream codes)
 - [[PR 335]](https://github.com/lanl/parthenon/pull/335) New machine configuration file for LANL's Darwin cluster
 - [[PR 200]](https://github.com/lanl/parthenon/pull/200) Adds support for running ci on power9 nodes. 
+- [[PR 347]](https://github.com/lanl/parthenon/pull/347) Sped up darwin ci by using pre installed spack packages from project space
 
 ### Removed (removing behavior/API/varaibles/...)
 
