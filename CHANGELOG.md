# Changelog

## Current develop

### Added (new features/APIs/variables/...)
- [[PR 314]](https://github.com/lanl/parthenon/pull/314) Generalized `par_for` abstractions to provide for reductions with a consistent interface.

### Changed (changing behavior/API/variables/...)
- [[PR 303]](https://github.com/lanl/parthenon/pull/303) Changed `Mesh::BlockList` from a `std::list<MeshBlock>` to a `std::vector<std::shared_ptr<MeshBlock>>`, making `FindMeshBlock` run in constant, rather than linear, time. Loops over `block_list` in application drivers must be cahnged accordingly.
- [[PR 300]](https://github.com/lanl/parthenon/pull/300): Changes to `AddTask` function signature. Requires re-ordering task dependency argument to front.
- [[PR 307]](https://github.com/lanl/parthenon/pull/307) Changed back-pointers in mesh structure to weak pointers. Cleaned up `MeshBlock` constructor and implemented `MeshBlock` factory function.

### Fixed (not changing behavior/API/variables/...)
- [[PR 293]](https://github.com/lanl/parthenon/pull/293) Changed `VariablePack` and related objects to use `ParArray1D` objects instead of `ParArrayND` objects under the hood to reduce the size of the captured objects.
- [[PR 310]](https://github.com/lanl/parthenon/pull/310) Fix Cuda 11 builds.
- [[PR 313]](https://github.com/lanl/parthenon/pull/313) Add include guards for Kokkos in cmake.
<<<<<<< HEAD
- [[PR 281]](https://github.com/lanl/parthenon/pull/281) Allows one to run regression tests with more than one cuda device, Also improves readability of regression tests output.
=======
- [[PR 321]](https://github.com/lanl/parthenon/pull/321) Make inner loop pattern tags constexpr

### Removed (removing behavior/API/varaibles/...)

>>>>>>> 61cf3a06

## Release 0.2.0
Date: 9/12/2020

### Added
- [[PR 250]](https://github.com/lanl/parthenon/pull/250) Feature::Restart. If output file format 'rst' is specified restart files are written using independent variables and those marked with Restart metadata flag.  Simulations can be restarted with a '-r \<restartFile\>' argument to the code.
- [[PR 263]](https://github.com/lanl/parthenon/pull/263) Added MeshBlockPack, a mechanism for looping over the whole mesh at once within a `Kokkos` kernel. See [documentation](docs/mesh/packing.md)
- [[PR 267]](https://github.com/lanl/parthenon/pull/267) Introduced TaskRegions and TaskCollections to allow for task launches on multiple blocks.
- [[PR 287]](https://github.com/lanl/parthenon/pull/287) Added machine configuration file for compile options, see [documentation](https://github.com/lanl/parthenon/blob/develop/docs/building.md#default-machine-configurations)
- [[PR 290]](https://github.com/lanl/parthenon/pull/290) Added per cycle performance output diagnostic.
- [[PR 298]](https://github.com/lanl/parthenon/pull/298) Introduced Partition, a tiny utility for partitioning STL containers. Used for MeshBlockPacks, to enable packing over a fraction of the mesh.

### Changed
- [\#68](https://github.com/lanl/parthenon/issues/68) Moved default `par_for` wrappers to `MeshBlock` 
- [[PR 243]](https://github.com/lanl/parthenon/pull/243) Automatically find/check Python version used in regression tests. Bumps CMake minimum version to 3.12
- [[PR 266]](https://github.com/lanl/parthenon/pull/266): It is no longer necessary to specify Kokkos_ENABLE_OPENMP this is by default enabled, to turn off one can specify PARTHENON_DISABLE_OPENMP.

### Fixed
- [[PR 271]](https://github.com/lanl/parthenon/issues/256): Fix setting default CXX standard.
- [[PR 262]](https://github.com/lanl/parthenon/pull/262) Fix setting of "coverage" label in testing. Automatically applies coverage tag to all tests not containing "performance" label.
- [[PR 276]](https://github.com/lanl/parthenon/pull/276) Decrease required Python version from 3.6 to 3.5.
- [[PR 283]](https://github.com/lanl/parthenon/pull/283) Change CI to extended nightly develop tests and short push tests.
- [[PR 291]](https://github.com/lanl/parthenon/pull/291) Adds Task Diagram to documentation.

### Removed
- [[PR 282]](https://github.com/lanl/parthenon/pull/282) Integrated MeshBlockPack and tasking in pi example
- [[PR 294]](https://github.com/lanl/parthenon/pull/294) Fix `IndexShape::GetTotal(IndexDomain)` - previously was returning opposite of expected domain result.

## Release 0.1.0
Date: 8/4/2020

Initial release of Parthenon AMR infrastructure.

### Changed
- [[PR 214]](https://github.com/lanl/parthenon/pull/214): The weak linked routines for user-specified parthenon behavior have been removed in favor of a more portable approach. See [the documentation](docs/README.md#user-specified-internal-functions).<|MERGE_RESOLUTION|>--- conflicted
+++ resolved
@@ -14,14 +14,10 @@
 - [[PR 293]](https://github.com/lanl/parthenon/pull/293) Changed `VariablePack` and related objects to use `ParArray1D` objects instead of `ParArrayND` objects under the hood to reduce the size of the captured objects.
 - [[PR 310]](https://github.com/lanl/parthenon/pull/310) Fix Cuda 11 builds.
 - [[PR 313]](https://github.com/lanl/parthenon/pull/313) Add include guards for Kokkos in cmake.
-<<<<<<< HEAD
+- [[PR 321]](https://github.com/lanl/parthenon/pull/321) Make inner loop pattern tags constexpr
 - [[PR 281]](https://github.com/lanl/parthenon/pull/281) Allows one to run regression tests with more than one cuda device, Also improves readability of regression tests output.
-=======
-- [[PR 321]](https://github.com/lanl/parthenon/pull/321) Make inner loop pattern tags constexpr
 
 ### Removed (removing behavior/API/varaibles/...)
-
->>>>>>> 61cf3a06
 
 ## Release 0.2.0
 Date: 9/12/2020
