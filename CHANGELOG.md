--- conflicted
+++ resolved
@@ -25,11 +25,8 @@
 - [[PR 595]](https://github.com/lanl/parthenon/pull/595) Fix build options so that non-MPI builds cannot be paired with an MPI HDF5 lib
 
 ### Infrastructure (changes irrelevant to downstream codes)
-<<<<<<< HEAD
 - [[PR 651]](https://github.com/lanl/parthenon/pull/651) Bump Catch2 version due to GCC11.2 incompatibility
-=======
 - [[PR 646]](https://github.com/lanl/parthenon/pull/646) Add machine configuration file for Stony Brook's Ookami A64FX and OLCF's Spock AMD systems.
->>>>>>> 1d722271
 
 ### Removed (removing behavior/API/varaibles/...)
 
