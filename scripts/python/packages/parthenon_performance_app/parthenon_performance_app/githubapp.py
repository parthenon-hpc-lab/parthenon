#!/usr/bin/env python3
# =========================================================================================
# (C) (or copyright) 2020-2021. Triad National Security, LLC. All rights reserved.
#
# This program was produced under U.S. Government contract 89233218CNA000001 for Los
# Alamos National Laboratory (LANL), which is operated by Triad National Security, LLC
# for the U.S. Department of Energy/National Nuclear Security Administration. All rights
# in the program are reserved by Triad National Security, LLC, and the U.S. Department
# of Energy/National Nuclear Security Administration. The Government is granted for
# itself and others acting on its behalf a nonexclusive, paid-up, irrevocable worldwide
# license in this material to reproduce, prepare derivative works, distribute copies to
# the public, perform publicly and display publicly, and to permit others to do so.
# =========================================================================================

import os
import logging
import datetime
import filecmp
import pathlib
import json
import shutil
import base64
from io import BytesIO
import jwt
import pem
import pycurl
from git import Repo
import git


class Node:
    def __init__(self, dir_name="", rel_path=""):
        """
        Creating a Node object

        dir_name is the name of the directory the node contains information about
        rel_path is the actual path to the directory
        """
        self.dir = dir_name
        self.dirs = []
        self.files = []
        self.misc = []
        self.rel_path = rel_path + dir_name

    def insert(self, content, content_type):
        """
        Record the contents of a directory by inserting it

        Will either store new information as a file, directory or misc type.
        If the content type is of type dir than a new node is created.
        """
        if content_type == "dir":
            self.dirs.append(Node(content, self.rel_path + "/"))
        elif content_type == "file":
            self.files.append(content)
        else:
            self.files.append(content)

    def getNodes(self):
        """Returns a list of all nodes in the current node, which are essentially directories."""
        return self.dirs

    def getPath(self):
        """Get the relative path of the current node."""
        return self.rel_path

    def printTree(self):
        """Print contents of node and all child nodes."""
        self._log.info("Contents in folder: " + self.rel_path)
        for fil in self.files:
            self._log.info("File " + fil)
        for mis in self.misc:
            self._log.info("Misc " + mis)
        for node in self.dirs:
            node.printTree()


class GitHubApp:

    """
    GitHubApp Class

    This class is responsible for authenticating against the parthenon repository and interacting
    with the github api.
    """

    def __init__(self, app_id, name, user, repo_name, path_to_app_instance):
        """
        The app is generic and provides a template, to create an app for a specefic repository the
        following arguments are needed:
        * the app id as provided when it is created on github
        * the name of the app
        * the owner of the repository it controls
        * the name of the repository it controls
        * the location of the github child class, should exist within a repo
        """
        self._app_id = app_id
        self._name = name
        self._user = user
        self._repo_name = repo_name

        self._log = logging.getLogger(self._repo_name)
        self._log.setLevel(logging.INFO)

        fh = logging.FileHandler(self._repo_name + ".log", mode="w", encoding="utf-8")
        fh.setLevel(logging.INFO)
        self._log.addHandler(fh)

        ch = logging.StreamHandler()
        ch.setLevel(logging.DEBUG)
        self._log.addHandler(ch)

        self._config_file_dir = pathlib.Path(__file__).parent.absolute()
        self._config_file_name = "githubapp_" + str(self._app_id) + ".config"
        self._config_file_path = pathlib.Path.joinpath(
            self._config_file_dir, self._config_file_name
        )

        # Create an empty config file if one does not exist
        if not pathlib.Path.is_file(self._config_file_path):
            open(self._config_file_path, "a").close()

    def initialize(
        self,
        use_wiki=False,
        ignore=False,
        pem_file="",
        create_branch=False,
        path_to_repo=None,
    ):
        """
        Sets basic properties of the app should be called before any other methods

        use_wiki - determines if by default commands will refer to the wiki repository
        create_branch - determines if you are giving the application the ability to create new
        branches
        pem_file - this is the authentication file needed to do anything with the github api.
        ignore - if this is set to true than images will not be uploaded to a seperate figures
        branch on the main repository. By default binary files are uploaded to a orphan branch so
        as to prevent bloatting the commit history.

        The initialization method is also responsible for authenticating with github and creating
        an access token. The access token is needed to do any further communication or run any other
        operations on github.
        """
        self._ignore = ignore
        self._use_wiki = use_wiki
        self._repo_url = (
            "https://api.github.com/repos/" + self._user + "/" + self._repo_name
        )
        if isinstance(create_branch, list):
            self._create_branch = create_branch[0]
        else:
            self._create_branch = create_branch
        self._default_branch = "develop"
        self._default_image_branch = "figures"
        self._branches = []
        self._branch_current_commit_sha = {}
        self._api_version = "application/vnd.github.v3+json"
        self._parth_root = Node()

        if path_to_repo is not None:
            # Check that the repo specified is valid
            if os.path.isdir(path_to_repo):
                # Check if we are overwriting an existing repo stored in the config file
                with open(self._config_file_path, "r") as file:
                    line = file.readline()
                    # Print a message if they are different
                    if line != path_to_repo:
                        self._log.info(
                            "Changing repo path from {} to {}".format(
                                line, path_to_repo
                            )
                        )

                with open(self._config_file_path, "w") as file:
                    file.write(path_to_repo)

                self._repo_path = path_to_repo
            else:
                error_msg = "The suggested repository path is not valid:\n{}".format(
                    path_to_repo
                )
                self._log.error(error_msg)
                raise
        else:

            if pathlib.Path.is_file(self._config_file_path):

                with open(self._config_file_path, "r") as file:
                    line = file.readline()
                    # Throw an error if the path is not valid
                    if not os.path.isdir(line):
                        error_msg = (
                            "The cached path to your repository is not valid {}".format(
                                line
                            )
                        )
                        self._log.error(error_msg)
                    self._repo_path = line
            else:
                # If no config file exists throw an error
                error_msg = str(
                    "No repository path is known to the parthenon_performance_app.\n"
                    "Please call --repository-path or -rp with the path the repository to register it.\n"
                )
                self._log.error(error_msg)
                raise

        self._parthenon_wiki_dir = os.path.normpath(
            self._repo_path + "/../" + self._repo_name + ".wiki"
        )
        self._log.info("Parthenon wiki dir")
        self._log.info(self._parthenon_wiki_dir)
        if isinstance(pem_file, list):
            self._generateJWT(pem_file[0])
        else:
            self._generateJWT(pem_file)
        self._generateInstallationId()
        self._generateAccessToken()

    def _generateJWT(self, pem_file):
        """
        Generates Json web token

        Method will take the permissions (.pem) file provided and populate the json web token
        attribute
        """
        # iss is the app id
        # Ensuring that we request an access token that expires after a minute
        payload = {
            "iat": datetime.datetime.utcnow(),
            "exp": datetime.datetime.utcnow() + datetime.timedelta(seconds=60),
            "iss": self._app_id,
        }

        PEM = ""
        if pem_file == "":
            if "GITHUB_APP_PEM" in os.environ:
                pem_file = os.environ.get("GITHUB_APP_PEM")
            else:
                error_msg = "A pem file has not been specified and GITHUB_APP_PEM env varaible is not defined"
                raise Exception(error_msg)

        self._log.info("File loc %s" % pem_file)
        certs = pem.parse_file(pem_file)
        PEM = str(certs[0])

        if PEM == "":
            error_msg = (
                "No permissions enabled for parthenon metrics app, either a pem file needs to "
                "be provided or the GITHUB_APP_PEM variable needs to be defined"
            )
            raise Exception(error_msg)
        self._jwt_token = jwt.encode(payload, PEM, algorithm="RS256").decode("utf-8")

    @staticmethod
    def _PYCURL(header, url, option=None, custom_data=None):
        buffer_temp = BytesIO()
        c = pycurl.Curl()
        c.setopt(c.URL, url)
        c.setopt(pycurl.VERBOSE, 0)
        c.setopt(c.WRITEDATA, buffer_temp)
        c.setopt(c.HTTPHEADER, header)
        if option == "POST":
            c.setopt(c.POST, 1)
            c.setopt(c.POSTFIELDS, json.dumps(custom_data))
            c.setopt(c.POSTFIELDSIZE, len(json.dumps(custom_data)))
        elif option == "PUT":
            c.setopt(c.PUT, 1)

        if custom_data is not None:
            buffer_temp2 = BytesIO(json.dumps(custom_data).encode("utf-8"))
            c.setopt(c.READDATA, buffer_temp2)

        c.perform()
        c.close()

        return json.loads(buffer_temp.getvalue())

    def _generateInstallationId(self):
        """
        Generate an installation id

        This method will populate the installation id attribute using the internally stored json
        web token.
        """
        header = [
            "Authorization: Bearer " + str(self._jwt_token),
            "Accept: " + self._api_version,
        ]

        js_obj = self._PYCURL(header, "https://api.github.com/app/installations")

        if isinstance(js_obj, list):
            js_obj = js_obj[0]

        # The installation id will be listed at the end of the url path
        self._install_id = js_obj["html_url"].rsplit("/", 1)[-1]

    def _generateAccessToken(self):
        """
        Creates an access token

        This method will populate the installation attribute using the installation id. The token
        is needed to authenticate any actions run by the application.
        """
        header = [
            "Authorization: Bearer " + str(self._jwt_token),
            "Accept: " + self._api_version,
        ]

        https_url_access_tokens = (
            "https://api.github.com/app/installations/"
            + self._install_id
            + "/access_tokens"
        )

        js_obj = self._PYCURL(header, https_url_access_tokens, option="POST")

        if isinstance(js_obj, list):
            js_obj = js_obj[0]

        self._access_token = js_obj["token"]

        self._header = [
            "Authorization: token " + self._access_token,
            "Accept: " + self._api_version,
        ]

    def _fillTree(self, current_node, branch):
        """
        Creates a content tree of the branch

        This is an internal method that is meant to be used recursively to grab the contents of a
        branch of a remote repository.
        """
        nodes = current_node.getNodes()
        for node in nodes:

            js_obj = self._PYCURL(
                self._header,
                self._repo_url + "/contents/" + node.getPath(),
                custom_data={"branch": branch},
            )

            if isinstance(js_obj, list):
                for ob in js_obj:
                    node.insert(ob["name"], ob["type"])
            else:
                node.insert(js_obj["name"], js_obj["type"])

            self._fillTree(node, branch)

    def _getBranches(self):
        """Internal method for getting a list of the branches that are available on github."""
        page_found = True
        page_index = 1
        self._branches = []
        self._branch_current_commit_sha = {}
        while page_found:
            page_found = False
            js_obj_list = self._PYCURL(
                self._header, self._repo_url + "/branches?page={}".format(page_index)
            )
            page_index = page_index + 1
            for js_obj in js_obj_list:
                page_found = True
                self._branches.append(js_obj["name"])
                self._branch_current_commit_sha.update(
                    {js_obj["name"]: js_obj["commit"]["sha"]}
                )

    def getBranchMergingWith(self, branch):
        """Gets the name of the target branch of `branch` which it will merge with."""
        js_obj_list = self._PYCURL(self._header, self._repo_url + "/pulls")
        self._log.info(
            "Checking if branch is open as a pr and what branch it is targeted to merge with.\n"
        )
        self._log.info("Checking branch %s\n" % (self._user + ":" + branch))
        for js_obj in js_obj_list:
            self._log.info("Found branch: %s.\n" % js_obj.get("head").get("label"))
            if js_obj.get("head").get("label") == self._user + ":" + branch:
                return js_obj.get("base").get("label").split(":", 1)[1]
        return None

    # Public Methods

    def getBranches(self):
        """
        Gets the branches of the repository

        This method will check to see if branches have already been collected from the github
        RESTful api. If the branch tree has not been collected it will update the branches
        attribute.
        """
        if not self._branches:
            self._getBranches()

        return self._branches

    def getLatestCommitSha(self, target_branch):
        """Does what it says gets the latest commit sha for the taget_branch."""
        if not self._branches:
            self._getBranches()
        return self._branch_current_commit_sha.get(target_branch)

    def branchExist(self, branch):
        """
        Determine if branch exists

        This method will determine if a branch exists on the github repository by pinging the
        github api.
        """
        return branch in self.getBranches()

    def refreshBranchCache(self):
        """ "
        Method forces an update of the localy stored branch tree.

        Will update regardless of whether the class already contains a local copy. Might be
        necessary if the remote github repository is updated.
        """
        self._getBranches()

    def createBranch(self, branch, branch_to_fork_from=None):
        """
        Creates a git branch

        Will create a branch if it does not already exists, if the branch does exist
        will do nothing. The new branch will be created by forking it of the latest
        commit of the default branch
        """
        if branch_to_fork_from is None:
            branch_to_fork_from = self._default_branch
        if self.branchExist(branch):
            return

        if not self.branchExist(branch_to_fork_from):
            error_msg = (
                "Cannot create new branch: "
                + branch
                + " from "
                + branch_to_fork_from
                + " because "
                + branch_to_fork_from
                + " does not exist."
            )
            raise Exception(error_msg)

        self._PYCURL(
            self._header,
            self._repo_url + "/git/refs",
            option="POST",
            custom_data={
                "ref": "refs/heads/" + branch,
                "sha": self._branch_current_commit_sha[branch_to_fork_from],
            },
        )

    def getContents(self, branch=None):
        """
        Returns the contents of a branch

        Returns the contents of a branch as a dictionary, where the key is the content and the value
        is the sha of the file/folder etc.
        """
        if branch is None:
            branch = self._default_branch
        # 1. Check if file exists if so get SHA
        js_obj = self._PYCURL(
            self._header,
            self._repo_url + "/contents?ref=" + branch,
            custom_data={"branch": branch},
        )

        contents = {}
        if isinstance(js_obj, list):
            # Cycle through list to try to find the right object
            for obj in js_obj:
                contents[obj["name"]] = obj["sha"]

        return contents

    def upload(self, file_name, branch=None, use_wiki=False, wiki_state="hard"):
        """
        This method attempts to upload a file to the specified branch.

        If the file is found to already exist it will be updated. Image files will by default be placed
        in a figures branch of the main repository, so as to not bloat the repositories commit history.
        """

        # Will only be needed if we are creating a branch
        branch_to_fork_from = self._default_branch

        if isinstance(file_name, list):
            file_name = file_name[0]
        if branch is None:
            branch = self._default_branch
        if file_name.lower().endswith(
            (".png", ".jpg", ".jpeg", ".tiff", ".bmp", ".gif")
        ):
            self._log.info("Image file detected")
            if branch != self._default_image_branch and not self._ignore:
                self._log.warning(
                    "Note all images will be uploaded to a branch named: "
                    + self._default_image_branch
                    + " in the main repository."
                )
                self._log.warning("Unless the ignore flag is used.")
                branch = self._default_image_branch
                branch_to_fork_from = "master"
                self._use_wiki = False

        if self._use_wiki or use_wiki:
            if branch != "master":
                error_msg = (
                    "Files can only be uploaded to the wiki repositories master branch"
                )
                raise Exception(error_msg)

            if os.path.exists(
                self._parthenon_wiki_dir
                + "/"
                + os.path.basename(os.path.normpath(file_name))
            ):
                commit_msg = "Updating file " + file_name
            else:
                commit_msg = "Adding file " + file_name
<<<<<<< HEAD
            repo = self.getWikiRepo(branch)
=======
            repo = self.getWikiRepo(branch, wiki_state)
>>>>>>> 66c4cbae
            destination = (
                self._parthenon_wiki_dir
                + "/"
                + os.path.basename(os.path.normpath(file_name))
            )
            if not filecmp.cmp(file_name, destination):
                shutil.copy(file_name, destination)
            repo.index.add(
                [
                    str(
                        self._parthenon_wiki_dir
                        + "/"
                        + os.path.basename(os.path.normpath(file_name))
                    )
                ]
            )
            repo.index.commit(commit_msg)
            repo.git.push("--set-upstream", "origin", repo.head.reference)
            return

        if self._create_branch:
            self.createBranch(branch, branch_to_fork_from)
        elif not self.branchExist(branch):
            error_msg = "branch: " + branch + " does not exist in repository."
            raise Exception(error_msg)

        contents = self.getContents(branch)

        file_found = False
        if os.path.basename(os.path.normpath(file_name)) in contents:
            self._log.warning(
                "File (%s) already exists in branch:%s"
                % (os.path.basename(os.path.normpath(file_name)), branch)
            )
            file_found = True

        # 2. convert file into base64 format
        # b is needed if it is a png or image file/ binary file
        with open(file_name, "rb") as f:
            data = f.read()
        encoded_file = base64.b64encode(data)

        # 3. upload the file, overwrite if exists already
        custom_data = {
            "message": "%s %s file %s"
            % (
                self._name,
                "overwriting" if file_found else "uploading",
                os.path.basename(os.path.normpath(file_name)),
            ),
            "name": self._name,
            "branch": branch,
            "content": encoded_file.decode("ascii"),
        }

        if file_found:
            custom_data["sha"] = contents[os.path.basename(os.path.normpath(file_name))]

        self._log.info(
            "Uploading file (%s) to branch (%s)"
            % (os.path.basename(os.path.normpath(file_name)), branch)
        )
        https_url_to_file = (
            self._repo_url
            + "/contents/"
            + os.path.basename(os.path.normpath(file_name))
        )

        self._PYCURL(self._header, https_url_to_file, "PUT", custom_data)

    def getBranchTree(self, branch):
        """
        Gets the contents of a branch as a tree

        Method will grab the contents of the specified branch from the remote repository. It will
        return the contents as a tree object.
        """
        # 1. Check if file exists
        js_obj = self._PYCURL(
            self._header, self._repo_url + "/contents", "PUT", {"branch": branch}
        )

        for obj in js_obj:
            self._parth_root.insert(obj["name"], obj["type"])

        self._fillTree(self._parth_root, branch)

    def cloneWikiRepo(self, wiki_state="hard"):
        """
        Clone a git repo

        Will clone the wiki repository if it does not exist, if it does exist it will update the
        access permissions by updating the wiki remote url. The repository is then returned.
        """
        wiki_remote = (
            "https://x-access-token:"
            + str(self._access_token)
            + "@github.com/"
            + self._user
            + "/"
            + self._repo_name
            + ".wiki.git"
        )
        if not os.path.isdir(str(self._parthenon_wiki_dir)):
            repo = Repo.clone_from(wiki_remote, self._parthenon_wiki_dir)
        else:
            repo = Repo(self._parthenon_wiki_dir)
            g = git.cmd.Git(self._parthenon_wiki_dir)
            self._log.info("Our remote url is %s" % wiki_remote)
            # git remote show origini
            self._log.info(g.execute(["git", "remote", "show", "origin"]))
            g.execute(["git", "remote", "set-url", "origin", wiki_remote])
            # Ensure local branches are synchronized with server
            g.execute(["git", "fetch"])
            # Will not overwrite files but will reset the index to match with the remote
<<<<<<< HEAD
            g.execute(["git", "reset", "--mixed", "origin/master"])
=======
            if wiki_state == "hard":
                g.execute(["git", "reset", "--hard", "origin/master"])
            elif wiki_state == "mixed":
                g.execute(["git", "reset", "--mixed", "origin/master"])
            elif wiki_state == "soft":
                g.execute(["git", "reset", "--soft", "origin/master"])
            else:
                raise Exception(
                    "Unrecognized github reset option encountered {}".format(wiki_state)
                )
>>>>>>> 66c4cbae

        return repo

    def getWikiRepo(self, branch, wiki_state="hard"):
        """
        Get the git wiki repo

        The github api has only limited supported for interacting with the github wiki, as such the best
        way to do this is to actually clone the github repository and interact with the git repo
        directly. This method will clone the repository if it does not exist. It will then return a
        repo object.
        """
        repo = self.cloneWikiRepo(wiki_state)
        return repo

    def postStatus(
        self, state, commit_sha=None, context="", description="", target_url=""
    ):
        """Post status of current commit."""
        self._log.info("Posting state: %s" % state)
        self._log.info("Posting context: %s" % context)
        self._log.info("Posting description: %s" % description)
        self._log.info("Posting url: %s" % target_url)
        state_list = ["pending", "failed", "error", "success"]
        if state not in state_list:
            raise Exception("Unrecognized state specified " + state)
        if commit_sha is None:
            commit_sha = os.getenv("CI_COMMIT_SHA")
        if commit_sha is None:
            raise Exception(
                "CI_COMMIT_SHA not defined in environment cannot post status"
            )
        custom_data_tmp = {"state": state}
        if context != "":
            custom_data_tmp["context"] = context
        if description != "":
            custom_data_tmp["description"] = description
        if target_url != "":
            custom_data_tmp["target_url"] = target_url

        self._PYCURL(
            self._header,
            self._repo_url + "/statuses/" + commit_sha,
            "POST",
            custom_data_tmp,
        )

    def getStatus(self):
        """Get status of current commit."""
        commit_sha = os.getenv("CI_COMMIT_SHA")
        if commit_sha is None:
            raise Exception(
                "CI_COMMIT_SHA not defined in environment cannot post status"
            )

        # 1. Check if file exists if so get SHA
        js_obj = self._PYCURL(
            self._header, self._repo_url + "/commits/Add_to_dev/statuses"
        )
        return js_obj<|MERGE_RESOLUTION|>--- conflicted
+++ resolved
@@ -527,11 +527,7 @@
                 commit_msg = "Updating file " + file_name
             else:
                 commit_msg = "Adding file " + file_name
-<<<<<<< HEAD
-            repo = self.getWikiRepo(branch)
-=======
             repo = self.getWikiRepo(branch, wiki_state)
->>>>>>> 66c4cbae
             destination = (
                 self._parthenon_wiki_dir
                 + "/"
@@ -647,9 +643,6 @@
             # Ensure local branches are synchronized with server
             g.execute(["git", "fetch"])
             # Will not overwrite files but will reset the index to match with the remote
-<<<<<<< HEAD
-            g.execute(["git", "reset", "--mixed", "origin/master"])
-=======
             if wiki_state == "hard":
                 g.execute(["git", "reset", "--hard", "origin/master"])
             elif wiki_state == "mixed":
@@ -660,7 +653,6 @@
                 raise Exception(
                     "Unrecognized github reset option encountered {}".format(wiki_state)
                 )
->>>>>>> 66c4cbae
 
         return repo
 
