# =========================================================================================
<<<<<<< HEAD
# (C) (or copyright) 2020-2021. Triad National Security, LLC. All rights reserved.
=======
# (C) (or copyright) 2020. Triad National Security, LLC. All rights reserved.
>>>>>>> 66c4cbae
#
# This program was produced under U.S. Government contract 89233218CNA000001 for Los
# Alamos National Laboratory (LANL), which is operated by Triad National Security, LLC
# for the U.S. Department of Energy/National Nuclear Security Administration. All rights
# in the program are reserved by Triad National Security, LLC, and the U.S. Department
# of Energy/National Nuclear Security Administration. The Government is granted for
# itself and others acting on its behalf a nonexclusive, paid-up, irrevocable worldwide
# license in this material to reproduce, prepare derivative works, distribute copies to
# the public, perform publicly and display publicly, and to permit others to do so.
# =========================================================================================

from __future__ import print_function

# ****************************************************************
# Note: reader import occurs after we fix the path at the bottom
# ****************************************************************

# **************
# other imports
import os
import sys
import numpy as np
import argparse


def Usage():
    print(
        """

    Usage: %s [-quiet] [-brief] [-all] [-one] [--tol=eps] [-ignore_metadata] file1.phdf file2.phdf

                  -all: report all diffs at all positions
                  -one: Quit after first different variable
                -brief: Only report if files are different
                        Overrides --all
                -quiet: Only report if files are different and
                        don't print any extraneous info.
             --tol=eps: set tolerance to eps.  Default 1.0e-12
      -ignore_metadata: Ignore differences in metadata

    This example takes two hdf files and compares them to see if there are
    differences in the state variables.

    Shows how to load up a structure and prints one of the structures

"""
        % os.path.basename(__file__)
    )


def processArgs():
    parser = argparse.ArgumentParser(
        description="""
    arguments for differencing script
    """
    )
    parser.add_argument(
        "-a", "-all", action="store_true", help="report all diffs at all positions"
    )
    parser.add_argument(
        "-t",
        "--tol",
        action="store",
        help="Sets tolerance for comparisons.  Default 1e-12",
    )
    parser.add_argument(
        "-o",
        "-one",
        action="store_true",
        help="Only report data for first different variable.",
    )
    parser.add_argument(
        "-b",
        "-brief",
        action="store_true",
        help="Only report if files are different.  Overrides -all",
    )
    parser.add_argument(
        "-q",
        "-quiet",
        action="store_true",
        help="Only report if files are different.  No other output. Overrides -all",
    )
    parser.add_argument(
        "-i",
        "-ignore_metadata",
        action="store_true",
        help="Ignore differences in metadata. Overrides -all",
    )
    parser.add_argument("files", nargs="*")

    return parser.parse_args()


def addPath():
    """add the vis/python directory to the pythonpath variable"""
    myPath = os.path.realpath(os.path.dirname(__file__))
    # sys.path.insert(0,myPath+'/../vis/python')
    # sys.path.insert(0,myPath+'/vis/python')


def ensure_list(x):
    return x if isinstance(x, np.ndarray) else [x]


def compare_attributes(dict0, dict1):
    keys0 = set(dict0.keys())
    keys1 = set(dict1.keys())
    union = keys0.union(keys1)
    intersect = keys0.intersection(keys1)

    # keys that only show up in one set
    diff_keys = list(keys0.symmetric_difference(keys1))

    # now compare values of keys that are in both sets
    for k in intersect:
        a = np.array(ensure_list(dict0[k]))
        b = np.array(ensure_list(dict1[k]))

        if len(a) != len(b):
            diff_keys.append(k)

        if len(a) == len(b):
            if np.any(a != b):
                diff_keys.append(k)

    return diff_keys


# return true if differences found
def compare_attribute_group(f0, f1, name):
    got_diffs = False

    group0 = dict(f0.fid[name].attrs) if name in f0.fid else None
    group1 = dict(f1.fid[name].attrs) if name in f1.fid else None

    if (group0 is None) and (group1 is None):
        print("  %20s: no diffs (neither file has %s)" % (name, name))
    elif (group0 is None) or (group1 is None):
        # one file has group and the other doesn't
        print(
            "First file %s %s, but second file %s %s"
            % (
                "does NOT have" if group0 is None else "HAS",
                name,
                "does NOT have" if group1 is None else "HAS",
                name,
            )
        )
        got_diffs = True
    else:
        if sorted(group0.keys()) != sorted(group1.keys()):
            print("\nNames of attributes in '%s' of differ" % name)
            got_diffs = True

        # Check that the values of attributes differ
        diffs = compare_attributes(group0, group1)

        if len(diffs) > 0:
            print("\nValues of attributes in '%s' differ\n" % name)
            print("Differing attributes: ", diffs)
            got_diffs = True
        else:
            print("  %20s: no diffs" % name)


def compare_metadata(f0, f1, quiet=False, one=False, tol=1.0e-12):
    """compares metadata of two hdf files f0 and f1. Returns 0 if the files are equivalent.

    Error codes:
        10 : Times in hdf files differ
        11 : Attribute names in Info of hdf files differ
        12 : Values of attributes in Info of hdf files differ
        13 : Attribute names or values in Input of hdf files differ
        14 : Attribute names or values in Params of hdf files differ
        15 : Meta variables (Locations, VolumeLocations, LogicalLocations, Levels) differ
    """
    ERROR_TIME_DIFF = 10
    ERROR_INFO_ATTRS_DIFF = 11
    ERROR_INFO_VALUES_DIFF = 12
    ERROR_INPUT_DIFF = 13
    ERROR_PARAMS_DIFF = 14
    ERROR_META_VARS_DIFF = 15

    ret_code = 0

    # Compare the time in both files
    errTime = np.abs(f0.Time - f1.Time)
    if errTime > tol:
        print(f"Time of outputs differ by {f0.Time - f1.Time}")
        ret_code = ERROR_TIME_DIFF
        if one:
            return ret_code

    # Compare the names of attributes in /Info, except "Time"
    f0_Info = {
        key: value
        for key, value in f0.Info.items()
<<<<<<< HEAD
        if key != "Time" and key != "BlocksPerPE"
=======
        if key != "Time" and key != "BlocksPerPE" and key != "WallTime"
>>>>>>> 66c4cbae
    }
    f1_Info = {
        key: value
        for key, value in f1.Info.items()
<<<<<<< HEAD
        if key != "Time" and key != "BlocksPerPE"
=======
        if key != "Time" and key != "BlocksPerPE" and key != "WallTime"
>>>>>>> 66c4cbae
    }
    if sorted(f0_Info.keys()) != sorted(f1_Info.keys()):
        print("Names of attributes in '/Info' of differ")
        ret_code = ERROR_INFO_ATTRS_DIFF
        if one:
            return ret_code

    # Compare the values of attributes in /Info
    info_diffs = compare_attributes(f0_Info, f1_Info)
    if len(info_diffs) > 0:
        print("\nValues of attributes in '/Info' differ\n")
        print("Differing attributes: ", info_diffs)
        ret_code = ERROR_INFO_VALUES_DIFF
        if one:
            return ret_code
    else:
        print("  %20s: no diffs" % "Info")

    if compare_attribute_group(f0, f1, "Input"):
        ret_code = ERROR_INPUT_DIFF
        if one:
            return ret_code

    if compare_attribute_group(f0, f1, "Params"):
        ret_code = ERROR_PARAMS_DIFF
        if one:
            return ret_code

    # Now go through all variables in first file
    # and hunt for them in second file.
    #
    # Note that indices don't match when blocks
    # are different
    no_meta_variables_diff = True

    otherBlockIdx = list(f0.findBlockIdxInOther(f1, i) for i in range(f0.NumBlocks))

    for var in set(f0.Variables + f1.Variables):
        if (var not in f0.Variables) or (var not in f1.Variables):
            # we know it has to be in at least one of them
            print(
                "Variable '%s' %s the first file, but %s in the second file"
                % (
                    var,
                    "IS" if var in f0.Variables else "is NOT",
                    "IS" if var in f1.Variables else "is NOT",
                )
            )
            ret_code = ERROR_META_VARS_DIFF
            if one:
                return ret_code
            continue

        if var in ["Blocks", "Locations", "VolumeLocations"]:
            for key in f0.fid[var].keys():
                if var == "Blocks" and key == "loc.level-gid-lid-cnghost-gflag":
                    continue  # depends on number of MPI ranks and distribution of blocks among ranks

                # Compare raw data of these variables
                val0 = f0.fid[var][key]
                val1 = f1.fid[var][key]

                # Sort val1 by otherBlockIdx
                val1 = val1[otherBlockIdx]

                # Compute norm error, check against tolerance
                errVal = np.abs(val0 - val1)
                errMag = np.linalg.norm(errVal)
                if errMag > tol:
                    no_meta_variables_diff = False
                    if not quiet:
                        print("")
                    print(
                        f"Metavariable {var}/{key} differs between {f0.file} and {f1.file}"
                    )
                    if not quiet:
                        print("")
                else:
                    print("  %18s/%s: no diffs" % (var, key))
        if var in ["LogicalLocations", "Levels"]:
            # Compare raw data of these variables
            val0 = np.array(f0.fid[var])
            val1 = np.array(f1.fid[var])

            # Sort val1 by otherBlockIdx
            val1 = val1[otherBlockIdx]

            # As integers, they should be identical
            if np.any(val0 != val1):
                no_meta_variables_diff = False
                if not quiet:
                    print("")
                print(f"Metavariable {var} differs between {f0.file} and {f1.file}")
                if not quiet:
                    print("")
            else:
                print("  %20s: no diffs" % var)

    if not no_meta_variables_diff:
        ret_code = ERROR_META_VARS_DIFF
        if one:
            return ret_code

    return ret_code


def compare(
    files,
    all=False,
    brief=True,
    quiet=False,
    one=False,
    tol=1.0e-12,
    check_metadata=True,
):
    """compares two hdf files. Returns 0 if the files are equivalent.

    Error codes:
        1  : Can't open file 0
        2  : Can't open file 1
        3  : Total number of cells differ
        4  : Variable data in files differ

    Metadata Error codes:
        10 : Times in hdf files differ
        11 : Attribute names in Info of hdf files differ
        12 : Values of attributes in Info of hdf files differ
        13 : Attribute names or values in Input of hdf files differ
        14 : Attribute names or values in Params of hdf files differ
        15 : Meta variables (Locations, VolumeLocations, LogicalLocations, Levels) differ
    """

    ERROR_NO_OPEN_F0 = 1
    ERROR_NO_OPEN_F1 = 2
    ERROR_CELLS_DIFFER = 3
    ERROR_DATA_DIFFER = 4

    # **************
    # import Reader
    # **************
    from phdf import phdf

    # **************
    # Reader Help
    # **************
    # for help  on phdf uncomment following line
    # print(help(phdf))

    # Load first file and print info
    f0 = phdf(files[0])
    try:
        f0 = phdf(files[0])
        if not quiet:
            print(f0)
    except:
        print(
            """
        *** ERROR: Unable to open %s as phdf file
        """
            % files[0]
        )
        return ERROR_NO_OPEN_F0

    # Load second file and print info
    try:
        f1 = phdf(files[1])
        if not quiet:
            print(f1)
    except:
        print(
            """
        *** ERROR: Unable to open %s as phdf file
        """
            % files[1]
        )
        return ERROR_NO_OPEN_F1

    # rudimentary checks
    if f0.TotalCellsReal != f1.TotalCellsReal:
        # do both simulations have same number of cells?
        print(
            """
        These simulations have different number of cells.
        Clearly they are different.

        Quitting...
        """
        )
        return ERROR_CELLS_DIFFER

    no_diffs = True
    if check_metadata:
        if not quiet:
            print("Checking metadata")
        metadata_status = compare_metadata(f0, f1, quiet, one)
        if metadata_status != 0:
            if one:
                return metadata_status
            else:
                no_diffs = False
        else:
            if not quiet:
                print("Metadata matches")
    else:
        if not quiet:
            print("Ignoring metadata")

    # Now go through all variables in first file
    # and hunt for them in second file.
    #
    # Note that indices don't match when blocks
    # are different

    if not brief and not quiet:
        print("____Comparing on a per variable basis with tolerance %.16g" % tol)
    breakOut = False
    oneTenth = f0.TotalCells // 10
    if not quiet:
        print("Mapping indices:")
    print("Tolerance = %g" % tol)
    otherLocations = [None] * f0.TotalCells
    for idx in range(f0.TotalCells):
        if not quiet:
            if idx % oneTenth == 0:
                print("   Mapping %8d (of %d) " % (idx, f0.TotalCells))

        if f0.isGhost[idx % f0.CellsPerBlock]:
            # don't map ghost cells
            continue

        otherLocations[idx] = f0.findIndexInOther(f1, idx)
    if not quiet:
        print(f0.TotalCells, "cells mapped")

    for var in set(f0.Variables + f1.Variables):
        if var in [
            "Locations",
            "VolumeLocations",
            "LogicalLocations",
            "Levels",
            "Info",
            "Params",
            "SparseInfo",
            "Input",
            "Blocks",
        ]:
            continue

        # initialize info values
        same = True
        errMax = -1.0
        maxPos = [0, 0, 0]

        # Get values from file
        val0 = f0.Get(var)
        val1 = f1.Get(var)
        isVec = np.prod(val0.shape) != f0.TotalCells
        for idx, v in enumerate(val0):
            if f0.isGhost[idx % f0.CellsPerBlock]:
                # only consider real cells
                continue
            [ib, bidx, iz, iy, ix] = f0.ToLocation(idx)

            # find location in other file
            [idx1, ib1, bidx1, iz1, iy1, ix1] = otherLocations[idx]

            # compute error
            errVal = np.abs(v - val1[idx1])
            errMag = np.linalg.norm(errVal)

            # Note that we use norm / magnitude to compute error
            if errMag > errMax:
                errMax = errMag
                errMaxPos = [f0.x[ib, ix], f0.y[ib, iy], f0.z[ib, iz]]

            if np.linalg.norm(errVal) > tol:
                same = False
                no_diffs = False
                if brief or quiet:
                    breakOut = True
                    break

                if isVec:
                    s = "["
                    for xd in errVal:
                        if xd == 0.0:
                            s += " 0.0"
                        else:
                            s += " %10.4g" % xd
                    s += "]"
                else:
                    s = "%10.4g" % errVal
                if all:
                    print(
                        "  %20s: %6d: diff=" % (var, idx),
                        s.strip(),
                        "at:f0:%d:%.4f,%.4f,%.4f"
                        % (idx, f0.x[ib, ix], f0.y[ib, iy], f0.z[ib, iz]),
                        ":f1:%d:%.4f,%.4f,%.4f"
                        % (idx1, f1.x[ib1, ix1], f1.y[ib1, iy1], f1.z[ib1, iz1]),
                    )
        if breakOut:
            if not quiet:
                print("")
            print("Files %s and %s are different" % (f0.file, f1.file))
            if not quiet:
                print("")
            break
        if not quiet:
            if same:
                print("  %20s: no diffs" % var)
            else:
                print("____%26s: MaxDiff=%10.4g at" % (var, errMax), errMaxPos)

        if one and not same:
            break

    if no_diffs:
        return 0
    else:
        return ERROR_DATA_DIFFER


if __name__ == "__main__":
    addPath()

    # process arguments
    input = processArgs()

    brief = input.b
    quiet = input.q
    one = input.o
    ignore_metadata = input.i

    check_metadata = not ignore_metadata

    # set all only if brief not set
    if brief or quiet:
        all = False
    else:
        all = input.a
    files = input.files

    if input.tol is not None:
        tol = float(input.tol)
    else:
        tol = 1.0e-12

    if len(files) != 2:
        Usage()
        sys.exit(1)

    ret = compare(files, all, brief, quiet, one, tol, check_metadata)
    sys.exit(ret)<|MERGE_RESOLUTION|>--- conflicted
+++ resolved
@@ -1,9 +1,5 @@
 # =========================================================================================
-<<<<<<< HEAD
 # (C) (or copyright) 2020-2021. Triad National Security, LLC. All rights reserved.
-=======
-# (C) (or copyright) 2020. Triad National Security, LLC. All rights reserved.
->>>>>>> 66c4cbae
 #
 # This program was produced under U.S. Government contract 89233218CNA000001 for Los
 # Alamos National Laboratory (LANL), which is operated by Triad National Security, LLC
@@ -202,20 +198,12 @@
     f0_Info = {
         key: value
         for key, value in f0.Info.items()
-<<<<<<< HEAD
-        if key != "Time" and key != "BlocksPerPE"
-=======
         if key != "Time" and key != "BlocksPerPE" and key != "WallTime"
->>>>>>> 66c4cbae
     }
     f1_Info = {
         key: value
         for key, value in f1.Info.items()
-<<<<<<< HEAD
-        if key != "Time" and key != "BlocksPerPE"
-=======
         if key != "Time" and key != "BlocksPerPE" and key != "WallTime"
->>>>>>> 66c4cbae
     }
     if sorted(f0_Info.keys()) != sorted(f1_Info.keys()):
         print("Names of attributes in '/Info' of differ")
