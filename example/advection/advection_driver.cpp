--- conflicted
+++ resolved
@@ -59,14 +59,9 @@
   Kokkos::Profiling::pushRegion("Task_Advection_UpdateMeshData");
   const Real beta = integrator->beta[stage - 1];
   const Real dt = integrator->dt;
-<<<<<<< HEAD
   parthenon::Update::AverageIndependentData(in.get(), base.get(), beta);
   parthenon::Update::UpdateIndependentData(in.get(), dudt.get(), beta * dt, out.get());
-=======
-  parthenon::Update::AverageIndependentData(in, base, beta);
-  parthenon::Update::UpdateIndependentData(in, dudt, beta * dt, out);
   Kokkos::Profiling::popRegion(); // Task_Advection_UpdateMeshData
->>>>>>> 983f92e0
   return TaskStatus::complete;
 }
 
