--- conflicted
+++ resolved
@@ -39,14 +39,9 @@
 void ProblemGenerator(MeshBlock *pmb, parthenon::ParameterInput *pin);
 void UserWorkAfterLoop(Mesh *mesh, parthenon::ParameterInput *pin,
                        parthenon::SimTime &tm);
-<<<<<<< HEAD
-
 void MeshBlockFillDerivedVars(MeshBlock *pmb, ParameterInput *pin);
-
-=======
 void PostStepMeshUserWorkInLoop(Mesh *mesh, parthenon::ParameterInput *pin,
                                 parthenon::SimTime const &tm);
->>>>>>> ed128737
 parthenon::Packages_t ProcessPackages(std::unique_ptr<parthenon::ParameterInput> &pin);
 
 } // namespace advection_example
