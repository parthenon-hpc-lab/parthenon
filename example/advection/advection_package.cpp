//========================================================================================
// (C) (or copyright) 2020. Triad National Security, LLC. All rights reserved.
//
// This program was produced under U.S. Government contract 89233218CNA000001 for Los
// Alamos National Laboratory (LANL), which is operated by Triad National Security, LLC
// for the U.S. Department of Energy/National Nuclear Security Administration. All rights
// in the program are reserved by Triad National Security, LLC, and the U.S. Department
// of Energy/National Nuclear Security Administration. The Government is granted for
// itself and others acting on its behalf a nonexclusive, paid-up, irrevocable worldwide
// license in this material to reproduce, prepare derivative works, distribute copies to
// the public, perform publicly and display publicly, and to permit others to do so.
//========================================================================================

#include <algorithm>
#include <cmath>
#include <limits>
#include <string>
#include <vector>

#include <coordinates/coordinates.hpp>
#include <parthenon/package.hpp>

#include "advection_package.hpp"

using namespace parthenon::package::prelude;

// *************************************************//
// define the "physics" package Advect, which      *//
// includes defining various functions that control*//
// how parthenon functions and any tasks needed to *//
// implement the "physics"                         *//
// *************************************************//

namespace advection_package {

std::shared_ptr<StateDescriptor> Initialize(ParameterInput *pin) {
  auto pkg = std::make_shared<StateDescriptor>("advection_package");

  Real cfl = pin->GetOrAddReal("Advection", "cfl", 0.45);
  pkg->AddParam<>("cfl", cfl);
  Real vx = pin->GetOrAddReal("Advection", "vx", 1.0);
  Real vy = pin->GetOrAddReal("Advection", "vy", 1.0);
  Real vz = pin->GetOrAddReal("Advection", "vz", 1.0);
  Real refine_tol = pin->GetOrAddReal("Advection", "refine_tol", 0.3);
  pkg->AddParam<>("refine_tol", refine_tol);
  Real derefine_tol = pin->GetOrAddReal("Advection", "derefine_tol", 0.03);
  pkg->AddParam<>("derefine_tol", derefine_tol);

  auto profile_str = pin->GetOrAddString("Advection", "profile", "wave");
  int profile = -1; // unspecified profile
  if (profile_str.compare("wave") == 0) {
    profile = 0;
  } else if (profile_str.compare("smooth_gaussian") == 0) {
    profile = 1;
  } else if (profile_str.compare("hard_sphere") == 0) {
    profile = 2;
  } else {
    PARTHENON_FAIL("Unknown profile in advection example: " + profile_str);
  }
  pkg->AddParam<>("profile", profile);

  Real amp = pin->GetOrAddReal("Advection", "amp", 1e-6);
  Real vel = std::sqrt(vx * vx + vy * vy + vz * vz);
  Real ang_2 = pin->GetOrAddReal("Advection", "ang_2", -999.9);
  Real ang_3 = pin->GetOrAddReal("Advection", "ang_3", -999.9);

  Real ang_2_vert = pin->GetOrAddBoolean("Advection", "ang_2_vert", false);
  Real ang_3_vert = pin->GetOrAddBoolean("Advection", "ang_3_vert", false);

  // For wavevector along coordinate axes, set desired values of ang_2/ang_3.
  //    For example, for 1D problem use ang_2 = ang_3 = 0.0
  //    For wavevector along grid diagonal, do not input values for ang_2/ang_3.
  // Code below will automatically calculate these imposing periodicity and exactly one
  // wavelength along each grid direction
  Real x1size = pin->GetOrAddReal("parthenon/mesh", "x1max", 1.5) -
                pin->GetOrAddReal("parthenon/mesh", "x1min", -1.5);
  Real x2size = pin->GetOrAddReal("parthenon/mesh", "x2max", 1.0) -
                pin->GetOrAddReal("parthenon/mesh", "x2min", -1.0);
  Real x3size = pin->GetOrAddReal("parthenon/mesh", "x3max", 1.0) -
                pin->GetOrAddReal("parthenon/mesh", "x3min", -1.0);

  // User should never input -999.9 in angles
  if (ang_3 == -999.9) ang_3 = std::atan(x1size / x2size);
  Real sin_a3 = std::sin(ang_3);
  Real cos_a3 = std::cos(ang_3);

  // Override ang_3 input and hardcode vertical (along x2 axis) wavevector
  if (ang_3_vert) {
    sin_a3 = 1.0;
    cos_a3 = 0.0;
    ang_3 = 0.5 * M_PI;
  }

  if (ang_2 == -999.9)
    ang_2 = std::atan(0.5 * (x1size * cos_a3 + x2size * sin_a3) / x3size);
  Real sin_a2 = std::sin(ang_2);
  Real cos_a2 = std::cos(ang_2);

  // Override ang_2 input and hardcode vertical (along x3 axis) wavevector
  if (ang_2_vert) {
    sin_a2 = 1.0;
    cos_a2 = 0.0;
    ang_2 = 0.5 * M_PI;
  }

  Real x1 = x1size * cos_a2 * cos_a3;
  Real x2 = x2size * cos_a2 * sin_a3;
  Real x3 = x3size * sin_a2;

  // For lambda choose the smaller of the 3
  Real lambda = x1;
  if ((pin->GetOrAddInteger("parthenon/mesh", "nx2", 1) > 1) && ang_3 != 0.0)
    lambda = std::min(lambda, x2);
  if ((pin->GetOrAddInteger("parthenon/mesh", "nx3", 1) > 1) && ang_2 != 0.0)
    lambda = std::min(lambda, x3);

  // If cos_a2 or cos_a3 = 0, need to override lambda
  if (ang_3_vert) lambda = x2;
  if (ang_2_vert) lambda = x3;

  // Initialize k_parallel
  Real k_par = 2.0 * (PI) / lambda;

  pkg->AddParam<>("amp", amp);
  pkg->AddParam<>("vel", vel);
  pkg->AddParam<>("vx", vx);
  pkg->AddParam<>("vy", vy);
  pkg->AddParam<>("vz", vz);
  pkg->AddParam<>("k_par", k_par);
  pkg->AddParam<>("cos_a2", cos_a2);
  pkg->AddParam<>("cos_a3", cos_a3);
  pkg->AddParam<>("sin_a2", sin_a2);
  pkg->AddParam<>("sin_a3", sin_a3);

  std::string field_name = "advected";
  Metadata m({Metadata::Cell, Metadata::Independent, Metadata::FillGhost});
  pkg->AddField(field_name, m);

  field_name = "one_minus_advected";
  m = Metadata({Metadata::Cell, Metadata::Derived, Metadata::OneCopy});
  pkg->AddField(field_name, m);

  field_name = "one_minus_advected_sq";
  pkg->AddField(field_name, m);

  // for fun make this last one a multi-component field using SparseVariable
  field_name = "one_minus_sqrt_one_minus_advected_sq";
  m = Metadata({Metadata::Cell, Metadata::Derived, Metadata::OneCopy, Metadata::Sparse},
               12 // just picking a sparse_id out of a hat for demonstration
  );
  pkg->AddField(field_name, m);
  // add another component
  m = Metadata({Metadata::Cell, Metadata::Derived, Metadata::OneCopy, Metadata::Sparse},
               37 // just picking a sparse_id out of a hat for demonstration
  );
  pkg->AddField(field_name, m);

  pkg->FillDerived = SquareIt;
  pkg->CheckRefinement = CheckRefinement;
  pkg->EstimateTimestep = EstimateTimestep;

  return pkg;
}

AmrTag CheckRefinement(Container<Real> &rc) {
  MeshBlock *pmb = rc.pmy_block;
  // refine on advected, for example.  could also be a derived quantity
  IndexRange ib = pmb->cellbounds.GetBoundsI(IndexDomain::entire);
  IndexRange jb = pmb->cellbounds.GetBoundsJ(IndexDomain::entire);
  IndexRange kb = pmb->cellbounds.GetBoundsK(IndexDomain::entire);
  CellVariable<Real> &v = rc.Get("advected");
  Real vmin = 1.0;
  Real vmax = 0.0;
  for (int k = kb.s; k <= kb.e; k++) {
    for (int j = jb.s; j <= jb.e; j++) {
      for (int i = ib.s; i <= ib.e; i++) {
        vmin = (v(k, j, i) < vmin ? v(k, j, i) : vmin);
        vmax = (v(k, j, i) > vmax ? v(k, j, i) : vmax);
      }
    }
  }
  auto pkg = pmb->packages["advection_package"];
  const auto &refine_tol = pkg->Param<Real>("refine_tol");
  const auto &derefine_tol = pkg->Param<Real>("derefine_tol");

  if (vmax > refine_tol && vmin < derefine_tol) return AmrTag::refine;
  if (vmax < derefine_tol) return AmrTag::derefine;
  return AmrTag::same;
}

// demonstrate usage of a "pre" fill derived routine
void PreFill(Container<Real> &rc) {
  MeshBlock *pmb = rc.pmy_block;

  IndexRange ib = pmb->cellbounds.GetBoundsI(IndexDomain::entire);
  IndexRange jb = pmb->cellbounds.GetBoundsJ(IndexDomain::entire);
  IndexRange kb = pmb->cellbounds.GetBoundsK(IndexDomain::entire);

  PackIndexMap imap;
  std::vector<std::string> vars({"advected", "one_minus_advected"});
  auto v = rc.PackVariables(vars, imap);
  const int in = imap["advected"].first;
  const int out = imap["one_minus_advected"].first;
  pmb->par_for(
      "advection_package::PreFill", kb.s, kb.e, jb.s, jb.e, ib.s, ib.e,
      KOKKOS_LAMBDA(const int k, const int j, const int i) {
        v(out, k, j, i) = 1.0 - v(in, k, j, i);
      });
}

// this is the package registered function to fill derived
void SquareIt(Container<Real> &rc) {
  MeshBlock *pmb = rc.pmy_block;

  IndexRange ib = pmb->cellbounds.GetBoundsI(IndexDomain::entire);
  IndexRange jb = pmb->cellbounds.GetBoundsJ(IndexDomain::entire);
  IndexRange kb = pmb->cellbounds.GetBoundsK(IndexDomain::entire);

  PackIndexMap imap;
  std::vector<std::string> vars({"one_minus_advected", "one_minus_advected_sq"});
  auto v = rc.PackVariables(vars, imap);
  const int in = imap["one_minus_advected"].first;
  const int out = imap["one_minus_advected_sq"].first;
  pmb->par_for(
      "advection_package::PreFill", kb.s, kb.e, jb.s, jb.e, ib.s, ib.e,
      KOKKOS_LAMBDA(const int k, const int j, const int i) {
        v(out, k, j, i) = v(in, k, j, i) * v(in, k, j, i);
      });
}

// demonstrate usage of a "post" fill derived routine
void PostFill(Container<Real> &rc) {
  MeshBlock *pmb = rc.pmy_block;

  IndexRange ib = pmb->cellbounds.GetBoundsI(IndexDomain::entire);
  IndexRange jb = pmb->cellbounds.GetBoundsJ(IndexDomain::entire);
  IndexRange kb = pmb->cellbounds.GetBoundsK(IndexDomain::entire);

  PackIndexMap imap;
  std::vector<std::string> vars(
      {"one_minus_advected_sq", "one_minus_sqrt_one_minus_advected_sq"});
  auto v = rc.PackVariables(vars, {12, 37}, imap);
  const int in = imap["one_minus_advected_sq"].first;
  const int out12 = imap["one_minus_sqrt_one_minus_advected_sq_12"].first;
  const int out37 = imap["one_minus_sqrt_one_minus_advected_sq_37"].first;
  pmb->par_for(
      "advection_package::PreFill", kb.s, kb.e, jb.s, jb.e, ib.s, ib.e,
      KOKKOS_LAMBDA(const int k, const int j, const int i) {
        v(out12, k, j, i) = 1.0 - sqrt(v(in, k, j, i));
        v(out37, k, j, i) = 1.0 - v(out12, k, j, i);
      });
}

// provide the routine that estimates a stable timestep for this package
Real EstimateTimestep(Container<Real> &rc) {
  MeshBlock *pmb = rc.pmy_block;
  auto pkg = pmb->packages["advection_package"];
  const auto &cfl = pkg->Param<Real>("cfl");
  const auto &vx = pkg->Param<Real>("vx");
  const auto &vy = pkg->Param<Real>("vy");
  const auto &vz = pkg->Param<Real>("vz");

  IndexRange ib = pmb->cellbounds.GetBoundsI(IndexDomain::interior);
  IndexRange jb = pmb->cellbounds.GetBoundsJ(IndexDomain::interior);
  IndexRange kb = pmb->cellbounds.GetBoundsK(IndexDomain::interior);

  Real min_dt = std::numeric_limits<Real>::max();
  auto &coords = pmb->coords;

  // this is obviously overkill for this constant velocity problem
<<<<<<< HEAD
  for (int k = ks; k <= ke; k++) {
    for (int j = js; j <= je; j++) {
      for (int i = is; i <= ie; i++) {
        if (vx != 0.0)
          min_dt = std::min(min_dt, coords.Dx(X1DIR, k, j, i) / std::abs(vx));
        if (vy != 0.0)
          min_dt = std::min(min_dt, coords.Dx(X2DIR, k, j, i) / std::abs(vy));
        if (vz != 0.0)
          min_dt = std::min(min_dt, coords.Dx(X3DIR, k, j, i) / std::abs(vz));
=======
  for (int k = kb.s; k <= kb.e; k++) {
    for (int j = jb.s; j <= jb.e; j++) {
      for (int i = ib.s; i <= ib.e; i++) {
        min_dt = std::min(min_dt, coords.Dx(X1DIR, k, j, i) / std::abs(vx));
        min_dt = std::min(min_dt, coords.Dx(X2DIR, k, j, i) / std::abs(vy));
        min_dt = std::min(min_dt, coords.Dx(X3DIR, k, j, i) / std::abs(vz));
>>>>>>> ac7ffcdf
      }
    }
  }

  return cfl * min_dt;
}

// Compute fluxes at faces given the constant velocity field and
// some field "advected" that we are pushing around.
// This routine implements all the "physics" in this example
TaskStatus CalculateFluxes(Container<Real> &rc) {
  MeshBlock *pmb = rc.pmy_block;
  IndexRange ib = pmb->cellbounds.GetBoundsI(IndexDomain::interior);
  IndexRange jb = pmb->cellbounds.GetBoundsJ(IndexDomain::interior);
  IndexRange kb = pmb->cellbounds.GetBoundsK(IndexDomain::interior);
  int ncellsi = pmb->cellbounds.ncellsi(IndexDomain::entire);

  CellVariable<Real> &q = rc.Get("advected");
  auto pkg = pmb->packages["advection_package"];
  const auto &vx = pkg->Param<Real>("vx");
  const auto &vy = pkg->Param<Real>("vy");
  const auto &vz = pkg->Param<Real>("vz");

  ParArrayND<Real> ql("ql", q.GetDim(4), ncellsi);
  ParArrayND<Real> qr("qr", q.GetDim(4), ncellsi);
  ParArrayND<Real> qltemp("qltemp", q.GetDim(4), ncellsi);

  // get x-fluxes
  for (int k = kb.s; k <= kb.e; k++) {
    for (int j = jb.s; j <= jb.e; j++) {
      // get reconstructed state on faces
      pmb->precon->DonorCellX1(k, j, ib.s - 1, ib.e + 1, q.data, ql, qr);
      if (vx > 0.0) {
        for (int i = ib.s; i <= ib.e + 1; i++) {
          q.flux[X1DIR](k, j, i) = ql(i) * vx;
        }
      } else {
        for (int i = ib.s; i <= ib.e + 1; i++) {
          q.flux[X1DIR](k, j, i) = qr(i) * vx;
        }
      }
    }
  }
  // get y-fluxes
  if (pmb->pmy_mesh->ndim >= 2) {
    for (int k = kb.s; k <= kb.e; k++) {
      pmb->precon->DonorCellX2(k, jb.s - 1, ib.s, ib.e, q.data, ql, qr);
      for (int j = jb.s; j <= jb.e + 1; j++) {
        pmb->precon->DonorCellX2(k, j, ib.s, ib.e, q.data, qltemp, qr);
        if (vy > 0.0) {
          for (int i = ib.s; i <= ib.e; i++) {
            q.flux[X2DIR](k, j, i) = ql(i) * vy;
          }
        } else {
          for (int i = ib.s; i <= ib.e; i++) {
            q.flux[X2DIR](k, j, i) = qr(i) * vy;
          }
        }
        auto temp = ql;
        ql = qltemp;
        qltemp = temp;
      }
    }
  }

  // get z-fluxes
  if (pmb->pmy_mesh->ndim == 3) {
    for (int j = jb.s; j <= jb.e; j++) { // loop ordering is intentional
      pmb->precon->DonorCellX3(kb.s - 1, j, ib.s, ib.e, q.data, ql, qr);
      for (int k = kb.s; k <= kb.e + 1; k++) {
        pmb->precon->DonorCellX3(k, j, ib.s, ib.e, q.data, qltemp, qr);
        if (vz > 0.0) {
          for (int i = ib.s; i <= ib.e; i++) {
            q.flux[X3DIR](k, j, i) = ql(i) * vz;
          }
        } else {
          for (int i = ib.s; i <= ib.e; i++) {
            q.flux[X3DIR](k, j, i) = qr(i) * vz;
          }
        }
        auto temp = ql;
        ql = qltemp;
        qltemp = temp;
      }
    }
  }

  return TaskStatus::complete;
}

} // namespace advection_package<|MERGE_RESOLUTION|>--- conflicted
+++ resolved
@@ -268,24 +268,15 @@
   auto &coords = pmb->coords;
 
   // this is obviously overkill for this constant velocity problem
-<<<<<<< HEAD
-  for (int k = ks; k <= ke; k++) {
-    for (int j = js; j <= je; j++) {
-      for (int i = is; i <= ie; i++) {
+  for (int k = kb.s; k <= kb.e; k++) {
+    for (int j = jb.s; j <= jb.e; j++) {
+      for (int i = ib.s; i <= ib.e; i++) {
         if (vx != 0.0)
           min_dt = std::min(min_dt, coords.Dx(X1DIR, k, j, i) / std::abs(vx));
         if (vy != 0.0)
           min_dt = std::min(min_dt, coords.Dx(X2DIR, k, j, i) / std::abs(vy));
         if (vz != 0.0)
           min_dt = std::min(min_dt, coords.Dx(X3DIR, k, j, i) / std::abs(vz));
-=======
-  for (int k = kb.s; k <= kb.e; k++) {
-    for (int j = jb.s; j <= jb.e; j++) {
-      for (int i = ib.s; i <= ib.e; i++) {
-        min_dt = std::min(min_dt, coords.Dx(X1DIR, k, j, i) / std::abs(vx));
-        min_dt = std::min(min_dt, coords.Dx(X2DIR, k, j, i) / std::abs(vy));
-        min_dt = std::min(min_dt, coords.Dx(X3DIR, k, j, i) / std::abs(vz));
->>>>>>> ac7ffcdf
       }
     }
   }
