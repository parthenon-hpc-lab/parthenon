//========================================================================================
// Parthenon performance portable AMR framework
// Copyright(C) 2021-2022 The Parthenon collaboration
// Licensed under the 3-clause BSD License, see LICENSE file for details
//========================================================================================
// (C) (or copyright) 2020-2022. Triad National Security, LLC. All rights reserved.
//
// This program was produced under U.S. Government contract 89233218CNA000001 for Los
// Alamos National Laboratory (LANL), which is operated by Triad National Security, LLC
// for the U.S. Department of Energy/National Nuclear Security Administration. All rights
// in the program are reserved by Triad National Security, LLC, and the U.S. Department
// of Energy/National Nuclear Security Administration. The Government is granted for
// itself and others acting on its behalf a nonexclusive, paid-up, irrevocable worldwide
// license in this material to reproduce, prepare derivative works, distribute copies to
// the public, perform publicly and display publicly, and to permit others to do so.
//========================================================================================

#include "particle_leapfrog.hpp"

#include <algorithm>
#include <cmath>
#include <cstdint>
#include <fstream>
#include <iomanip>
#include <ios>
#include <iostream>
#include <limits>
#include <memory>
#include <string>
#include <utility>
#include <vector>

#include "basic_types.hpp"
#include "config.hpp"
#include "globals.hpp"
#include "interface/update.hpp"
#include "kokkos_abstraction.hpp"

// *************************************************//
// redefine some internal parthenon functions      *//
// *************************************************//
namespace particles_leapfrog {

Packages_t ProcessPackages(std::unique_ptr<ParameterInput> &pin) {
  Packages_t packages;
  packages.Add(Particles::Initialize(pin.get()));
  return packages;
}

// *************************************************//
// define the "physics" package particles_package, *//
// which includes defining various functions that  *//
// control how parthenon functions and any tasks   *//
// needed to implement the "physics"               *//
// *************************************************//

namespace Particles {

std::shared_ptr<StateDescriptor> Initialize(ParameterInput *pin) {
  auto pkg = std::make_shared<StateDescriptor>("particles_package");

  Real cfl = pin->GetOrAddReal("Particles", "cfl", 0.3);
  pkg->AddParam<>("cfl", cfl);

  auto write_particle_log_nth_cycle =
      pin->GetOrAddInteger("Particles", "write_particle_log_nth_cycle", 0);
  pkg->AddParam<>("write_particle_log_nth_cycle", write_particle_log_nth_cycle);

  std::string swarm_name = "my particles";
  Metadata swarm_metadata({Metadata::Provides, Metadata::None});
  pkg->AddSwarm(swarm_name, swarm_metadata);
  pkg->AddSwarmValue("id", swarm_name, Metadata({Metadata::Integer}));
  Metadata vreal_swarmvalue_metadata({Metadata::Real}, std::vector<int>{3});
  pkg->AddSwarmValue("v", swarm_name, vreal_swarmvalue_metadata);
  Metadata vvreal_swarmvalue_metadata({Metadata::Real}, std::vector<int>{3, 3});
  pkg->AddSwarmValue("vv", swarm_name, vvreal_swarmvalue_metadata);

  pkg->EstimateTimestepBlock = EstimateTimestepBlock;

  return pkg;
}

Real EstimateTimestepBlock(MeshBlockData<Real> *rc) {
  auto pmb = rc->GetBlockPointer();
  auto swarm = pmb->swarm_data.Get()->Get("my particles");
  auto pkg = pmb->packages.Get("particles_package");
  const auto &cfl = pkg->Param<Real>("cfl");

  int max_active_index = swarm->GetMaxActiveIndex();

  const auto &v = swarm->Get<Real>("v").Get();

  // Assumes a grid with constant dx, dy, dz within a block
  const Real &dx_i = pmb->coords.Dxf<1>(0);
  const Real &dx_j = pmb->coords.Dxf<2>(0);
  const Real &dx_k = pmb->coords.Dxf<3>(0);
  const Real &dx_push = std::min<Real>(dx_i, std::min<Real>(dx_j, dx_k));

  auto swarm_d = swarm->GetDeviceContext();

  Real min_dt;
  pmb->par_reduce(
      "particle_leapfrog:EstimateTimestep", 0, max_active_index,
      KOKKOS_LAMBDA(const int n, Real &lmin_dt) {
        if (swarm_d.IsActive(n)) {
          const Real vel =
              sqrt(v(0, n) * v(0, n) + v(1, n) * v(1, n) + v(2, n) * v(2, n));
          if (vel != 0.0) {
            lmin_dt = std::min(lmin_dt, dx_push / vel);
          }
        }
      },
      Kokkos::Min<Real>(min_dt));

  return cfl * min_dt;
}

} // namespace Particles

// Simple log function to ease regression tests and debugging until there's a proper
// particles output method. Do NOT use in practice.
TaskStatus WriteParticleLog(BlockList_t &blocks, int ncycle) {
  auto pkg = blocks[0]->packages.Get("particles_package");
  const auto write_particle_log_nth_cycle =
      pkg->Param<int>("write_particle_log_nth_cycle");
  if ((write_particle_log_nth_cycle < 1) ||
      (ncycle % write_particle_log_nth_cycle != 0)) {
    return TaskStatus::complete;
  }

  // Step 1: Gather number of particles on this rank
  int num_particles_this_rank = 0;

  for (int i = 0; i < blocks.size(); i++) {
    auto &pmb = blocks[i];

    auto swarm = pmb->swarm_data.Get()->Get("my particles");
    const auto &is_active =
        Kokkos::create_mirror_view_and_copy(HostMemSpace(), swarm->GetMask());
    for (auto n = 0; n <= swarm->GetMaxActiveIndex(); n++) {
      if (is_active(n)) {
        num_particles_this_rank += 1;
      }
    }
  }

  // Step 2a: Gather actual data locally
  constexpr int num_fields = 8; // block->gid, id, x, y, z, vx, vy, vz
  Kokkos::View<Real *, LayoutWrapper, HostMemSpace> particle_output_this_rank(
      "particle_output_this_rank", num_fields * num_particles_this_rank);

  int offset = 0;
  for (int i = 0; i < blocks.size(); i++) {
    auto &pmb = blocks[i];
    auto swarm = pmb->swarm_data.Get()->Get("my particles");

    const auto &id = swarm->Get<int>("id").Get().GetHostMirrorAndCopy();
    const auto &x = swarm->Get<Real>("x").Get().GetHostMirrorAndCopy();
    const auto &y = swarm->Get<Real>("y").Get().GetHostMirrorAndCopy();
    const auto &z = swarm->Get<Real>("z").Get().GetHostMirrorAndCopy();
    const auto &v = swarm->Get<Real>("v").Get().GetHostMirrorAndCopy();
    const auto &vv = swarm->Get<Real>("vv").Get().GetHostMirrorAndCopy();

    PackIndexMap imap;
    std::vector<std::string> pack_names = {"v", "vv"};
    auto vp = swarm->PackVariables<Real>(pack_names, imap);
    auto iv = imap.GetFlatIdx("v");
    auto ivv = imap.GetFlatIdx("vv");

    const auto &is_active =
        Kokkos::create_mirror_view_and_copy(HostMemSpace(), swarm->GetMask());
    for (auto n = 0; n <= swarm->GetMaxActiveIndex(); n++) {
      if (is_active(n)) {
        particle_output_this_rank(offset++) = static_cast<Real>(pmb->gid);
        particle_output_this_rank(offset++) = static_cast<Real>(id(n));
        particle_output_this_rank(offset++) = x(n);
        particle_output_this_rank(offset++) = y(n);
        particle_output_this_rank(offset++) = z(n);
        particle_output_this_rank(offset++) = v(0, n);
        particle_output_this_rank(offset++) = v(1, n);
        particle_output_this_rank(offset++) = v(2, n);

        // Check that vv is still consistent with v
        for (int i = 0; i < 3; i++) {
          for (int j = 0; j < 3; j++) {
            PARTHENON_REQUIRE(vv(i, j, n) == v(i, n) * v(j, n),
                              "vv not consistent with v*v!");
          }
        }
      }
    }

    const auto is_active_d = swarm->GetMask();
    pmb->par_for(
        "CheckParticlePacks", 0, swarm->GetMaxActiveIndex(), KOKKOS_LAMBDA(const int n) {
          if (is_active_d(n)) {
            for (int i = 0; i < 3; i++) {
              for (int j = 0; j < 3; j++) {
                PARTHENON_REQUIRE(vp(ivv(i, j), n) == vp(iv(i), n) * vp(iv(j), n),
                                  "packed vv not consistent with packed v*v!");
              }
            }
          }
        });
  }

  // Step 2b. Gather data on root process
  Kokkos::View<Real *, LayoutWrapper, HostMemSpace> particle_output_all_ranks;
  std::vector<int> num_particles_all_ranks(Globals::nranks);
#ifdef MPI_PARALLEL
  if (Globals::my_rank == 0) {
    PARTHENON_MPI_CHECK(MPI_Gather(&num_particles_this_rank, 1, MPI_INT,
                                   &num_particles_all_ranks.front(), 1, MPI_INT, 0,
                                   MPI_COMM_WORLD));

    int num_particles_total = 0;
    std::vector<int> displacements(Globals::nranks);
    std::vector<int> recvsizes(Globals::nranks);
    for (int i = 0; i < Globals::nranks; i++) {
      num_particles_total += num_particles_all_ranks.at(i);
      recvsizes.at(i) = num_particles_all_ranks.at(i) * num_fields;
      if (i > 0) {
        displacements.at(i) = displacements.at(i - 1) + recvsizes.at(i - 1);
      }
    }
    particle_output_all_ranks = Kokkos::View<Real *, LayoutWrapper, HostMemSpace>(
        "particle_output_all_ranks", num_fields * num_particles_total);

    PARTHENON_MPI_CHECK(MPI_Gatherv(
        particle_output_this_rank.data(), particle_output_this_rank.size(),
        MPI_PARTHENON_REAL, particle_output_all_ranks.data(), &recvsizes.front(),
        &displacements.front(), MPI_PARTHENON_REAL, 0, MPI_COMM_WORLD));

  } else {
    PARTHENON_MPI_CHECK(MPI_Gather(&num_particles_this_rank, 1, MPI_INT, nullptr, 1,
                                   MPI_INT, 0, MPI_COMM_WORLD));
    PARTHENON_MPI_CHECK(MPI_Gatherv(particle_output_this_rank.data(),
                                    particle_output_this_rank.size(), MPI_PARTHENON_REAL,
                                    nullptr, nullptr, nullptr, MPI_PARTHENON_REAL, 0,
                                    MPI_COMM_WORLD));
  }

#else
  particle_output_all_ranks = Kokkos::View<Real *, LayoutWrapper, HostMemSpace>(
      "particle_output_all_ranks", num_fields * num_particles_this_rank);
  Kokkos::deep_copy(particle_output_all_ranks, particle_output_this_rank);
  num_particles_all_ranks.at(0) = num_particles_this_rank;
#endif

  // Step 3: Root process write data
  if (Globals::my_rank == 0) {
    std::stringstream buffer;
    auto open_mode = std::ios_base::app; // default append
    // write header
    if (ncycle == 0) {
      buffer << "ncycle , rank , block gid , particles id , x , y , z , vx , vy , vz"
             << std::endl;
      open_mode = std::ios_base::out; // start writing clean file
    }
    // set precision for float fields
    buffer << std::fixed << std::setprecision(10);
    int offset = 0;
    for (auto rank = 0; rank < Globals::nranks; rank++) {
      for (auto p = 0; p < num_particles_all_ranks.at(rank); p++) {
        buffer << ncycle << " , " << rank << " , "
               << static_cast<int>(particle_output_all_ranks(offset)) // block id
               << " , "
               << static_cast<int>(particle_output_all_ranks(offset + 1)); // particle id
        offset += 2;
        for (auto j = 2; j < num_fields; j++) {
          buffer << " , " << particle_output_all_ranks(offset++);
        }
        buffer << std::endl;
      }
    }

    std::ofstream outfile("particles.csv", open_mode);
    if (outfile.is_open()) {
      outfile << buffer.str();
    } else {
      PARTHENON_THROW("Unable to open particles output file");
    }
  }

  return TaskStatus::complete;
}

// initial particle position: x,y,z,vx,vy,vz
constexpr int num_test_particles = 14;
const Kokkos::Array<Kokkos::Array<Real, 6>, num_test_particles> particles_ic = {{
    {-0.1, 0.2, 0.3, 1.0, 0.0, 0.0},   // along x direction
    {0.4, -0.1, 0.3, 0.0, 1.0, 0.0},   // along y direction
    {-0.1, 0.3, 0.2, 0.0, 0.0, 0.5},   // along z direction
    {0.0, 0.0, 0.0, -1.0, 0.0, 0.0},   // along -x direction
    {0.0, 0.0, 0.0, 0.0, -1.0, 0.0},   // along -y direction
    {0.0, 0.0, 0.0, 0.0, 0.0, -1.0},   // along -z direction
    {0.0, 0.0, 0.0, 1.0, 1.0, 1.0},    // along xyz diagonal
    {0.0, 0.0, 0.0, -1.0, 1.0, 1.0},   // along -xyz diagonal
    {0.0, 0.0, 0.0, 1.0, -1.0, 1.0},   // along x-yz diagonal
    {0.0, 0.0, 0.0, 1.0, 1.0, -1.0},   // along xy-z diagonal
    {0.0, 0.0, 0.0, -1.0, -1.0, 1.0},  // along -x-yz diagonal
    {0.0, 0.0, 0.0, 1.0, -1.0, -1.0},  // along x-y-z diagonal
    {0.0, 0.0, 0.0, -1.0, 1.0, -1.0},  // along -xy-z diagonal
    {0.0, 0.0, 0.0, -1.0, -1.0, -1.0}, // along -x-y-z diagonal
}};

void ProblemGenerator(MeshBlock *pmb, ParameterInput *pin) {
  auto pkg = pmb->packages.Get("particles_package");
  auto swarm = pmb->swarm_data.Get()->Get("my particles");

  const IndexRange &ib = pmb->cellbounds.GetBoundsI(IndexDomain::interior);
  const IndexRange &jb = pmb->cellbounds.GetBoundsJ(IndexDomain::interior);
  const IndexRange &kb = pmb->cellbounds.GetBoundsK(IndexDomain::interior);

  const Real &x_min = pmb->coords.Xf<1>(ib.s);
  const Real &y_min = pmb->coords.Xf<2>(jb.s);
  const Real &z_min = pmb->coords.Xf<3>(kb.s);
  const Real &x_max = pmb->coords.Xf<1>(ib.e + 1);
  const Real &y_max = pmb->coords.Xf<2>(jb.e + 1);
  const Real &z_max = pmb->coords.Xf<3>(kb.e + 1);

  const auto &ic = particles_ic;

  // determine which particles belong to this block
  size_t num_particles_this_block = 0;
  auto ids_this_block =
      ParArray1D<int>("indices of particles in test", num_test_particles);

  auto ids_this_block_h =
      Kokkos::create_mirror_view_and_copy(HostMemSpace(), ids_this_block);

  for (auto n = 0; n < num_test_particles; n++) {
    const Real &x_ = ic[n][0];
    const Real &y_ = ic[n][1];
    const Real &z_ = ic[n][2];

    if ((x_ >= x_min) && (x_ < x_max) && (y_ >= y_min) && (y_ < y_max) && (z_ >= z_min) &&
        (z_ < z_max)) {
      ids_this_block_h(num_particles_this_block) = n;
      num_particles_this_block++;
    }
  }

  Kokkos::deep_copy(pmb->exec_space, ids_this_block, ids_this_block_h);

  ParArrayND<int> new_indices;
  const auto new_particles_mask =
      swarm->AddEmptyParticles(num_particles_this_block, new_indices);

  auto &id = swarm->Get<int>("id").Get();
  auto &x = swarm->Get<Real>("x").Get();
  auto &y = swarm->Get<Real>("y").Get();
  auto &z = swarm->Get<Real>("z").Get();
  auto &v = swarm->Get<Real>("v").Get();
  auto &vv = swarm->Get<Real>("vv").Get();

  auto swarm_d = swarm->GetDeviceContext();
  // This hardcoded implementation should only used in PGEN and not during runtime
  // addition of particles as indices need to be taken into account.
  pmb->par_for(
      "CreateParticles", 0, num_particles_this_block - 1, KOKKOS_LAMBDA(const int n) {
        const auto &m = ids_this_block(n);

        id(n) = m; // global unique id
        x(n) = ic[m][0];
        y(n) = ic[m][1];
        z(n) = ic[m][2];
<<<<<<< HEAD
        vx(n) = ic[m][3];
        vy(n) = ic[m][4];
        vz(n) = ic[m][5];
=======
        v(0, n) = ic[m][3];
        v(1, n) = ic[m][4];
        v(2, n) = ic[m][5];
        for (int i = 0; i < 3; i++) {
          for (int j = 0; j < 3; j++) {
            vv(i, j, n) = v(i, n) * v(j, n);
          }
        }
>>>>>>> e8e669d8
      });
}

TaskStatus TransportParticles(MeshBlock *pmb, const StagedIntegrator *integrator) {
  auto swarm = pmb->swarm_data.Get()->Get("my particles");
  auto pkg = pmb->packages.Get("particles_package");

  int max_active_index = swarm->GetMaxActiveIndex();

  Real dt = integrator->dt;

  auto &id = swarm->Get<int>("id").Get();
  auto &x = swarm->Get<Real>("x").Get();
  auto &y = swarm->Get<Real>("y").Get();
  auto &z = swarm->Get<Real>("z").Get();
  auto &v = swarm->Get<Real>("v").Get();

  auto swarm_d = swarm->GetDeviceContext();
  // keep particles on existing trajectory for now
  const Real ax = 0.0;
  const Real ay = 0.0;
  const Real az = 0.0;
  pmb->par_for(
      "Leapfrog", 0, max_active_index, KOKKOS_LAMBDA(const int n) {
        if (swarm_d.IsActive(n)) {
          // drift
          x(n) += v(0, n) * 0.5 * dt;
          y(n) += v(1, n) * 0.5 * dt;
          z(n) += v(2, n) * 0.5 * dt;

          // kick
          v(0, n) += ax * dt;
          v(1, n) += ay * dt;
          v(2, n) += az * dt;

          // drift
          x(n) += v(0, n) * 0.5 * dt;
          y(n) += v(1, n) * 0.5 * dt;
          z(n) += v(2, n) * 0.5 * dt;

          bool on_current_mesh_block = true;
          swarm_d.GetNeighborBlockIndex(n, x(n), y(n), z(n), on_current_mesh_block);
        }
      });

  return TaskStatus::complete;
}

// Custom step function to allow for looping over MPI-related tasks until complete
TaskListStatus ParticleDriver::Step() {
  TaskListStatus status;
  integrator.dt = tm.dt;

  BlockList_t &blocks = pmesh->block_list;
  auto num_task_lists_executed_independently = blocks.size();

  status = MakeParticlesUpdateTaskCollection().Execute();

  // Use a more traditional task list for predictable post-MPI evaluations.
  status = MakeFinalizationTaskCollection().Execute();

  return status;
}

TaskCollection ParticleDriver::MakeParticlesUpdateTaskCollection() const {
  TaskCollection tc;
  TaskID none(0);
  const BlockList_t &blocks = pmesh->block_list;

  auto num_task_lists_executed_independently = blocks.size();

  TaskRegion &sync_region0 = tc.AddRegion(1);
  {
    for (int i = 0; i < blocks.size(); i++) {
      auto &tl = sync_region0[0];
      auto &pmb = blocks[i];
      auto &sc = pmb->swarm_data.Get();
      auto reset_comms = tl.AddTask(none, &SwarmContainer::ResetCommunication, sc.get());
    }
  }

  TaskRegion &async_region0 = tc.AddRegion(num_task_lists_executed_independently);
  for (int i = 0; i < blocks.size(); i++) {
    auto &pmb = blocks[i];

    auto &sc = pmb->swarm_data.Get();

    auto &tl = async_region0[i];

    auto transport_particles =
        tl.AddTask(none, TransportParticles, pmb.get(), &integrator);

    auto send = tl.AddTask(transport_particles, &SwarmContainer::Send, sc.get(),
                           BoundaryCommSubset::all);
    auto receive =
        tl.AddTask(send, &SwarmContainer::Receive, sc.get(), BoundaryCommSubset::all);
  }

  return tc;
}

TaskCollection ParticleDriver::MakeFinalizationTaskCollection() const {
  TaskCollection tc;
  TaskID none(0);
  BlockList_t &blocks = pmesh->block_list;

  auto num_task_lists_executed_independently = blocks.size();
  TaskRegion &async_region1 = tc.AddRegion(num_task_lists_executed_independently);

  for (int i = 0; i < blocks.size(); i++) {
    auto &pmb = blocks[i];
    auto &sc = pmb->swarm_data.Get();
    auto &tl = async_region1[i];

    // Defragment if swarm memory pool occupancy is 90%
    auto defrag = tl.AddTask(none, &SwarmContainer::Defrag, sc.get(), 0.9);

    auto new_dt =
        tl.AddTask(defrag, parthenon::Update::EstimateTimestep<MeshBlockData<Real>>,
                   pmb->meshblock_data.Get().get());
  }

  // Directly add single region with single task
  tc.AddRegion(1)[0].AddTask(none, WriteParticleLog, blocks, tm.ncycle);

  return tc;
}

} // namespace particles_leapfrog<|MERGE_RESOLUTION|>--- conflicted
+++ resolved
@@ -365,11 +365,6 @@
         x(n) = ic[m][0];
         y(n) = ic[m][1];
         z(n) = ic[m][2];
-<<<<<<< HEAD
-        vx(n) = ic[m][3];
-        vy(n) = ic[m][4];
-        vz(n) = ic[m][5];
-=======
         v(0, n) = ic[m][3];
         v(1, n) = ic[m][4];
         v(2, n) = ic[m][5];
@@ -378,7 +373,6 @@
             vv(i, j, n) = v(i, n) * v(j, n);
           }
         }
->>>>>>> e8e669d8
       });
 }
 
