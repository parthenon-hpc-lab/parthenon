--- conflicted
+++ resolved
@@ -231,11 +231,6 @@
         vx(n) = ic.at(m).at(3);
         vy(n) = ic.at(m).at(4);
         vz(n) = ic.at(m).at(5);
-<<<<<<< HEAD
-=======
-        // need plain old printf as this could be device code
-        printf("Rank %d added particle %d to block %d.\n", my_rank, m, gid);
->>>>>>> a18bafd1
       });
 }
 
