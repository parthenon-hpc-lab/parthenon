//========================================================================================
// Parthenon performance portable AMR framework
// Copyright(C) 2021-2024 The Parthenon collaboration
// Licensed under the 3-clause BSD License, see LICENSE file for details
//========================================================================================
// (C) (or copyright) 2020-2024. Triad National Security, LLC. All rights reserved.
//
// This program was produced under U.S. Government contract 89233218CNA000001 for Los
// Alamos National Laboratory (LANL), which is operated by Triad National Security, LLC
// for the U.S. Department of Energy/National Nuclear Security Administration. All rights
// in the program are reserved by Triad National Security, LLC, and the U.S. Department
// of Energy/National Nuclear Security Administration. The Government is granted for
// itself and others acting on its behalf a nonexclusive, paid-up, irrevocable worldwide
// license in this material to reproduce, prepare derivative works, distribute copies to
// the public, perform publicly and display publicly, and to permit others to do so.
//========================================================================================

#include "particle_leapfrog.hpp"

#include <algorithm>
#include <cmath>
#include <cstdint>
#include <fstream>
#include <iomanip>
#include <ios>
#include <iostream>
#include <limits>
#include <memory>
#include <string>
#include <utility>
#include <vector>

#include "basic_types.hpp"
#include "config.hpp"
#include "globals.hpp"
#include "interface/update.hpp"
#include "kokkos_abstraction.hpp"

// *************************************************//
// redefine some internal parthenon functions      *//
// *************************************************//
namespace particles_leapfrog {

Packages_t ProcessPackages(std::unique_ptr<ParameterInput> &pin) {
  Packages_t packages;
  packages.Add(Particles::Initialize(pin.get()));
  return packages;
}

// *************************************************//
// define the "physics" package particles_package, *//
// which includes defining various functions that  *//
// control how parthenon functions and any tasks   *//
// needed to implement the "physics"               *//
// *************************************************//

namespace Particles {

std::shared_ptr<StateDescriptor> Initialize(ParameterInput *pin) {
  auto pkg = std::make_shared<StateDescriptor>("particles_package");

  Real cfl = pin->GetOrAddReal("Particles", "cfl", 0.3);
  pkg->AddParam<>("cfl", cfl);

  std::string swarm_name = "my_particles";
  Metadata swarm_metadata({Metadata::Provides, Metadata::None, Metadata::Independent});
  pkg->AddSwarm(swarm_name, swarm_metadata);
  pkg->AddSwarmValue("id", swarm_name, Metadata({Metadata::Integer}));
  Metadata vreal_swarmvalue_metadata({Metadata::Real, Metadata::Vector},
                                     std::vector<int>{3});
  pkg->AddSwarmValue("v", swarm_name, vreal_swarmvalue_metadata);
  Metadata vvreal_swarmvalue_metadata({Metadata::Real}, std::vector<int>{3, 3});
  pkg->AddSwarmValue("vv", swarm_name, vvreal_swarmvalue_metadata);

  pkg->EstimateTimestepBlock = EstimateTimestepBlock;

  return pkg;
}

Real EstimateTimestepBlock(MeshBlockData<Real> *rc) {
  auto pmb = rc->GetBlockPointer();
  auto swarm = rc->GetSwarmData()->Get("my_particles");
  auto pkg = pmb->packages.Get("particles_package");
  const auto &cfl = pkg->Param<Real>("cfl");

  int max_active_index = swarm->GetMaxActiveIndex();

  const auto &v = swarm->Get<Real>("v").Get();

  // Assumes a grid with constant dx, dy, dz within a block
  const Real &dx_i = pmb->coords.Dxf<1>(0);
  const Real &dx_j = pmb->coords.Dxf<2>(0);
  const Real &dx_k = pmb->coords.Dxf<3>(0);
  const Real &dx_push = std::min<Real>(dx_i, std::min<Real>(dx_j, dx_k));

  auto swarm_d = swarm->GetDeviceContext();

  Real min_dt;
  pmb->par_reduce(
      "particle_leapfrog:EstimateTimestep", 0, max_active_index,
      KOKKOS_LAMBDA(const int n, Real &lmin_dt) {
        if (swarm_d.IsActive(n)) {
          const Real vel =
              sqrt(v(0, n) * v(0, n) + v(1, n) * v(1, n) + v(2, n) * v(2, n));
          if (vel != 0.0) {
            lmin_dt = std::min(lmin_dt, dx_push / vel);
          }
        }
      },
      Kokkos::Min<Real>(min_dt));

  return cfl * min_dt;
}

} // namespace Particles

// initial particle position: x,y,z,vx,vy,vz
constexpr int num_test_particles = 14;
const Kokkos::Array<Kokkos::Array<Real, 6>, num_test_particles> particles_ic = {{
    {-0.1, 0.2, 0.3, 1.0, 0.0, 0.0},   // along x direction
    {0.4, -0.1, 0.3, 0.0, 1.0, 0.0},   // along y direction
    {-0.1, 0.3, 0.2, 0.0, 0.0, 0.5},   // along z direction
    {0.0, 0.0, 0.0, -1.0, 0.0, 0.0},   // along -x direction
    {0.0, 0.0, 0.0, 0.0, -1.0, 0.0},   // along -y direction
    {0.0, 0.0, 0.0, 0.0, 0.0, -1.0},   // along -z direction
    {0.0, 0.0, 0.0, 1.0, 1.0, 1.0},    // along xyz diagonal
    {0.0, 0.0, 0.0, -1.0, 1.0, 1.0},   // along -xyz diagonal
    {0.0, 0.0, 0.0, 1.0, -1.0, 1.0},   // along x-yz diagonal
    {0.0, 0.0, 0.0, 1.0, 1.0, -1.0},   // along xy-z diagonal
    {0.0, 0.0, 0.0, -1.0, -1.0, 1.0},  // along -x-yz diagonal
    {0.0, 0.0, 0.0, 1.0, -1.0, -1.0},  // along x-y-z diagonal
    {0.0, 0.0, 0.0, -1.0, 1.0, -1.0},  // along -xy-z diagonal
    {0.0, 0.0, 0.0, -1.0, -1.0, -1.0}, // along -x-y-z diagonal
}};

void ProblemGenerator(MeshBlock *pmb, ParameterInput *pin) {
  auto pkg = pmb->packages.Get("particles_package");
  auto swarm = pmb->meshblock_data.Get()->GetSwarmData()->Get("my_particles");

  const IndexRange &ib = pmb->cellbounds.GetBoundsI(IndexDomain::interior);
  const IndexRange &jb = pmb->cellbounds.GetBoundsJ(IndexDomain::interior);
  const IndexRange &kb = pmb->cellbounds.GetBoundsK(IndexDomain::interior);

  const Real &x_min = pmb->coords.Xf<1>(ib.s);
  const Real &y_min = pmb->coords.Xf<2>(jb.s);
  const Real &z_min = pmb->coords.Xf<3>(kb.s);
  const Real &x_max = pmb->coords.Xf<1>(ib.e + 1);
  const Real &y_max = pmb->coords.Xf<2>(jb.e + 1);
  const Real &z_max = pmb->coords.Xf<3>(kb.e + 1);

  const auto &ic = particles_ic;

  const bool no_particles = pin->GetOrAddBoolean("Particles", "disable", false);
  if (no_particles) return;

  // determine which particles belong to this block
  size_t num_particles_this_block = 0;
  auto ids_this_block =
      ParArray1D<int>("indices of particles in test", num_test_particles);

  auto ids_this_block_h =
      Kokkos::create_mirror_view_and_copy(HostMemSpace(), ids_this_block);

  for (auto n = 0; n < num_test_particles; n++) {
    const Real &x_ = ic[n][0];
    const Real &y_ = ic[n][1];
    const Real &z_ = ic[n][2];

    if ((x_ >= x_min) && (x_ < x_max) && (y_ >= y_min) && (y_ < y_max) && (z_ >= z_min) &&
        (z_ < z_max)) {
      ids_this_block_h(num_particles_this_block) = n;
      num_particles_this_block++;
    }
  }

  Kokkos::deep_copy(pmb->exec_space, ids_this_block, ids_this_block_h);

  auto new_particles_context = swarm->AddEmptyParticles(num_particles_this_block);

  auto &id = swarm->Get<int>("id").Get();
  auto &x = swarm->Get<Real>(swarm_position::x::name()).Get();
  auto &y = swarm->Get<Real>(swarm_position::y::name()).Get();
  auto &z = swarm->Get<Real>(swarm_position::z::name()).Get();
  auto &v = swarm->Get<Real>("v").Get();
  auto &vv = swarm->Get<Real>("vv").Get();

  // This hardcoded implementation should only used in PGEN and not during runtime
  // addition of particles as indices need to be taken into account.
  pmb->par_for(
      PARTHENON_AUTO_LABEL, 0, new_particles_context.GetNewParticlesMaxIndex(),
      KOKKOS_LAMBDA(const int new_n) {
        const int n = new_particles_context.GetNewParticleIndex(new_n);
        const auto &m = ids_this_block(n);

        id(n) = m; // global unique id
        x(n) = ic[m][0];
        y(n) = ic[m][1];
        z(n) = ic[m][2];
        v(0, n) = ic[m][3];
        v(1, n) = ic[m][4];
        v(2, n) = ic[m][5];
        for (int i = 0; i < 3; i++) {
          for (int j = 0; j < 3; j++) {
            vv(i, j, n) = v(i, n) * v(j, n);
          }
        }
      });
}

TaskStatus TransportParticles(MeshData<Real> *md, const StagedIntegrator *integrator) {
  const auto swarm_name = "my_particles";
  const Real dt = integrator->dt;

  // keep particles on existing trajectory for now
  const Real ax = 0.0;
  const Real ay = 0.0;
  const Real az = 0.0;

  // Make a SwarmPack via types to get positions
  // NOTE(@pdmullen): the data type for Positions (Real) are automatically deduced from
  // the variable typing
  static auto desc_pos =
      MakeSwarmPackDescriptor<swarm_position::x, swarm_position::y, swarm_position::z>(
          swarm_name);
  auto pack_pos = desc_pos.GetPack(md);

  // Make a SwarmPack via strings to get ids
  // NOTE(@pdmullen): since we are constructing the pack via strings, we must specify
  // the datatype associated with ids (i.e., int).  We also extract an indexing map.
  std::vector<std::string> vars_id{"id"};
  static auto desc_id = MakeSwarmPackDescriptor<int>(swarm_name, vars_id);
  auto pack_id = desc_id.GetPack(md);
  auto pack_id_map = desc_id.GetMap();
  parthenon::PackIdx spi_id(pack_id_map["id"]);

  // Make a SwarmPack via strings to get v (note that v is a vector!)
  std::vector<std::string> vars_v{"v"};
  static auto desc_v = MakeSwarmPackDescriptor<Real>(swarm_name, vars_v);
  auto pack_v = desc_v.GetPack(md);
  auto pack_v_map = desc_v.GetMap();
  parthenon::PackIdx spi_v(pack_v_map["v"]);

  parthenon::par_for(
      DEFAULT_LOOP_PATTERN, "TestSwarmPack", DevExecSpace(), 0,
      pack_pos.GetMaxFlatIndex(), KOKKOS_LAMBDA(const int idx) {
        auto [b, n] = pack_pos.GetBlockParticleIndices(idx);
        const int iid = pack_id.GetLowerBound(b, spi_id);
        const int iv = pack_v.GetLowerBound(b, spi_v);
        const auto swarm_d = pack_pos.GetContext(b);
        if (swarm_d.IsActive(n)) {
          // drift
          pack_pos(b, swarm_position::x(), n) += pack_v(b, iv + 0, n) * 0.5 * dt;
          pack_pos(b, swarm_position::y(), n) += pack_v(b, iv + 1, n) * 0.5 * dt;
          pack_pos(b, swarm_position::z(), n) += pack_v(b, iv + 2, n) * 0.5 * dt;

          // kick
          pack_v(b, iv + 0, n) += ax * dt;
          pack_v(b, iv + 1, n) += ay * dt;
          pack_v(b, iv + 2, n) += az * dt;

          // drift
<<<<<<< HEAD
          x(n) += v(0, n) * 0.5 * dt;
          y(n) += v(1, n) * 0.5 * dt;
          z(n) += v(2, n) * 0.5 * dt;
=======
          pack_pos(b, swarm_position::x(), n) += pack_v(b, iv + 0, n) * 0.5 * dt;
          pack_pos(b, swarm_position::y(), n) += pack_v(b, iv + 1, n) * 0.5 * dt;
          pack_pos(b, swarm_position::z(), n) += pack_v(b, iv + 2, n) * 0.5 * dt;

          bool on_current_mesh_block;
          swarm_d.GetNeighborBlockIndex(
              n, pack_pos(b, swarm_position::x(), n), pack_pos(b, swarm_position::y(), n),
              pack_pos(b, swarm_position::z(), n), on_current_mesh_block);
>>>>>>> 839e8115
        }
      });

  return TaskStatus::complete;
}

// Custom step function to allow for looping over MPI-related tasks until complete
TaskListStatus ParticleDriver::Step() {
  TaskListStatus status;
  integrator.dt = tm.dt;

  BlockList_t &blocks = pmesh->block_list;
  auto num_task_lists_executed_independently = blocks.size();

  status = MakeParticlesUpdateTaskCollection().Execute();

  // Use a more traditional task list for predictable post-MPI evaluations.
  status = MakeFinalizationTaskCollection().Execute();

  return status;
}

TaskCollection ParticleDriver::MakeParticlesUpdateTaskCollection() const {
  TaskCollection tc;
  TaskID none(0);
  const BlockList_t &blocks = pmesh->block_list;

  const int num_partitions = pmesh->DefaultNumPartitions();
  const int num_task_lists_executed_independently = blocks.size();

  TaskRegion &sync_region0 = tc.AddRegion(1);
  {
    for (int i = 0; i < blocks.size(); i++) {
      auto &tl = sync_region0[0];
      auto &pmb = blocks[i];
      auto &sc = pmb->meshblock_data.Get()->GetSwarmData();
      auto reset_comms = tl.AddTask(none, &SwarmContainer::ResetCommunication, sc.get());
    }
  }

  TaskRegion &tr = tc.AddRegion(num_partitions);
  for (int i = 0; i < num_partitions; i++) {
    auto &tl = tr[i];
    auto &base = pmesh->mesh_data.GetOrAdd("base", i);
    auto transport = tl.AddTask(none, TransportParticles, base.get(), &integrator);
  }

  TaskRegion &async_region0 = tc.AddRegion(num_task_lists_executed_independently);
  for (int i = 0; i < blocks.size(); i++) {
    auto &pmb = blocks[i];

    auto &sc = pmb->meshblock_data.Get()->GetSwarmData();

    auto &tl = async_region0[i];

    auto send =
        tl.AddTask(none, &SwarmContainer::Send, sc.get(), BoundaryCommSubset::all);
    auto receive =
        tl.AddTask(send, &SwarmContainer::Receive, sc.get(), BoundaryCommSubset::all);
  }

  return tc;
}

TaskCollection ParticleDriver::MakeFinalizationTaskCollection() const {
  TaskCollection tc;
  TaskID none(0);
  BlockList_t &blocks = pmesh->block_list;

  auto num_task_lists_executed_independently = blocks.size();
  TaskRegion &async_region1 = tc.AddRegion(num_task_lists_executed_independently);

  for (int i = 0; i < blocks.size(); i++) {
    auto &pmb = blocks[i];
    auto &sc = pmb->meshblock_data.Get()->GetSwarmData();
    auto &tl = async_region1[i];

    // Defragment if swarm memory pool occupancy is 90%
    auto defrag = tl.AddTask(none, &SwarmContainer::Defrag, sc.get(), 0.9);

    auto new_dt =
        tl.AddTask(defrag, parthenon::Update::EstimateTimestep<MeshBlockData<Real>>,
                   pmb->meshblock_data.Get().get());
  }

  return tc;
}

} // namespace particles_leapfrog<|MERGE_RESOLUTION|>--- conflicted
+++ resolved
@@ -259,20 +259,9 @@
           pack_v(b, iv + 2, n) += az * dt;
 
           // drift
-<<<<<<< HEAD
-          x(n) += v(0, n) * 0.5 * dt;
-          y(n) += v(1, n) * 0.5 * dt;
-          z(n) += v(2, n) * 0.5 * dt;
-=======
           pack_pos(b, swarm_position::x(), n) += pack_v(b, iv + 0, n) * 0.5 * dt;
           pack_pos(b, swarm_position::y(), n) += pack_v(b, iv + 1, n) * 0.5 * dt;
           pack_pos(b, swarm_position::z(), n) += pack_v(b, iv + 2, n) * 0.5 * dt;
-
-          bool on_current_mesh_block;
-          swarm_d.GetNeighborBlockIndex(
-              n, pack_pos(b, swarm_position::x(), n), pack_pos(b, swarm_position::y(), n),
-              pack_pos(b, swarm_position::z(), n), on_current_mesh_block);
->>>>>>> 839e8115
         }
       });
 
