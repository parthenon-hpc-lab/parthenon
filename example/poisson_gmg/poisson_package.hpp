--- conflicted
+++ resolved
@@ -45,353 +45,6 @@
 
 std::shared_ptr<StateDescriptor> Initialize(ParameterInput *pin);
 
-<<<<<<< HEAD
-=======
-template <class in, class out, bool only_md_level = false>
-TaskStatus CopyData(std::shared_ptr<MeshData<Real>> &md) {
-  using TE = parthenon::TopologicalElement;
-  auto pmb = md->GetBlockData(0)->GetBlockPointer();
-  IndexRange ib = pmb->cellbounds.GetBoundsI(IndexDomain::entire, te);
-  IndexRange jb = pmb->cellbounds.GetBoundsJ(IndexDomain::entire, te);
-  IndexRange kb = pmb->cellbounds.GetBoundsK(IndexDomain::entire, te);
-
-  int nblocks = md->NumBlocks();
-  std::vector<bool> include_block(nblocks, true);
-  if (only_md_level) {
-    for (int b = 0; b < nblocks; ++b)
-      include_block[b] =
-          (md->grid.logical_level == md->GetBlockData(b)->GetBlockPointer()->loc.level());
-  }
-
-  auto desc = parthenon::MakePackDescriptor<in, out>(md.get());
-  auto pack = desc.GetPack(md.get(), include_block);
-  parthenon::par_for(
-      DEFAULT_LOOP_PATTERN, "SetPotentialToZero", DevExecSpace(), 0,
-      pack.GetNBlocks() - 1, kb.s, kb.e, jb.s, jb.e, ib.s, ib.e,
-      KOKKOS_LAMBDA(const int b, const int k, const int j, const int i) {
-        pack(b, te, out(), k, j, i) = pack(b, te, in(), k, j, i);
-      });
-  return TaskStatus::complete;
-}
-
-template <class a_t, class b_t, class out, bool only_md_level = false>
-TaskStatus AddFieldsAndStoreInteriorSelect(std::shared_ptr<MeshData<Real>> &md,
-                                           Real wa = 1.0, Real wb = 1.0,
-                                           bool only_interior = false) {
-  using TE = parthenon::TopologicalElement;
-  auto pmb = md->GetBlockData(0)->GetBlockPointer();
-  IndexRange ib = pmb->cellbounds.GetBoundsI(IndexDomain::entire, te);
-  IndexRange jb = pmb->cellbounds.GetBoundsJ(IndexDomain::entire, te);
-  IndexRange kb = pmb->cellbounds.GetBoundsK(IndexDomain::entire, te);
-
-  int nblocks = md->NumBlocks();
-  std::vector<bool> include_block(nblocks, true);
-  if (only_interior) {
-    // The neighbors array will only be set for a block if its a leaf block
-    for (int b = 0; b < nblocks; ++b)
-      include_block[b] = md->GetBlockData(b)->GetBlockPointer()->neighbors.size() == 0;
-  }
-
-  if (only_md_level) {
-    for (int b = 0; b < nblocks; ++b)
-      include_block[b] =
-          include_block[b] &&
-          (md->grid.logical_level == md->GetBlockData(b)->GetBlockPointer()->loc.level());
-  }
-
-  auto desc = parthenon::MakePackDescriptor<a_t, b_t, out>(md.get());
-  auto pack = desc.GetPack(md.get(), include_block);
-  parthenon::par_for(
-      DEFAULT_LOOP_PATTERN, "SetPotentialToZero", DevExecSpace(), 0,
-      pack.GetNBlocks() - 1, kb.s, kb.e, jb.s, jb.e, ib.s, ib.e,
-      KOKKOS_LAMBDA(const int b, const int k, const int j, const int i) {
-        pack(b, te, out(), k, j, i) =
-            wa * pack(b, te, a_t(), k, j, i) + wb * pack(b, te, b_t(), k, j, i);
-      });
-  return TaskStatus::complete;
-}
-
-template <class a_t, class b_t, class out, bool only_md_level = false>
-TaskStatus AddFieldsAndStore(std::shared_ptr<MeshData<Real>> &md, Real wa = 1.0,
-                             Real wb = 1.0) {
-  return AddFieldsAndStoreInteriorSelect<a_t, b_t, out, only_md_level>(md, wa, wb, false);
-}
-
-template <class var, bool only_md_level = false>
-TaskStatus SetToZero(std::shared_ptr<MeshData<Real>> &md) {
-  int nblocks = md->NumBlocks();
-  std::vector<bool> include_block(nblocks, true);
-  if (only_md_level) {
-    for (int b = 0; b < nblocks; ++b)
-      include_block[b] =
-          (md->grid.logical_level == md->GetBlockData(b)->GetBlockPointer()->loc.level());
-  }
-  auto desc = parthenon::MakePackDescriptor<var>(md.get());
-  auto pack = desc.GetPack(md.get(), include_block);
-  const size_t scratch_size_in_bytes = 0;
-  const int scratch_level = 1;
-  const int ng = parthenon::Globals::nghost;
-  parthenon::par_for_outer(
-      DEFAULT_OUTER_LOOP_PATTERN, "Poisson::SetToZero", DevExecSpace(),
-      scratch_size_in_bytes, scratch_level, 0, pack.GetNBlocks() - 1,
-      KOKKOS_LAMBDA(parthenon::team_mbr_t member, const int b) {
-        auto cb = GetIndexShape(pack(b, te, 0), ng);
-        const auto &coords = pack.GetCoordinates(b);
-        IndexRange ib = cb.GetBoundsI(IndexDomain::interior, te);
-        IndexRange jb = cb.GetBoundsJ(IndexDomain::interior, te);
-        IndexRange kb = cb.GetBoundsK(IndexDomain::interior, te);
-        parthenon::par_for_inner(
-            parthenon::inner_loop_pattern_simdfor_tag, member, kb.s, kb.e, jb.s, jb.e,
-            ib.s, ib.e, [&](int k, int j, int i) { pack(b, te, var(), k, j, i) = 0.0; });
-      });
-  return TaskStatus::complete;
-}
-
-template <class a_t, class b_t>
-TaskStatus DotProductLocal(std::shared_ptr<MeshData<Real>> &md, Real *reduce_sum) {
-  using TE = parthenon::TopologicalElement;
-  auto pmb = md->GetBlockData(0)->GetBlockPointer();
-  IndexRange ib = pmb->cellbounds.GetBoundsI(IndexDomain::interior, te);
-  IndexRange jb = pmb->cellbounds.GetBoundsJ(IndexDomain::interior, te);
-  IndexRange kb = pmb->cellbounds.GetBoundsK(IndexDomain::interior, te);
-
-  auto desc = parthenon::MakePackDescriptor<a_t, b_t>(md.get());
-  auto pack = desc.GetPack(md.get());
-  Real gsum(0);
-  parthenon::par_reduce(
-      parthenon::loop_pattern_mdrange_tag, "DotProduct", DevExecSpace(), 0,
-      pack.GetNBlocks() - 1, kb.s, kb.e, jb.s, jb.e, ib.s, ib.e,
-      KOKKOS_LAMBDA(const int b, const int k, const int j, const int i, Real &lsum) {
-        lsum += pack(b, te, a_t(), k, j, i) * pack(b, te, b_t(), k, j, i);
-      },
-      Kokkos::Sum<Real>(gsum));
-  *reduce_sum += gsum;
-  return TaskStatus::complete;
-}
-
-template <class var_t, bool only_md_level = false>
-TaskStatus CalculateFluxes(std::shared_ptr<MeshData<Real>> &md) {
-  using namespace parthenon;
-  const int ndim = md->GetMeshPointer()->ndim;
-  IndexRange ib = md->GetBoundsI(IndexDomain::interior, te);
-  IndexRange jb = md->GetBoundsJ(IndexDomain::interior, te);
-  IndexRange kb = md->GetBoundsK(IndexDomain::interior, te);
-
-  using TE = parthenon::TopologicalElement;
-
-  int nblocks = md->NumBlocks();
-  std::vector<bool> include_block(nblocks, true);
-
-  if (only_md_level) {
-    for (int b = 0; b < nblocks; ++b)
-      include_block[b] =
-          (md->grid.logical_level == md->GetBlockData(b)->GetBlockPointer()->loc.level());
-  }
-
-  auto desc = parthenon::MakePackDescriptor<var_t, D>(md.get(), {}, {PDOpt::WithFluxes});
-  auto pack = desc.GetPack(md.get(), include_block);
-  parthenon::par_for(
-      DEFAULT_LOOP_PATTERN, "CaclulateFluxes", DevExecSpace(), 0, pack.GetNBlocks() - 1,
-      kb.s, kb.e, jb.s, jb.e, ib.s, ib.e,
-      KOKKOS_LAMBDA(const int b, const int k, const int j, const int i) {
-        const auto &coords = pack.GetCoordinates(b);
-        Real dx1 = coords.template Dxc<X1DIR>(k, j, i);
-        pack.flux(b, X1DIR, var_t(), k, j, i) =
-            pack(b, TE::F1, D(), k, j, i) / dx1 *
-            (pack(b, te, var_t(), k, j, i - 1) - pack(b, te, var_t(), k, j, i));
-        if (i == ib.e)
-          pack.flux(b, X1DIR, var_t(), k, j, i + 1) =
-              pack(b, TE::F1, D(), k, j, i + 1) / dx1 *
-              (pack(b, te, var_t(), k, j, i) - pack(b, te, var_t(), k, j, i + 1));
-
-        if (ndim > 1) {
-          Real dx2 = coords.template Dxc<X2DIR>(k, j, i);
-          pack.flux(b, X2DIR, var_t(), k, j, i) =
-              pack(b, TE::F2, D(), k, j, i) *
-              (pack(b, te, var_t(), k, j - 1, i) - pack(b, te, var_t(), k, j, i)) / dx2;
-          if (j == jb.e)
-            pack.flux(b, X2DIR, var_t(), k, j + 1, i) =
-                pack(b, TE::F2, D(), k, j + 1, i) *
-                (pack(b, te, var_t(), k, j, i) - pack(b, te, var_t(), k, j + 1, i)) / dx2;
-        }
-
-        if (ndim > 2) {
-          Real dx3 = coords.template Dxc<X3DIR>(k, j, i);
-          pack.flux(b, X3DIR, var_t(), k, j, i) =
-              pack(b, TE::F3, D(), k, j, i) *
-              (pack(b, te, var_t(), k - 1, j, i) - pack(b, te, var_t(), k, j, i)) / dx3;
-          if (k == kb.e)
-            pack.flux(b, X2DIR, var_t(), k + 1, j, i) =
-                pack(b, TE::F3, D(), k + 1, j, i) *
-                (pack(b, te, var_t(), k, j, i) - pack(b, te, var_t(), k + 1, j, i)) / dx3;
-        }
-      });
-  return TaskStatus::complete;
-}
-
-template <class in_t, class out_t, bool only_md_level = false>
-TaskStatus FluxMultiplyMatrix(std::shared_ptr<MeshData<Real>> &md, bool only_interior) {
-  using namespace parthenon;
-  const int ndim = md->GetMeshPointer()->ndim;
-  IndexRange ib = md->GetBoundsI(IndexDomain::interior, te);
-  IndexRange jb = md->GetBoundsJ(IndexDomain::interior, te);
-  IndexRange kb = md->GetBoundsK(IndexDomain::interior, te);
-
-  auto pkg = md->GetMeshPointer()->packages.Get("poisson_package");
-  const auto alpha = pkg->Param<Real>("diagonal_alpha");
-
-  int nblocks = md->NumBlocks();
-  std::vector<bool> include_block(nblocks, true);
-  if (only_interior) {
-    for (int b = 0; b < nblocks; ++b)
-      include_block[b] = md->GetBlockData(b)->GetBlockPointer()->neighbors.size() == 0;
-  }
-
-  if (only_md_level) {
-    for (int b = 0; b < nblocks; ++b)
-      include_block[b] =
-          include_block[b] &&
-          (md->grid.logical_level == md->GetBlockData(b)->GetBlockPointer()->loc.level());
-  }
-
-  auto desc =
-      parthenon::MakePackDescriptor<in_t, out_t>(md.get(), {}, {PDOpt::WithFluxes});
-  auto pack = desc.GetPack(md.get(), include_block);
-  parthenon::par_for(
-      DEFAULT_LOOP_PATTERN, "FluxMultiplyMatrix", DevExecSpace(), 0,
-      pack.GetNBlocks() - 1, kb.s, kb.e, jb.s, jb.e, ib.s, ib.e,
-      KOKKOS_LAMBDA(const int b, const int k, const int j, const int i) {
-        const auto &coords = pack.GetCoordinates(b);
-        Real dx1 = coords.template Dxc<X1DIR>(k, j, i);
-        pack(b, te, out_t(), k, j, i) = -alpha * pack(b, te, in_t(), k, j, i);
-        pack(b, te, out_t(), k, j, i) += (pack.flux(b, X1DIR, in_t(), k, j, i) -
-                                          pack.flux(b, X1DIR, in_t(), k, j, i + 1)) /
-                                         dx1;
-
-        if (ndim > 1) {
-          Real dx2 = coords.template Dxc<X2DIR>(k, j, i);
-          pack(b, te, out_t(), k, j, i) += (pack.flux(b, X2DIR, in_t(), k, j, i) -
-                                            pack.flux(b, X2DIR, in_t(), k, j + 1, i)) /
-                                           dx2;
-        }
-
-        if (ndim > 2) {
-          Real dx3 = coords.template Dxc<X3DIR>(k, j, i);
-          pack(b, te, out_t(), k, j, i) += (pack.flux(b, X3DIR, in_t(), k, j, i) -
-                                            pack.flux(b, X3DIR, in_t(), k + 1, j, i)) /
-                                           dx3;
-        }
-      });
-  return TaskStatus::complete;
-}
-
-enum class GSType { all, red, black };
-template <class div_t, class in_t, class out_t, bool only_md_level = false>
-TaskStatus FluxJacobi(std::shared_ptr<MeshData<Real>> &md, double weight,
-                      GSType gs_type = GSType::all) {
-  using namespace parthenon;
-  const int ndim = md->GetMeshPointer()->ndim;
-  IndexRange ib = md->GetBoundsI(IndexDomain::interior, te);
-  IndexRange jb = md->GetBoundsJ(IndexDomain::interior, te);
-  IndexRange kb = md->GetBoundsK(IndexDomain::interior, te);
-
-  auto pkg = md->GetMeshPointer()->packages.Get("poisson_package");
-  const auto alpha = pkg->Param<Real>("diagonal_alpha");
-
-  int nblocks = md->NumBlocks();
-  std::vector<bool> include_block(nblocks, true);
-
-  if (only_md_level) {
-    for (int b = 0; b < nblocks; ++b)
-      include_block[b] =
-          (md->grid.logical_level == md->GetBlockData(b)->GetBlockPointer()->loc.level());
-  }
-
-  auto desc = parthenon::MakePackDescriptor<in_t, out_t, div_t, rhs, D>(md.get());
-  auto pack = desc.GetPack(md.get(), include_block);
-  parthenon::par_for(
-      DEFAULT_LOOP_PATTERN, "CaclulateFluxes", DevExecSpace(), 0, pack.GetNBlocks() - 1,
-      kb.s, kb.e, jb.s, jb.e, ib.s, ib.e,
-      KOKKOS_LAMBDA(const int b, const int k, const int j, const int i) {
-        const auto &coords = pack.GetCoordinates(b);
-        if ((i + j + k) % 2 == 1 && gs_type == GSType::red) return;
-        if ((i + j + k) % 2 == 0 && gs_type == GSType::black) return;
-        // Build the unigrid diagonal of the matrix
-        Real dx1 = coords.template Dxc<X1DIR>(k, j, i);
-        Real diag_elem =
-            -(pack(b, TE::F1, D(), k, j, i) + pack(b, TE::F1, D(), k, j, i + 1)) /
-                (dx1 * dx1) -
-            alpha;
-        if (ndim > 1) {
-          Real dx2 = coords.template Dxc<X2DIR>(k, j, i);
-          diag_elem -=
-              (pack(b, TE::F2, D(), k, j, i) + pack(b, TE::F2, D(), k, j + 1, i)) /
-              (dx2 * dx2);
-        }
-        if (ndim > 2) {
-          Real dx3 = coords.template Dxc<X3DIR>(k, j, i);
-          diag_elem -=
-              (pack(b, TE::F3, D(), k, j, i) + pack(b, TE::F3, D(), k + 1, j, i)) /
-              (dx3 * dx3);
-        }
-
-        // Get the off-diagonal contribution to Ax = (D + L + U)x = y
-        Real off_diag =
-            pack(b, te, div_t(), k, j, i) - diag_elem * pack(b, te, in_t(), k, j, i);
-
-        Real val = pack(b, te, rhs(), k, j, i) - off_diag;
-        pack(b, te, out_t(), k, j, i) =
-            weight * val / diag_elem + (1.0 - weight) * pack(b, te, in_t(), k, j, i);
-      });
-  return TaskStatus::complete;
-}
-
->>>>>>> c779ddf2
-template <class... vars>
-TaskStatus PrintChosenValues(std::shared_ptr<MeshData<Real>> &md,
-                             const std::string &label) {
-  using TE = parthenon::TopologicalElement;
-  auto pmb = md->GetBlockData(0)->GetBlockPointer();
-
-  auto desc = parthenon::MakePackDescriptor<vars...>(md.get());
-  auto pack = desc.GetPack(md.get());
-  std::array<std::string, sizeof...(vars)> names{vars::name()...};
-  printf("%s\n", label.c_str());
-  int col_num = 0;
-  for (auto &name : names) {
-    printf("var %i: %s\n", col_num, name.c_str());
-    col_num++;
-  }
-  const int ng = parthenon::Globals::nghost;
-  parthenon::par_for(
-      DEFAULT_LOOP_PATTERN, "Print", DevExecSpace(), 0, pack.GetNBlocks() - 1, 0, 0, 0, 0,
-      KOKKOS_LAMBDA(const int b, int, int) {
-        auto cb = GetIndexShape(pack(b, te, 0), ng);
-        const auto &coords = pack.GetCoordinates(b);
-        IndexRange ib = cb.GetBoundsI(IndexDomain::entire, te);
-        IndexRange jb = cb.GetBoundsJ(IndexDomain::entire, te);
-        IndexRange kb = cb.GetBoundsK(IndexDomain::entire, te);
-        for (int k = kb.s; k <= kb.e; ++k) {
-          for (int j = jb.s; j <= jb.e; ++j) {
-            for (int i = ib.s; i <= ib.e; ++i) {
-              Real x = coords.template X<1, te>(i);
-              Real y = coords.template X<2, te>(j);
-              Real dx1 = coords.template Dxc<1>(k, j, i);
-              Real dx2 = coords.template Dxc<2>(k, j, i);
-              std::array<Real, sizeof...(vars)> vals{pack(b, te, vars(), k, j, i)...};
-              printf("b = %i i = %2i x = %e dx1 = %e ", b, i, x, dx1);
-              for (int v = 0; v < sizeof...(vars); ++v) {
-                printf("%e ", vals[v]);
-              }
-              printf("\n");
-            }
-          }
-        }
-      });
-  printf("Done with MeshData\n\n");
-  return TaskStatus::complete;
-}
-
 } // namespace poisson_package
 
 #endif // EXAMPLE_POISSON_GMG_POISSON_PACKAGE_HPP_