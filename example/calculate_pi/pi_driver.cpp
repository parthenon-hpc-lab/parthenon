--- conflicted
+++ resolved
@@ -68,11 +68,6 @@
   while (pmb != nullptr) {
     Container<Real> &rc = pmb->real_containers.Get();
     ParArrayND<Real> v = rc.Get("in_or_out").data;
-<<<<<<< HEAD
-    // NOTE: the MeshBlock integrated indicator function, divided
-    // by r0^2, was stashed in v(0,0,0) in ComputeArea.
-    Real block_area = v(0, 0, 0);
-=======
 
     // extract area from device memory
     Real block_area;
@@ -83,7 +78,6 @@
     // area must be reduced by r^2 to get the block's contribution to PI
     block_area /= (radius * radius);
 
->>>>>>> 45b57882
     area += block_area;
     pmb = pmb->next;
   }
