//========================================================================================
// (C) (or copyright) 2021-2024. Triad National Security, LLC. All rights reserved.
//
// This program was produced under U.S. Government contract 89233218CNA000001 for Los
// Alamos National Laboratory (LANL), which is operated by Triad National Security, LLC
// for the U.S. Department of Energy/National Nuclear Security Administration. All rights
// in the program are reserved by Triad National Security, LLC, and the U.S. Department
// of Energy/National Nuclear Security Administration. The Government is granted for
// itself and others acting on its behalf a nonexclusive, paid-up, irrevocable worldwide
// license in this material to reproduce, prepare derivative works, distribute copies to
// the public, perform publicly and display publicly, and to permit others to do so.
//========================================================================================

#include <memory>
#include <string>
#include <vector>

// Local Includes
#include "amr_criteria/refinement_package.hpp"
#include "bvals/comms/bvals_in_one.hpp"
#include "interface/metadata.hpp"
#include "interface/update.hpp"
#include "mesh/meshblock_pack.hpp"
#include "parthenon/driver.hpp"
#include "prolong_restrict/prolong_restrict.hpp"
#include "sparse_advection_driver.hpp"
#include "sparse_advection_package.hpp"

using namespace parthenon::driver::prelude;

namespace sparse_advection_example {

// *************************************************//
// define the application driver. in this case,    *//
// that mostly means defining the MakeTaskList     *//
// function.                                       *//
// *************************************************//
SparseAdvectionDriver::SparseAdvectionDriver(ParameterInput *pin,
                                             ApplicationInput *app_in, Mesh *pm)
    : MultiStageDriver(pin, app_in, pm) {
  // fail if these are not specified in the input file
  pin->CheckRequired("parthenon/mesh", "ix1_bc");
  pin->CheckRequired("parthenon/mesh", "ox1_bc");
  pin->CheckRequired("parthenon/mesh", "ix2_bc");
  pin->CheckRequired("parthenon/mesh", "ox2_bc");

  // warn if these fields aren't specified in the input file
  pin->CheckDesired("parthenon/mesh", "refinement");
  pin->CheckDesired("parthenon/mesh", "numlevel");
  pin->CheckDesired("sparse_advection", "cfl");
  pin->CheckDesired("sparse_advection", "refine_tol");
  pin->CheckDesired("sparse_advection", "derefine_tol");
}

// See the advection.hpp declaration for a description of how this function gets called.
TaskCollection SparseAdvectionDriver::MakeTaskCollection(BlockList_t &blocks,
                                                         const int stage) {
  using namespace parthenon::Update;
  TaskCollection tc;
  TaskID none(0);

  const Real beta = integrator->beta[stage - 1];
  const Real dt = integrator->dt;
  const auto &stage_name = integrator->stage_name;

  // Number of task lists that can be executed independently and thus *may*
  // be executed in parallel and asynchronous.
  // Being extra verbose here in this example to highlight that this is not
  // required to be 1 or blocks.size() but could also only apply to a subset of blocks.
  auto num_task_lists_executed_independently = blocks.size();
  TaskRegion &async_region1 = tc.AddRegion(num_task_lists_executed_independently);

  assert(blocks.size() == async_region1.size());
  for (int i = 0; i < blocks.size(); i++) {
    auto &pmb = blocks[i];
    auto &tl = async_region1[i];
    // first make other useful containers
    if (stage == 1) {
      auto &base = pmb->meshblock_data.Get();
      pmb->meshblock_data.Add("dUdt", base);
      for (int i = 1; i < integrator->nstages; i++)
        pmb->meshblock_data.Add(stage_name[i], base);
    }

    // pull out the container we'll use to get fluxes and/or compute RHSs
    auto &sc0 = pmb->meshblock_data.Get(stage_name[stage - 1]);
    // pull out the container that will hold the updated state
    // effectively, sc1 = sc0 + dudt*dt
    auto &sc1 = pmb->meshblock_data.Get(stage_name[stage]);

    auto advect_flux = tl.AddTask(none, sparse_advection_package::CalculateFluxes, sc0);
  }

  const int num_partitions = pmesh->DefaultNumPartitions();
  // note that task within this region that contains one tasklist per pack
  // could still be executed in parallel
  TaskRegion &single_tasklist_per_pack_region = tc.AddRegion(num_partitions);
  for (int i = 0; i < num_partitions; i++) {
    auto &tl = single_tasklist_per_pack_region[i];
    auto &mbase = pmesh->mesh_data.GetOrAdd("base", i);
    auto &mc0 = pmesh->mesh_data.GetOrAdd(stage_name[stage - 1], i);
    auto &mc1 = pmesh->mesh_data.GetOrAdd(stage_name[stage], i);
    auto &mdudt = pmesh->mesh_data.GetOrAdd("dUdt", i);

    const auto any = parthenon::BoundaryType::any;
    auto start_flxcor = tl.AddTask(none, parthenon::StartReceiveFluxCorrections, mc0);
    auto start_bound = tl.AddTask(none, parthenon::StartReceiveBoundBufs<any>, mc1);

    auto set_flxcor =
        parthenon::AddFluxCorrectionTasks(start_flxcor, tl, mc0, pmesh->multilevel);

    // compute the divergence of fluxes of conserved variables
    auto flux_div =
        tl.AddTask(set_flxcor, FluxDivergence<MeshData<Real>>, mc0.get(), mdudt.get());

    auto avg_data = tl.AddTask(flux_div, AverageIndependentData<MeshData<Real>>,
                               mc0.get(), mbase.get(), beta);
    // apply du/dt to all independent fields in the container
    auto update = tl.AddTask(avg_data, UpdateIndependentData<MeshData<Real>>, mc0.get(),
                             mdudt.get(), beta * dt, mc1.get());

    // do boundary exchange
<<<<<<< HEAD
    auto restrict_task =
=======
    auto boundary =
>>>>>>> ff6a9431
        parthenon::AddBoundaryExchangeTasks(update, tl, mc1, pmesh->multilevel);

    // if this is the last stage, check if we can deallocate any sparse variables
    if (stage == integrator->nstages) {
<<<<<<< HEAD
      tl.AddTask(restrict_task, SparseDealloc, mc1.get());
=======
      tl.AddTask(boundary, SparseDealloc, mc1.get());
>>>>>>> ff6a9431
    }
  }

  TaskRegion &async_region2 = tc.AddRegion(num_task_lists_executed_independently);

  assert(blocks.size() == async_region2.size());
  for (int i = 0; i < blocks.size(); i++) {
    auto &pmb = blocks[i];
    auto &tl = async_region2[i];
    auto &sc1 = pmb->meshblock_data.Get(stage_name[stage]);

    // set physical boundaries
    auto set_bc = tl.AddTask(none, parthenon::ApplyBoundaryConditions, sc1);

    // estimate next time step
    if (stage == integrator->nstages) {
      auto new_dt = tl.AddTask(set_bc, EstimateTimestep<MeshBlockData<Real>>, sc1.get());

      // Update refinement
      if (pmesh->adaptive) {
        auto tag_refine = tl.AddTask(
            set_bc, parthenon::Refinement::Tag<MeshBlockData<Real>>, sc1.get());
      }
    }
  }

  return tc;
}

} // namespace sparse_advection_example<|MERGE_RESOLUTION|>--- conflicted
+++ resolved
@@ -120,20 +120,12 @@
                              mdudt.get(), beta * dt, mc1.get());
 
     // do boundary exchange
-<<<<<<< HEAD
-    auto restrict_task =
-=======
     auto boundary =
->>>>>>> ff6a9431
         parthenon::AddBoundaryExchangeTasks(update, tl, mc1, pmesh->multilevel);
 
     // if this is the last stage, check if we can deallocate any sparse variables
     if (stage == integrator->nstages) {
-<<<<<<< HEAD
-      tl.AddTask(restrict_task, SparseDealloc, mc1.get());
-=======
       tl.AddTask(boundary, SparseDealloc, mc1.get());
->>>>>>> ff6a9431
     }
   }
 
