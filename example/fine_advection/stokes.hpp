--- conflicted
+++ resolved
@@ -37,13 +37,20 @@
   IndexRange jb = in1->GetBoundsJ(cl, IndexDomain::entire, te);
   IndexRange kb = in1->GetBoundsK(cl, IndexDomain::entire, te);
 
-<<<<<<< HEAD
   constexpr int scratch_size = 0;
   constexpr int scratch_level = 1;
   parthenon::par_for_outer(
       PARTHENON_AUTO_LABEL, scratch_size, scratch_level, 0, pack1.GetNBlocks() - 1, kb.s,
       kb.e, KOKKOS_LAMBDA(parthenon::team_mbr_t member, const int b, const int k) {
         parthenon::Indexer2D idxer({jb.s, jb.e}, {ib.s, ib.e});
+        PARTHENON_REQUIRE(pack1.GetLowerBound(b) == pack2.GetLowerBound(b),
+                          "Packs are different size.");
+        PARTHENON_REQUIRE(pack1.GetLowerBound(b) == pack_out.GetLowerBound(b),
+                          "Packs are different size.");
+        PARTHENON_REQUIRE(pack1.GetUpperBound(b) == pack2.GetUpperBound(b),
+                          "Packs are different size.");
+        PARTHENON_REQUIRE(pack1.GetUpperBound(b) == pack_out.GetUpperBound(b),
+                          "Packs are different size.");
         for (int l = pack1.GetLowerBound(b); l <= pack1.GetUpperBound(b); ++l) {
           parthenon::par_for_inner(member, 0, idxer.size() - 1, [&](const int idx) {
             const auto [j, i] = idxer(idx);
@@ -51,23 +58,6 @@
                 w1 * pack1(b, te, l, k, j, i) + w2 * pack2(b, te, l, k, j, i);
           });
         }
-=======
-  PARTHENON_REQUIRE(pack1.GetLowerBoundHost(0) == pack2.GetLowerBoundHost(0),
-                    "Packs are different size.");
-  PARTHENON_REQUIRE(pack1.GetLowerBoundHost(0) == pack_out.GetLowerBoundHost(0),
-                    "Packs are different size.");
-  PARTHENON_REQUIRE(pack1.GetUpperBoundHost(0) == pack2.GetUpperBoundHost(0),
-                    "Packs are different size.");
-  PARTHENON_REQUIRE(pack1.GetUpperBoundHost(0) == pack_out.GetUpperBoundHost(0),
-                    "Packs are different size.");
-  parthenon::par_for(
-      PARTHENON_AUTO_LABEL, 0, pack1.GetNBlocks() - 1, pack1.GetLowerBoundHost(0),
-      pack1.GetUpperBoundHost(0), // This is safe for dense vars
-      kb.s, kb.e, jb.s, jb.e, ib.s, ib.e,
-      KOKKOS_LAMBDA(const int b, const int l, const int k, const int j, const int i) {
-        pack_out(b, te, l, k, j, i) =
-            w1 * pack1(b, te, l, k, j, i) + w2 * pack2(b, te, l, k, j, i);
->>>>>>> 4dac0fbf
       });
   return TaskStatus::complete;
 }
@@ -126,25 +116,17 @@
   koff = ndim > 2 ? koff : 0;
   joff = ndim > 1 ? joff : 0;
 
-<<<<<<< HEAD
   constexpr int scratch_size = 0;
   constexpr int scratch_level = 1;
   parthenon::par_for_outer(
       PARTHENON_AUTO_LABEL, scratch_size, scratch_level, 0, pack_out.GetNBlocks() - 1,
       kb.s, kb.e, KOKKOS_LAMBDA(parthenon::team_mbr_t member, const int b, const int k) {
-=======
-  PARTHENON_REQUIRE(pack_in.GetLowerBoundHost(0) == pack_out.GetLowerBoundHost(0),
-                    "Packs are different size.");
-  PARTHENON_REQUIRE(pack_in.GetUpperBoundHost(0) == pack_out.GetUpperBoundHost(0),
-                    "Packs are different size.");
-  parthenon::par_for(
-      PARTHENON_AUTO_LABEL, 0, pack_in.GetNBlocks() - 1, pack_in.GetLowerBoundHost(0),
-      pack_in.GetUpperBoundHost(0), // This is safe for dense vars only
-      kb.s, kb.e, jb.s, jb.e, ib.s, ib.e,
-      KOKKOS_LAMBDA(const int b, const int l, const int k, const int j, const int i) {
->>>>>>> 4dac0fbf
         auto &coords = pack_in.GetCoordinates(b);
         parthenon::Indexer2D idxer({jb.s, jb.e}, {ib.s, ib.e});
+        PARTHENON_REQUIRE(pack_in.GetLowerBound(b) == pack_out.GetLowerBound(b),
+                          "Packs are different size.");
+        PARTHENON_REQUIRE(pack_in.GetUpperBound(b) == pack_out.GetUpperBound(b),
+                          "Packs are different size.");
         for (int l = pack_out.GetLowerBound(b); l <= pack_out.GetUpperBound(b); ++l) {
           parthenon::par_for_inner(member, 0, idxer.size() - 1, [&](const int idx) {
             const auto [j, i] = idxer(idx);
