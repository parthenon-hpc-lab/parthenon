//========================================================================================
// Parthenon performance portable AMR framework
// Copyright(C) 2020-2022 The Parthenon collaboration
// Licensed under the 3-clause BSD License, see LICENSE file for details
//========================================================================================
// (C) (or copyright) 2022. Triad National Security, LLC. All rights reserved.
//
// This program was produced under U.S. Government contract 89233218CNA000001
// for Los Alamos National Laboratory (LANL), which is operated by Triad
// National Security, LLC for the U.S. Department of Energy/National Nuclear
// Security Administration. All rights in the program are reserved by Triad
// National Security, LLC, and the U.S. Department of Energy/National Nuclear
// Security Administration. The Government is granted for itself and others
// acting on its behalf a nonexclusive, paid-up, irrevocable worldwide license
// in this material to reproduce, prepare derivative works, distribute copies to
// the public, perform publicly and display publicly, and to permit others to do
// so.
//========================================================================================

#ifndef PROLONG_RESTRICT_PR_LOOPS_HPP_
#define PROLONG_RESTRICT_PR_LOOPS_HPP_

#include <algorithm>
#include <utility> // std::forward
#include <vector>

#include "bvals/comms/bnd_info.hpp"    // for buffercache_t
#include "coordinates/coordinates.hpp" // for coordinates
#include "globals.hpp"                 // for Globals
#include "kokkos_abstraction.hpp"      // for ParArray
#include "mesh/domain.hpp"             // for IndexShape

namespace parthenon {
namespace refinement {
namespace loops {

// TODO(JMM) if LayoutLeft is ever relaxed, these might need to become
// template parameters
using Idx_t = ParArray1D<std::size_t>;
using IdxHost_t = typename ParArray1D<std::size_t>::HostMirror;

template <typename Info_t>
KOKKOS_FORCEINLINE_FUNCTION bool DoRefinementOp(const Info_t &info,
                                                const RefinementOp_t op) {
  return (info.allocated && info.refinement_op == op);
}

// JMM: A single prolongation/restriction loop template without
// specializations is possible, if we're willing to always do the 6D
// loop with different specialized loop bounds. The danger of that
// approach is that if, e.g., a TVVR loop pattern is utilized at lower
// dimensionality but not higher-dimensionality, the pattern may not
// work out optimally. I have implemented it here, but we may wish to
// revert to separate loops per dimension, if the performance hit is
// too large.
//
// There's a host version of the loop, which only requires buffer cache host,
// a device version, which requires the buffer cache device only,
// and a version that automatically swaps between them depending on
// the size of the buffer cache.

template <int DIM, class Stencil, TopologicalElement FEL, TopologicalElement CEL>
KOKKOS_INLINE_FUNCTION void InnerProlongationRestrictionLoop(
    team_mbr_t &team_member, std::size_t buf, const BufferCache_t &info,
    const IndexRange &ckb, const IndexRange &cjb, const IndexRange &cib,
    const IndexRange &kb, const IndexRange &jb, const IndexRange &ib) {
  const auto &idxer = info(buf).prores_idxer[static_cast<int>(CEL)];
<<<<<<< HEAD
  par_for_inner(inner_loop_pattern_ttr_tag, team_member, 0, 0, 0, 0, 0, idxer.size() - 1,
                [&](const int, const int, const int ii) {
                  const auto [t, u, v, k, j, i] = idxer(ii);
                  Stencil::template Do<DIM, FEL, CEL>(
                      t, u, v, k, j, i, ckb, cjb, cib, kb, jb, ib, info(buf).coords,
                      info(buf).coarse_coords, &(info(buf).coarse), &(info(buf).fine));
                });
=======
  par_for_inner(
      inner_loop_pattern_tvr_tag, team_member, 0, idxer.size() - 1, [&](const int ii) {
        const auto [t, u, v, k, j, i] = idxer(ii);
        Stencil::template Do<DIM, FEL, CEL>(t, u, v, k, j, i, ckb, cjb, cib, kb, jb, ib,
                                            info(buf).coords, info(buf).coarse_coords,
                                            &(info(buf).coarse), &(info(buf).fine));
      });
>>>>>>> 6487af5b
}

template <int DIM, class Stencil, TopologicalElement... ELs, class... Args>
KOKKOS_INLINE_FUNCTION void IterateInnerProlongationRestrictionLoop(Args &&...args) {
  (
      [&] {
        if constexpr (Stencil::OperationRequired(ELs, TE::NN))
          InnerProlongationRestrictionLoop<DIM, Stencil, ELs, TE::NN>(
              std::forward<Args>(args)...);
        if constexpr (Stencil::OperationRequired(ELs, TE::E3))
          InnerProlongationRestrictionLoop<DIM, Stencil, ELs, TE::E3>(
              std::forward<Args>(args)...);
        if constexpr (Stencil::OperationRequired(ELs, TE::E2))
          InnerProlongationRestrictionLoop<DIM, Stencil, ELs, TE::E2>(
              std::forward<Args>(args)...);
        if constexpr (Stencil::OperationRequired(ELs, TE::E1))
          InnerProlongationRestrictionLoop<DIM, Stencil, ELs, TE::E1>(
              std::forward<Args>(args)...);
        if constexpr (Stencil::OperationRequired(ELs, TE::F1))
          InnerProlongationRestrictionLoop<DIM, Stencil, ELs, TE::F1>(
              std::forward<Args>(args)...);
        if constexpr (Stencil::OperationRequired(ELs, TE::F2))
          InnerProlongationRestrictionLoop<DIM, Stencil, ELs, TE::F2>(
              std::forward<Args>(args)...);
        if constexpr (Stencil::OperationRequired(ELs, TE::F3))
          InnerProlongationRestrictionLoop<DIM, Stencil, ELs, TE::F3>(
              std::forward<Args>(args)...);
        if constexpr (Stencil::OperationRequired(ELs, TE::CC))
          InnerProlongationRestrictionLoop<DIM, Stencil, ELs, TE::CC>(
              std::forward<Args>(args)...);
      }(),
      ...);
}

template <int DIM, class Stencil>
inline void
ProlongationRestrictionLoop(const BufferCache_t &info, const Idx_t &buffer_idxs,
                            const IndexShape &cellbounds, const IndexShape &c_cellbounds,
                            const RefinementOp_t op, const std::size_t nbuffers) {
  const IndexDomain interior = IndexDomain::interior;
  auto ckb = c_cellbounds.GetBoundsK(interior);
  auto cjb = c_cellbounds.GetBoundsJ(interior);
  auto cib = c_cellbounds.GetBoundsI(interior);
  auto kb = cellbounds.GetBoundsK(interior);
  auto jb = cellbounds.GetBoundsJ(interior);
  auto ib = cellbounds.GetBoundsI(interior);
  const int scratch_level = 1; // 0 is actual scratch (tiny); 1 is HBM
  size_t scratch_size_in_bytes = 1;
  par_for_outer(
      DEFAULT_OUTER_LOOP_PATTERN, "ProlongateOrRestrictCellCenteredValues",
      DevExecSpace(), scratch_size_in_bytes, scratch_level, 0, nbuffers - 1,
      KOKKOS_LAMBDA(team_mbr_t team_member, const int sub_idx) {
        const std::size_t buf = buffer_idxs(sub_idx);
        if (DoRefinementOp(info(buf), op)) {
          using TE = TopologicalElement;
          if (info(buf).fine.topological_type == TopologicalType::Cell)
            IterateInnerProlongationRestrictionLoop<DIM, Stencil, TE::CC>(
                team_member, buf, info, ckb, cjb, cib, kb, jb, ib);
          if (info(buf).fine.topological_type == TopologicalType::Face)
            IterateInnerProlongationRestrictionLoop<DIM, Stencil, TE::F1, TE::F2, TE::F3>(
                team_member, buf, info, ckb, cjb, cib, kb, jb, ib);
          if (info(buf).fine.topological_type == TopologicalType::Edge)
            IterateInnerProlongationRestrictionLoop<DIM, Stencil, TE::E3, TE::E2, TE::E1>(
                team_member, buf, info, ckb, cjb, cib, kb, jb, ib);
          if (info(buf).fine.topological_type == TopologicalType::Node)
            IterateInnerProlongationRestrictionLoop<DIM, Stencil, TE::NN>(
                team_member, buf, info, ckb, cjb, cib, kb, jb, ib);
        }
      });
}

template <int DIM, class Stencil, TopologicalElement FEL, TopologicalElement CEL>
inline void
InnerHostProlongationRestrictionLoop(std::size_t buf, const BufferCacheHost_t &info,
                                     const IndexRange &ckb, const IndexRange &cjb,
                                     const IndexRange &cib, const IndexRange &kb,
                                     const IndexRange &jb, const IndexRange &ib) {
  const auto &idxer = info(buf).prores_idxer[static_cast<int>(CEL)];
  auto coords = info(buf).coords;
  auto coarse_coords = info(buf).coarse_coords;
  auto coarse = info(buf).coarse;
  auto fine = info(buf).fine;
  par_for(
      DEFAULT_LOOP_PATTERN, "ProlongateOrRestrictCellCenteredValues", DevExecSpace(), 0,
      0, 0, 0, 0, idxer.size() - 1, KOKKOS_LAMBDA(const int, const int, const int ii) {
        const auto [t, u, v, k, j, i] = idxer(ii);
        Stencil::template Do<DIM, FEL, CEL>(t, u, v, k, j, i, ckb, cjb, cib, kb, jb, ib,
                                            coords, coarse_coords, &coarse, &fine);
      });
}

template <int DIM, class Stencil, TopologicalElement... ELs, class... Args>
inline void IterateInnerHostProlongationRestrictionLoop(Args &&...args) {
  (
      [&] {
        if constexpr (Stencil::OperationRequired(ELs, TE::NN))
          InnerHostProlongationRestrictionLoop<DIM, Stencil, ELs, TE::NN>(
              std::forward<Args>(args)...);
        if constexpr (Stencil::OperationRequired(ELs, TE::E3))
          InnerHostProlongationRestrictionLoop<DIM, Stencil, ELs, TE::E3>(
              std::forward<Args>(args)...);
        if constexpr (Stencil::OperationRequired(ELs, TE::E2))
          InnerHostProlongationRestrictionLoop<DIM, Stencil, ELs, TE::E2>(
              std::forward<Args>(args)...);
        if constexpr (Stencil::OperationRequired(ELs, TE::E1))
          InnerHostProlongationRestrictionLoop<DIM, Stencil, ELs, TE::E1>(
              std::forward<Args>(args)...);
        if constexpr (Stencil::OperationRequired(ELs, TE::F1))
          InnerHostProlongationRestrictionLoop<DIM, Stencil, ELs, TE::F1>(
              std::forward<Args>(args)...);
        if constexpr (Stencil::OperationRequired(ELs, TE::F2))
          InnerHostProlongationRestrictionLoop<DIM, Stencil, ELs, TE::F2>(
              std::forward<Args>(args)...);
        if constexpr (Stencil::OperationRequired(ELs, TE::F3))
          InnerHostProlongationRestrictionLoop<DIM, Stencil, ELs, TE::F3>(
              std::forward<Args>(args)...);
        if constexpr (Stencil::OperationRequired(ELs, TE::CC))
          InnerHostProlongationRestrictionLoop<DIM, Stencil, ELs, TE::CC>(
              std::forward<Args>(args)...);
      }(),
      ...);
}

template <int DIM, class Stencil>
inline void
ProlongationRestrictionLoop(const BufferCacheHost_t &info_h,
                            const IdxHost_t &buffer_idxs_h, const IndexShape &cellbounds,
                            const IndexShape &c_cellbounds, const RefinementOp_t op,
                            const std::size_t nbuffers) {
  const IndexDomain interior = IndexDomain::interior;
  auto ckb =
      c_cellbounds.GetBoundsK(interior); // TODO(JMM): This may need some additional
  auto cjb = c_cellbounds.GetBoundsJ(interior); // logic for different field centers
  auto cib =
      c_cellbounds.GetBoundsI(interior);     // perhaps the solution is to pass IndexShape
  auto kb = cellbounds.GetBoundsK(interior); // into the stencil directly.
  auto jb = cellbounds.GetBoundsJ(interior);
  auto ib = cellbounds.GetBoundsI(interior);
  for (int sub_idx = 0; sub_idx < nbuffers; ++sub_idx) {
    const std::size_t buf = buffer_idxs_h(sub_idx);
    if (DoRefinementOp(info_h(buf), op)) {
      using TE = TopologicalElement;
      if (info_h(buf).fine.topological_type == TopologicalType::Cell)
        IterateInnerHostProlongationRestrictionLoop<DIM, Stencil, TE::CC>(
            buf, info_h, ckb, cjb, cib, kb, jb, ib);
      if (info_h(buf).fine.topological_type == TopologicalType::Face)
        IterateInnerHostProlongationRestrictionLoop<DIM, Stencil, TE::F1, TE::F2, TE::F3>(
            buf, info_h, ckb, cjb, cib, kb, jb, ib);
      if (info_h(buf).fine.topological_type == TopologicalType::Edge)
        IterateInnerHostProlongationRestrictionLoop<DIM, Stencil, TE::E3, TE::E2, TE::E1>(
            buf, info_h, ckb, cjb, cib, kb, jb, ib);
      if (info_h(buf).fine.topological_type == TopologicalType::Node)
        IterateInnerHostProlongationRestrictionLoop<DIM, Stencil, TE::NN>(
            buf, info_h, ckb, cjb, cib, kb, jb, ib);
    }
  }
}
template <int DIM, class Stencil>
inline void
ProlongationRestrictionLoop(const BufferCache_t &info, const BufferCacheHost_t &info_h,
                            const Idx_t &buffer_idxs, const IdxHost_t &buffer_idxs_h,
                            const IndexShape &cellbounds, const IndexShape &c_cellbounds,
                            const RefinementOp_t op, const std::size_t nbuffers) {
  if (nbuffers > Globals::refinement::min_num_bufs) {
    ProlongationRestrictionLoop<DIM, Stencil>(info, buffer_idxs, cellbounds, c_cellbounds,
                                              op, nbuffers);
  } else {
    ProlongationRestrictionLoop<DIM, Stencil>(info_h, buffer_idxs_h, cellbounds,
                                              c_cellbounds, op, nbuffers);
  }
}

template <class Stencil, class... Args>
inline void DoProlongationRestrictionOp(const IndexShape &cellbnds, Args &&...args) {
  if (cellbnds.ncellsk(IndexDomain::entire) > 1) { // 3D
    ProlongationRestrictionLoop<3, Stencil>(std::forward<Args>(args)...);
  } else if (cellbnds.ncellsj(IndexDomain::entire) > 1) { // 2D
    ProlongationRestrictionLoop<2, Stencil>(std::forward<Args>(args)...);
  } else if (cellbnds.ncellsi(IndexDomain::entire) > 1) { // 1D
    ProlongationRestrictionLoop<1, Stencil>(std::forward<Args>(args)...);
  }
}

} // namespace loops
} // namespace refinement
} // namespace parthenon

#endif // PROLONG_RESTRICT_PR_LOOPS_HPP_<|MERGE_RESOLUTION|>--- conflicted
+++ resolved
@@ -65,15 +65,6 @@
     const IndexRange &ckb, const IndexRange &cjb, const IndexRange &cib,
     const IndexRange &kb, const IndexRange &jb, const IndexRange &ib) {
   const auto &idxer = info(buf).prores_idxer[static_cast<int>(CEL)];
-<<<<<<< HEAD
-  par_for_inner(inner_loop_pattern_ttr_tag, team_member, 0, 0, 0, 0, 0, idxer.size() - 1,
-                [&](const int, const int, const int ii) {
-                  const auto [t, u, v, k, j, i] = idxer(ii);
-                  Stencil::template Do<DIM, FEL, CEL>(
-                      t, u, v, k, j, i, ckb, cjb, cib, kb, jb, ib, info(buf).coords,
-                      info(buf).coarse_coords, &(info(buf).coarse), &(info(buf).fine));
-                });
-=======
   par_for_inner(
       inner_loop_pattern_tvr_tag, team_member, 0, idxer.size() - 1, [&](const int ii) {
         const auto [t, u, v, k, j, i] = idxer(ii);
@@ -81,7 +72,6 @@
                                             info(buf).coords, info(buf).coarse_coords,
                                             &(info(buf).coarse), &(info(buf).fine));
       });
->>>>>>> 6487af5b
 }
 
 template <int DIM, class Stencil, TopologicalElement... ELs, class... Args>
