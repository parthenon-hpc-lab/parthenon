--- conflicted
+++ resolved
@@ -240,12 +240,6 @@
   // All blocks have the same list of variable metadata that exist in the entire
   // simulation, but not all variables may be allocated on all blocks
 
-<<<<<<< HEAD
-  // get list of all vars, just use the first block since the list is the same for all
-  // blocks
-  auto all_vars_info = GetAllVarsInfo(
-      GetVarsToWrite(pm->block_list.front(), restart_, output_params.variables));
-=======
   auto get_vars = [=](const std::shared_ptr<MeshBlock> pmb) {
     const VariableVector<Real> &var_vec = pmb->meshblock_data.Get()->GetVariableVector();
     VariableVector<Real> coords_vars =
@@ -271,7 +265,6 @@
   // get list of all vars, just use the first block since the list is
   // the same for all blocks
   auto all_vars_info = VarInfo::GetAll(get_vars(pm->block_list.front()), cellbounds);
->>>>>>> 5ec8ab57
 
   // We need to add information about the sparse variables to the HDF5 file, namely:
   // 1) Which variables are sparse
@@ -361,7 +354,6 @@
       const auto &pmb = pm->block_list[b_idx];
       bool is_allocated = false;
 
-<<<<<<< HEAD
       // TODO(reviewers) Why was the loop originally there? Does the direct Get causes
       // issue?
       auto v = pmb->meshblock_data.Get()->GetVarPtr(var_name);
@@ -370,30 +362,12 @@
       if (v->IsAllocated() && (var_name == v->label())) {
         auto v_h = v->data.GetHostMirrorAndCopy();
         OutputUtils::PackOrUnpackVar(
-            pmb.get(), v.get(), output_params.include_ghost_zones, index, tmpData,
-            [&](auto index, int t, int u, int v, int k, int j, int i) {
-              tmpData[index] = static_cast<OutT>(v_h(t, u, v, k, j, i));
+            vinfo, output_params.include_ghost_zones, index,
+            [&](auto index, int topo, int t, int u, int v, int k, int j, int i) {
+              tmpData[index] = static_cast<OutT>(v_h(topo, t, u, v, k, j, i));
             });
 
         is_allocated = true;
-=======
-      // for each variable that this local meshblock actually has
-      const auto vars = get_vars(pmb);
-      for (auto &v : vars) {
-        // For reference, if we update the logic here, there's also
-        // a similar block in parthenon_manager.cpp
-        if (v->IsAllocated() && (var_name == v->label())) {
-          auto v_h = v->data.GetHostMirrorAndCopy();
-          OutputUtils::PackOrUnpackVar(
-              vinfo, output_params.include_ghost_zones, index,
-              [&](auto index, int topo, int t, int u, int v, int k, int j, int i) {
-                tmpData[index] = static_cast<OutT>(v_h(topo, t, u, v, k, j, i));
-              });
-
-          is_allocated = true;
-          break;
-        }
->>>>>>> 5ec8ab57
       }
 
       if (vinfo.is_sparse) {
