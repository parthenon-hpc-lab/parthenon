//========================================================================================
// Parthenon performance portable AMR framework
// Copyright(C) 2023 The Parthenon collaboration
// Licensed under the 3-clause BSD License, see LICENSE file for details
//========================================================================================
// (C) (or copyright) 2023. Triad National Security, LLC. All rights reserved.
//
// This program was produced under U.S. Government contract 89233218CNA000001 for Los
// Alamos National Laboratory (LANL), which is operated by Triad National Security, LLC
// for the U.S. Department of Energy/National Nuclear Security Administration. All rights
// in the program are reserved by Triad National Security, LLC, and the U.S. Department
// of Energy/National Nuclear Security Administration. The Government is granted for
// itself and others acting on its behalf a nonexclusive, paid-up, irrevocable worldwide
// license in this material to reproduce, prepare derivative works, distribute copies to
// the public, perform publicly and display publicly, and to permit others to do so.
//========================================================================================
//! \file ascent.cpp
//  \brief Ascent situ visualization and analysis interop

#include <cstdio>
#include <cstdlib>
#include <iomanip>
#include <iostream>
#include <sstream>
#include <stdexcept>
#include <string>

// Parthenon headers
#include "coordinates/coordinates.hpp"
#include "defs.hpp"
#include "globals.hpp"
#include "interface/variable_state.hpp"
#include "mesh/mesh.hpp"
#include "outputs/output_utils.hpp"
#include "outputs/outputs.hpp"
#include "utils/error_checking.hpp"

// Ascent headers
#ifdef PARTHENON_ENABLE_ASCENT
#include "ascent.hpp"
#include "conduit_blueprint.hpp"
#include "conduit_relay_io.hpp"
#include "conduit_relay_io_blueprint.hpp"
#endif // ifdef PARTHENON_ENABLE_ASCENT

namespace parthenon {

using namespace OutputUtils;

//----------------------------------------------------------------------------------------
//! \fn void AscentOutput:::WriteOutputFile(Mesh *pm)
//  \brief  Expose mesh and all Cell variables for processing with Ascent
void AscentOutput::WriteOutputFile(Mesh *pm, ParameterInput *pin, SimTime *tm,
                                   const SignalHandler::OutputSignal signal) {
#ifndef PARTHENON_ENABLE_ASCENT
  if (Globals::my_rank == 0) {
    PARTHENON_WARN("Ascent output requested by input file, but Ascent support not "
                   "compiled in. Skipping this output type.");
  }
#else
  // reference:
  // https://llnl-conduit.readthedocs.io/en/latest/blueprint_mesh.html#complete-uniform-example

  using conduit::Node;

  // Ascent needs the MPI communicator we are using
  ascent::Ascent ascent;
  Node ascent_opts;
  ascent_opts["mpi_comm"] = MPI_Comm_c2f(MPI_COMM_WORLD);
  ascent_opts["actions_file"] = pin->GetString(output_params.block_name, "actions_file");
  // Only publish fields that are used within actions to reduce memory footprint.
  // A user might need to override this, e.g., in a runtime ascent_options.yaml, if
  // the required fields cannot be resolved by Ascent.
  // See https://ascent.readthedocs.io/en/latest/AscentAPI.html#field-filtering
  // TODO(some in mid 2023) Reenable this as this currently only works in develop of
  // Ascent and not in published release (expected in 0.9.1), see
  // https://github.com/Alpine-DAV/ascent/pull/1109
  // ascent_opts["field_filtering"] = "true";
  ascent.open(ascent_opts);

  // create root node for the whole mesh
  Node root;

  for (auto &pmb : pm->block_list) {
    // create a unique id for this MeshBlock
    const std::string &meshblock_name = "domain_" + std::to_string(pmb->gid);
    Node &mesh = root[meshblock_name];

    // add basic state info
    mesh["state/domain_id"] = pmb->gid;
    mesh["state/cycle"] = tm->ncycle;
    mesh["state/time"] = tm->time;

    auto &bounds = pmb->cellbounds;
    auto ib = bounds.GetBoundsI(IndexDomain::entire);
    auto jb = bounds.GetBoundsJ(IndexDomain::entire);
    auto kb = bounds.GetBoundsK(IndexDomain::entire);
    auto ni = ib.e - ib.s + 1;
    auto nj = jb.e - jb.s + 1;
    auto nk = kb.e - kb.s + 1;
    uint64_t ncells = ni * nj * nk;

    auto ib_int = bounds.GetBoundsI(IndexDomain::interior);
    auto jb_int = bounds.GetBoundsJ(IndexDomain::interior);
    auto kb_int = bounds.GetBoundsK(IndexDomain::interior);

    auto &coords = pmb->coords;
    Real dx1 = coords.CellWidth<X1DIR>(ib.s, jb.s, kb.s);
    Real dx2 = coords.CellWidth<X2DIR>(ib.s, jb.s, kb.s);
    Real dx3 = coords.CellWidth<X3DIR>(ib.s, jb.s, kb.s);
    std::array<Real, 3> corner = coords.GetXmin();

    // create the coordinate set
    mesh["coordsets/coords/type"] = "uniform";
    PARTHENON_REQUIRE_THROWS(typeid(Coordinates_t) == typeid(UniformCartesian),
                             "Ascent currently only supports Cartesian coordinates.");

    mesh["coordsets/coords/dims/i"] = ni + 1;
    mesh["coordsets/coords/dims/j"] = nj + 1;
    if (nk > 1) {
      mesh["coordsets/coords/dims/k"] = nk + 1;
    }

    // add origin and spacing to the coordset (optional)
    mesh["coordsets/coords/origin/x"] = corner[0];
    mesh["coordsets/coords/origin/y"] = corner[1];
    if (nk > 1) {
      mesh["coordsets/coords/origin/z"] = corner[2];
    }

    mesh["coordsets/coords/spacing/dx"] = dx1;
    mesh["coordsets/coords/spacing/dy"] = dx2;
    if (nk > 1) {
      mesh["coordsets/coords/spacing/dz"] = dx3;
    }

    // add the topology
    mesh["topologies/topo/type"] = "uniform";
    mesh["topologies/topo/coordset"] = "coords";

    // indicate ghost zones with ascent_ghosts set to 1
    Node &n_field = mesh["fields/ascent_ghosts"];
    n_field["association"] = "element";
    n_field["topology"] = "topo";

    // allocate ghost mask if not already done
    if (ghost_mask_.data() == nullptr) {
      ghost_mask_ = ParArray1D<Real>("Ascent ghost mask", ncells);

      const int njni = nj * ni;
      auto &ghost_mask = ghost_mask_; // redef to lambda capture class member
      pmb->par_for(
          "Set ascent ghost mask", 0, ncells - 1, KOKKOS_LAMBDA(const int &idx) {
            const int k = idx / (njni);
            const int j = (idx - k * njni) / ni;
            const int i = idx - k * njni - j * nj;

            if ((i < ib_int.s) || (ib_int.e < i) || (j < jb_int.s) || (jb_int.e < j) ||
                ((nk > 1) && ((k < kb_int.s) || (kb_int.e < k)))) {
              ghost_mask(idx) = 1;
            } else {
              ghost_mask(idx) = 0;
            }
          });
    }
    // Set ghost mask
    n_field["values"].set_external(ghost_mask_.data(), ncells);

    // create a field for each component of each variable pack
    auto &mbd = pmb->meshblock_data.Get();

<<<<<<< HEAD
    for (const auto &var : mbd->GetVariableVector()) {
=======
    for (const auto &var : mbd->GetCellVariableVector()) {
      // ensure that only cell vars are added (for now) as the topology above is only
      // valid for cell centered vars
      if (!var->IsSet(Metadata::Cell)) {
        continue;
      }
>>>>>>> 3d566a34
      const auto var_info = VarInfo(var);

      for (int icomp = 0; icomp < var_info.num_components; ++icomp) {
        auto const data = Kokkos::subview(var->data, 0, 0, icomp, Kokkos::ALL(),
                                          Kokkos::ALL(), Kokkos::ALL());
        const std::string varname = var_info.component_labels.at(icomp);
        mesh["fields/" + varname + "/association"] = "element";
        mesh["fields/" + varname + "/topology"] = "topo";
        mesh["fields/" + varname + "/values"].set_external(data.data(), ncells);
      }
    }
  }

  // make sure we conform:
  Node verify_info;
  if (!conduit::blueprint::mesh::verify(root, verify_info)) {
    if (parthenon::Globals::my_rank == 0) {
      PARTHENON_WARN("Ascent output: blueprint::mesh::verify failed!");
    }
    verify_info.print();
  }
  ascent.publish(root);

  // Create dummy action as we need to "execute" to override the actions defined in the
  // yaml file.
  Node actions;
  // execute the actions
  ascent.execute(actions);

  // close ascent
  ascent.close();
#endif // ifndef PARTHENON_ENABLE_ASCENT

  // advance output parameters
  output_params.file_number++;
  output_params.next_time += output_params.dt;
  pin->SetInteger(output_params.block_name, "file_number", output_params.file_number);
  pin->SetReal(output_params.block_name, "next_time", output_params.next_time);
}

} // namespace parthenon<|MERGE_RESOLUTION|>--- conflicted
+++ resolved
@@ -169,16 +169,12 @@
     // create a field for each component of each variable pack
     auto &mbd = pmb->meshblock_data.Get();
 
-<<<<<<< HEAD
     for (const auto &var : mbd->GetVariableVector()) {
-=======
-    for (const auto &var : mbd->GetCellVariableVector()) {
       // ensure that only cell vars are added (for now) as the topology above is only
       // valid for cell centered vars
       if (!var->IsSet(Metadata::Cell)) {
         continue;
       }
->>>>>>> 3d566a34
       const auto var_info = VarInfo(var);
 
       for (int icomp = 0; icomp < var_info.num_components; ++icomp) {
