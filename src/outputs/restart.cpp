--- conflicted
+++ resolved
@@ -21,12 +21,6 @@
 #include <string>
 #include <utility>
 
-<<<<<<< HEAD
-#include "H5Ppublic.h"
-#include "H5Tpublic.h"
-#include "H5public.h"
-=======
->>>>>>> e5038f09
 #include "globals.hpp"
 #include "mesh/mesh.hpp"
 #include "mesh/meshblock.hpp"
@@ -54,688 +48,4 @@
 #endif
 }
 
-<<<<<<< HEAD
-//! \fn std::shared_ptr<std::vector<T>> RestartReader::ReadAttrString(const char *dataset,
-//! const char *name, size_t *count = nullptr)
-//  \brief Reads a string attribute for given dataset
-std::string RestartReader::ReadAttrString(const char *dataset, const char *name,
-                                          size_t *count) {
-  // Returns entire 1D array.
-  // status, never checked.  We should...
-#ifdef HDF5OUTPUT
-  hid_t theHdfType = H5T_C_S1;
-
-  H5D const dset = H5D::FromHIDCheck(H5Dopen2(fh_, dataset, H5P_DEFAULT));
-  H5A const attr = H5A::FromHIDCheck(H5Aopen(dset, name, H5P_DEFAULT));
-  H5S const dataspace = H5S::FromHIDCheck(H5Aget_space(attr));
-
-  // Allocate array of correct size
-  H5T const filetype = H5T::FromHIDCheck(H5Aget_type(attr));
-  hsize_t isize = H5Tget_size(filetype);
-  isize++;
-  if (count != nullptr) {
-    *count = isize;
-  }
-
-  std::vector<char> s(isize + 1, '\0');
-  // Read data from file
-  //  H5Aread(attr, theHdfType, static_cast<void *>(s));
-  H5T const memType = H5T::FromHIDCheck(H5Tcopy(H5T_C_S1));
-  PARTHENON_HDF5_CHECK(H5Tset_size(memType, isize));
-  PARTHENON_HDF5_CHECK(H5Aread(attr, memType, s.data()));
-
-  return std::string(s.data());
-#else
-  return std::string("HDF5 NOT COMPILED IN");
-#endif
-}
-
-//----------------------------------------------------------------------------------------
-//! \fn void RestartOutput::WriteOutputFile(Mesh *pm, ParameterInput *pin, bool flag)
-//  \brief Cycles over all MeshBlocks and writes data to a single restart file.
-void RestartOutput::WriteOutputFile(Mesh *pm, ParameterInput *pin, SimTime *tm) {
-  // Restart output is currently only HDF5, so no HDF5 means no restart files
-#ifdef HDF5OUTPUT
-  // Writes a restart file in 'rhdf' format
-  // This format has:
-  //   /Input: Current input parameter key-value pairs
-  //   /Info: information about simulation
-  //   /Mesh: Information on mesh
-  //   /Blocks: Metadata for blocks
-  //   /var1: variable data
-  //   /var2: variable data
-  //   ....
-  //   /varN: variable data
-  //
-  // It is expected that on restart global block ID will determine which data set is
-  // read.
-  //
-  hsize_t max_blocks_global = pm->nbtotal;
-  hsize_t num_blocks_local = 0;
-
-  int rootLevel = pm->GetRootLevel();
-  int max_level = pm->GetCurrentLevel() - rootLevel;
-  auto nblist = pm->GetNbList();
-
-  const IndexDomain theDomain =
-      (output_params.include_ghost_zones ? IndexDomain::entire : IndexDomain::interior);
-
-  // all blocks have the same logical size, so get bounds from first mesh block
-  auto &first_mb = *(pm->block_list.front());
-
-  const IndexRange out_ib = first_mb.cellbounds.GetBoundsI(theDomain);
-  const IndexRange out_jb = first_mb.cellbounds.GetBoundsJ(theDomain);
-  const IndexRange out_kb = first_mb.cellbounds.GetBoundsK(theDomain);
-
-  auto const nx1 = out_ib.e - out_ib.s + 1; // SS mb.block_size.nx1;
-  auto const nx2 = out_jb.e - out_jb.s + 1; // SS mb.block_size.nx2;
-  auto const nx3 = out_kb.e - out_kb.s + 1; // SS mb.block_size.nx3;
-
-  // Should this just be pm->block_list.size()?
-  for (auto &pmb : pm->block_list) {
-    num_blocks_local++;
-  }
-  // set output size
-
-  // open HDF5 file
-  // Define output filename
-  auto filename = std::string(output_params.file_basename);
-  filename.append(".");
-  filename.append(output_params.file_id);
-  filename.append(".");
-  std::stringstream file_number;
-  file_number << std::setw(5) << std::setfill('0') << output_params.file_number;
-  filename.append(file_number.str());
-  filename.append(".rhdf");
-
-  {
-    hid_t acc_file = H5P_DEFAULT;
-
-#ifdef MPI_PARALLEL
-    /* set the file access template for parallel IO access */
-    H5P const acc_parallel_file = H5P::FromHIDCheck(H5Pcreate(H5P_FILE_ACCESS));
-    acc_file = acc_parallel_file;
-
-    /* ---------------------------------------------------------------------
-       platform dependent code goes here -- the access template must be
-       tuned for a particular filesystem blocksize.  some of these
-       numbers are guesses / experiments, others come from the file system
-       documentation.
-
-       The sieve_buf_size should be equal a multiple of the disk block size
-       ---------------------------------------------------------------------- */
-
-    /* create an MPI_INFO object -- on some platforms it is useful to
-       pass some information onto the underlying MPI_File_open call */
-    MPI_Info FILE_INFO_TEMPLATE;
-    PARTHENON_MPI_CHECK(MPI_Info_create(&FILE_INFO_TEMPLATE));
-
-    // Free MPI_Info on error on return or throw
-    struct MPI_InfoDeleter {
-      MPI_Info info;
-      ~MPI_InfoDeleter() { MPI_Info_free(&info); }
-    } delete_info{FILE_INFO_TEMPLATE};
-
-    PARTHENON_HDF5_CHECK(H5Pset_sieve_buf_size(acc_file, 262144));
-    PARTHENON_HDF5_CHECK(H5Pset_alignment(acc_file, 524288, 262144));
-
-    PARTHENON_MPI_CHECK(MPI_Info_set(FILE_INFO_TEMPLATE, "access_style", "write_once"));
-    PARTHENON_MPI_CHECK(MPI_Info_set(FILE_INFO_TEMPLATE, "collective_buffering", "true"));
-    PARTHENON_MPI_CHECK(MPI_Info_set(FILE_INFO_TEMPLATE, "cb_block_size", "1048576"));
-    PARTHENON_MPI_CHECK(MPI_Info_set(FILE_INFO_TEMPLATE, "cb_buffer_size", "4194304"));
-
-    /* tell the HDF5 library that we want to use MPI-IO to do the writing */
-    PARTHENON_HDF5_CHECK(H5Pset_fapl_mpio(acc_file, MPI_COMM_WORLD, FILE_INFO_TEMPLATE));
-    PARTHENON_HDF5_CHECK(H5Pset_fapl_mpio(acc_file, MPI_COMM_WORLD, MPI_INFO_NULL));
-#endif
-
-    // now open the file
-    H5F const file = H5F::FromHIDCheck(
-        H5Fcreate(filename.c_str(), H5F_ACC_TRUNC, H5P_DEFAULT, acc_file));
-
-    // attributes written here:
-    // All ranks write attributes
-
-    // write timestep relevant attributes
-    hsize_t nLen;
-
-    { // write input key-value pairs
-      std::ostringstream oss;
-      pin->ParameterDump(oss);
-
-      // Mesh information
-      H5S const localDSpace = H5S::FromHIDCheck(H5Screate(H5S_SCALAR));
-      H5D const myDSet = H5D::FromHIDCheck(H5Dcreate(
-          file, "/Input", PREDINT32, localDSpace, H5P_DEFAULT, H5P_DEFAULT, H5P_DEFAULT));
-
-      writeH5ASTRING("File", oss.str(), localDSpace, myDSet);
-    }
-
-    {
-      H5S const localDSpace = H5S::FromHIDCheck(H5Screate(H5S_SCALAR));
-      H5D const myDSet = H5D::FromHIDCheck(H5Dcreate(
-          file, "/Info", PREDINT32, localDSpace, H5P_DEFAULT, H5P_DEFAULT, H5P_DEFAULT));
-
-      if (tm != nullptr) {
-        writeH5AI32("NCycle", &(tm->ncycle), localDSpace, myDSet);
-        writeH5AF64("Time", &(tm->time), localDSpace, myDSet);
-        writeH5AF64("dt", &(tm->dt), localDSpace, myDSet);
-      }
-      writeH5ASTRING("Coordinates", std::string(first_mb.coords.Name()), localDSpace,
-                     myDSet);
-
-      writeH5AI32("NumDims", &pm->ndim, localDSpace, myDSet);
-
-      hsize_t nPE = Globals::nranks;
-      writeH5AI32("BlocksPerPE", nblist.data(),
-                  H5S::FromHIDCheck(H5Screate_simple(1, &nPE, NULL)), myDSet);
-    }
-
-    // Mesh information
-    {
-      H5S const localDSpace = H5S::FromHIDCheck(H5Screate(H5S_SCALAR));
-      H5D const myDSet = H5D::FromHIDCheck(H5Dcreate(
-          file, "/Mesh", PREDINT32, localDSpace, H5P_DEFAULT, H5P_DEFAULT, H5P_DEFAULT));
-
-      {
-        int bsize[3] = {first_mb.block_size.nx1, first_mb.block_size.nx2,
-                        first_mb.block_size.nx3};
-        nLen = 3;
-        H5S const localnDSpace = H5S::FromHIDCheck(H5Screate_simple(1, &nLen, NULL));
-        writeH5AI32("blockSize", bsize, localnDSpace, myDSet);
-        int iGhost = (output_params.include_ghost_zones ? 1 : 0);
-        writeH5AI32("includesGhost", &iGhost, localDSpace, myDSet);
-      }
-
-      writeH5AI32("nbtotal", &pm->nbtotal, localDSpace, myDSet);
-      writeH5AI32("nbnew", &pm->nbnew, localDSpace, myDSet);
-      writeH5AI32("nbdel", &pm->nbdel, localDSpace, myDSet);
-      writeH5AI32("rootLevel", &rootLevel, localDSpace, myDSet);
-      writeH5AI32("MaxLevel", &max_level, localDSpace, myDSet);
-
-      { // refinement flag
-        int refine = (pm->adaptive ? 1 : 0);
-        writeH5AI32("refine", &refine, localDSpace, myDSet);
-
-        int multilevel = (pm->multilevel ? 1 : 0);
-        writeH5AI32("multilevel", &multilevel, localDSpace, myDSet);
-      }
-
-      { // mesh bounds
-        const auto &rs = pm->mesh_size;
-        const Real limits[6] = {rs.x1min, rs.x2min, rs.x3min,
-                                rs.x1max, rs.x2max, rs.x3max};
-        const Real ratios[3] = {rs.x1rat, rs.x2rat, rs.x3rat};
-        nLen = 6;
-        writeH5AF64("bounds", limits, H5S::FromHIDCheck(H5Screate_simple(1, &nLen, NULL)),
-                    myDSet);
-
-        nLen = 3;
-        writeH5AF64("ratios", ratios, H5S::FromHIDCheck(H5Screate_simple(1, &nLen, NULL)),
-                    myDSet);
-      }
-
-      { // boundary conditions
-        nLen = 6;
-        int bcsi[6];
-        for (int ib = 0; ib < 6; ib++) {
-          bcsi[ib] = static_cast<int>(pm->mesh_bcs[ib]);
-        }
-        writeH5AI32("bc", bcsi, H5S::FromHIDCheck(H5Screate_simple(1, &nLen, NULL)),
-                    myDSet);
-      }
-    }
-
-    // end mesh section
-
-    // write blocks
-    // MeshBlock information
-    // Write mesh coordinates to file
-    hsize_t local_start[5], global_count[5], local_count[5];
-
-    local_start[0] = 0;
-    local_start[1] = 0;
-    local_start[2] = 0;
-    local_start[3] = 0;
-    local_start[4] = 0;
-    for (int i = 0; i < Globals::my_rank; i++) {
-      local_start[0] += nblist[i];
-    }
-
-    H5P const pl_xfer = H5P::FromHIDCheck(H5Pcreate(H5P_DATASET_XFER));
-    H5P const pl_dcreate = H5P::FromHIDCheck(H5Pcreate(H5P_DATASET_CREATE));
-    {
-      hsize_t chunk_size[5];
-      chunk_size[0] = 1;
-      chunk_size[1] = nx3;
-      chunk_size[2] = nx2;
-      chunk_size[3] = nx1;
-      chunk_size[4] = 1;
-      printf("Setting chunk size to %llu x %llu x %llu x %llu x %llu\n", chunk_size[0],
-             chunk_size[1], chunk_size[2], chunk_size[3], chunk_size[4]);
-      PARTHENON_HDF5_CHECK(H5Pset_chunk(pl_dcreate, 5, chunk_size));
-
-      if (HDF5_COMPRESSION_LEVEL > 0) {
-        PARTHENON_HDF5_CHECK(
-            H5Pset_deflate(pl_dcreate, std::max(9, HDF5_COMPRESSION_LEVEL)));
-      }
-    }
-
-    // hid_t pl_dcreate = H5P_DEFAULT;
-
-#ifdef MPI_PARALLEL
-    PARTHENON_HDF5_CHECK(H5Pset_dxpl_mpio(pl_xfer, H5FD_MPIO_COLLECTIVE));
-#endif
-
-    // set starting point in hyperslab for our blocks and
-    // number of blocks on our PE
-
-    // open blocks tab
-    H5G const gBlocks = H5G::FromHIDCheck(
-        H5Gcreate(file, "/Blocks", H5P_DEFAULT, H5P_DEFAULT, H5P_DEFAULT));
-
-    // write Xmin[ndim] for blocks
-    {
-      std::vector<Real> tmpData(num_blocks_local * 3);
-      local_count[0] = num_blocks_local;
-      global_count[0] = max_blocks_global;
-      int i = 0;
-      for (auto &pmb : pm->block_list) {
-        auto xmin = pmb->coords.GetXmin();
-        tmpData[i] = xmin[0];
-        i++;
-        if (pm->ndim > 1) {
-          tmpData[i] = xmin[1];
-          i++;
-        }
-        if (pm->ndim > 2) {
-          tmpData[i] = xmin[2];
-          i++;
-        }
-      }
-      local_count[1] = global_count[1] = pm->ndim;
-      WRITEH5SLABDOUBLE("xmin", tmpData.data(), gBlocks, local_start, local_count,
-                        global_count, pl_xfer);
-    }
-
-    // write Block ID
-    {
-      // LOC.lx1,2,3
-      hsize_t n;
-      int i;
-
-      n = 3;
-      std::vector<int64_t> tmpLoc(num_blocks_local * n);
-      local_count[1] = global_count[1] = n;
-      local_count[0] = num_blocks_local;
-      global_count[0] = max_blocks_global;
-      i = 0;
-      for (auto &pmb : pm->block_list) {
-        tmpLoc[i++] = pmb->loc.lx1;
-        tmpLoc[i++] = pmb->loc.lx2;
-        tmpLoc[i++] = pmb->loc.lx3;
-      }
-      WRITEH5SLABI64("loc.lx123", tmpLoc.data(), gBlocks, local_start, local_count,
-                     global_count, pl_xfer);
-
-      // (LOC.)level, GID, LID, cnghost, gflag
-      n = 5;
-      std::vector<int> tmpID(num_blocks_local * n);
-      local_count[1] = global_count[1] = n;
-      local_count[0] = num_blocks_local;
-      global_count[0] = max_blocks_global;
-      i = 0;
-      for (auto &pmb : pm->block_list) {
-        tmpID[i++] = pmb->loc.level;
-        tmpID[i++] = pmb->gid;
-        tmpID[i++] = pmb->lid;
-        tmpID[i++] = pmb->cnghost;
-        tmpID[i++] = pmb->gflag;
-      }
-      WRITEH5SLABI32("loc.level-gid-lid-cnghost-gflag", tmpID.data(), gBlocks,
-                     local_start, local_count, global_count, pl_xfer);
-    }
-
-    // write variables
-    {
-
-      // first we need to get list of variables, because sparse variables are only
-      // expanded on some blocks, we need to look at the list of variables on each block
-      struct VarInfo {
-        VarInfo(const std::string label, int vlen) : label(label), vlen(vlen) {
-          if (vlen == 0) {
-            std::stringstream msg;
-            msg << "### ERROR: Got variable " << label << " with length 0" << std::endl;
-            PARTHENON_FAIL(msg);
-          }
-        }
-
-        explicit VarInfo(const std::shared_ptr<CellVariable<Real>> &var)
-            : VarInfo(var->label(), var->IsSparse() ? -var->GetDim(4) : var->GetDim(4)) {}
-
-        std::string label;
-
-        // we also encode whether the variable is sparse or not in this field, positive:
-        // not sparse, negative: sparse
-        int vlen;
-
-        // so we can put VarInfo into a set
-        bool operator<(const VarInfo &other) const {
-          if ((label == other.label) && (vlen != other.vlen)) {
-            // variables with the same label must have the same lengths
-            std::stringstream msg;
-            msg << "### ERROR: Got variable " << label
-                << " with multiple different lengths" << std::endl;
-            PARTHENON_FAIL(msg);
-          }
-
-          return label < other.label;
-        }
-      };
-
-      auto metadata_filter = {parthenon::Metadata::Independent,
-                              parthenon::Metadata::Restart};
-      std::set<VarInfo> all_unique_vars;
-      for (auto &pmb : pm->block_list) {
-        auto ci =
-            MeshBlockDataIterator<Real>(pmb->meshblock_data.Get(), metadata_filter, true);
-        for (auto &v : ci.vars) {
-          VarInfo vinfo(v);
-          all_unique_vars.insert(vinfo);
-        }
-      }
-
-#ifdef MPI_PARALLEL
-      {
-        // we need to do a global allgather to get the global list of unique variables to
-        // be written to the HDF5 file
-
-        // the label buffer contains all labels of the unique variables on this rank
-        // separated by \t, e.g.: "label0\tlabel1\tlabel2\t"
-        std::string label_buffer;
-        std::vector<int> vlen_buffer(all_unique_vars.size(), 0);
-
-        size_t idx = 0;
-        for (const auto &vi : all_unique_vars) {
-          label_buffer += vi.label + "\t";
-          vlen_buffer[idx++] = vi.vlen;
-        }
-
-        // first we need to communicate the lengths of the label_buffer and vlen_buffer to
-        // all ranks, 2 ints per rank: first int: label_buffer length, second int:
-        // vlen_buffer length
-        std::vector<int> buffer_lengths(2 * Globals::nranks, 0);
-        buffer_lengths[Globals::my_rank * 2 + 0] = int(label_buffer.size());
-        buffer_lengths[Globals::my_rank * 2 + 1] = int(vlen_buffer.size());
-
-        PARTHENON_MPI_CHECK(MPI_Allgather(MPI_IN_PLACE, 2, MPI_INT, buffer_lengths.data(),
-                                          2, MPI_INT, MPI_COMM_WORLD));
-
-        // now do an Allgatherv combining label_buffer and vlen_buffer from all ranks
-        std::vector<int> label_lengths(Globals::nranks, 0);
-        std::vector<int> label_offsets(Globals::nranks, 0);
-        std::vector<int> vlen_lengths(Globals::nranks, 0);
-        std::vector<int> vlen_offsets(Globals::nranks, 0);
-
-        int label_offset = 0;
-        int vlen_offset = 0;
-        for (int n = 0; n < Globals::nranks; ++n) {
-          label_offsets[n] = label_offset;
-          vlen_offsets[n] = vlen_offset;
-
-          label_lengths[n] = buffer_lengths[n * 2 + 0];
-          vlen_lengths[n] = buffer_lengths[n * 2 + 1];
-
-          label_offset += label_lengths[n];
-          vlen_offset += vlen_lengths[n];
-        }
-
-        // result buffers with global data
-        std::vector<char> all_labels_buffer(label_offset, '\0');
-        std::vector<int> all_vlen(vlen_offset, 0);
-
-        // fill in our values in global buffers
-        memcpy(all_labels_buffer.data() + label_offsets[Globals::my_rank],
-               label_buffer.data(), label_buffer.size() * sizeof(char));
-        memcpy(all_vlen.data() + vlen_offsets[Globals::my_rank], vlen_buffer.data(),
-               vlen_buffer.size() * sizeof(int));
-
-        PARTHENON_MPI_CHECK(MPI_Allgatherv(MPI_IN_PLACE, label_lengths[Globals::my_rank],
-                                           MPI_BYTE, all_labels_buffer.data(),
-                                           label_lengths.data(), label_offsets.data(),
-                                           MPI_BYTE, MPI_COMM_WORLD));
-
-        PARTHENON_MPI_CHECK(MPI_Allgatherv(MPI_IN_PLACE, vlen_lengths[Globals::my_rank],
-                                           MPI_INT, all_vlen.data(), vlen_lengths.data(),
-                                           vlen_offsets.data(), MPI_INT, MPI_COMM_WORLD));
-
-        // unpack labels
-        std::vector<std::string> all_labels;
-        const char *curr = all_labels_buffer.data();
-        const char *const end = curr + all_labels_buffer.size();
-
-        while (curr < end) {
-          const auto tab = strchr(curr, '\t');
-          if (tab == nullptr) {
-            std::stringstream msg;
-            msg << "### ERROR: all_labels_buffer does not end with \\t" << std::endl;
-            PARTHENON_FAIL(msg);
-          }
-
-          if (tab == curr) {
-            std::stringstream msg;
-            msg << "### ERROR: Got an empty label" << std::endl;
-            PARTHENON_FAIL(msg);
-          }
-
-          std::string label(curr, tab - curr);
-          all_labels.push_back(label);
-          curr = tab + 1;
-        }
-
-        if (all_labels.size() != all_vlen.size()) {
-          printf("all_labels: %lu\n", all_labels.size());
-          for (size_t i = 0; i < all_labels.size(); ++i)
-            printf("%4lu: %s\n", i, all_labels[i].c_str());
-          printf("all_vlen: %lu\n", all_vlen.size());
-          for (size_t i = 0; i < all_vlen.size(); ++i)
-            printf("%4lu: %i\n", i, all_vlen[i]);
-
-          std::stringstream msg;
-          msg << "### ERROR: all_labels and all_vlen have different sizes" << std::endl;
-          PARTHENON_FAIL(msg);
-        }
-
-        // finally make list of all unique variables
-        for (size_t i = 0; i < all_labels.size(); ++i) {
-          VarInfo vinfo(all_labels[i], all_vlen[i]);
-          all_unique_vars.insert(vinfo);
-        }
-      }
-#endif
-
-      // write variables
-      // create persistent spaces
-      local_count[1] = nx3;
-      local_count[2] = nx2;
-      local_count[3] = nx1;
-      local_count[4] = 1;
-
-      global_count[1] = nx3;
-      global_count[2] = nx2;
-      global_count[3] = nx1;
-      global_count[4] = 1;
-
-      H5S const local_DSpace = H5S::FromHIDCheck(H5Screate_simple(5, local_count, NULL));
-      H5S const global_DSpace =
-          H5S::FromHIDCheck(H5Screate_simple(5, global_count, NULL));
-
-      // while we could do this as n variables and load all variables for
-      // a block at one time, this is memory-expensive.  I think it is
-      // well worth the multiple iterations through the blocks to load up
-      // one variable at a time.  Besides most of the time will be spent
-      // writing the HDF5 file to disk anyway...
-      // If I'm wrong about this, we can always rewrite this later.
-      // Sriram
-
-      // We need to add information about the sparse variables to the HDF5 file, namely:
-      // 1) Which variables are sparse
-      // 2) Is a sparse id of a particular sparse variable expanded on a given block
-      //
-      // This information is stored in the dataset called "SparseInfo". The data set
-      // contains an attribute "SparseFields" that is a vector of strings with the names
-      // of the sparse fields (field name with sparse id, i.e. "bar_28", "bar_7", foo_1",
-      // "foo_145"). The field names are in alphabetical order, which is the same order
-      // they show up in all_unique_vars (because it's a sorted set).
-      //
-      // The dataset SparseInfo itself is a 2D array of bools. The first index is the
-      // global block index and the second index is the sparse field (same order as the
-      // SparseFields attribute). SparseInfo[b][v] is true if the sparse field with index
-      // v is expanded on the block with index b, otherwise the value is false
-
-      std::vector<std::string> sparse_names;
-      std::unordered_map<std::string, size_t> sparse_field_idx;
-      for (auto &vinfo : all_unique_vars) {
-        if (vinfo.vlen < 0) {
-          sparse_field_idx.insert({vinfo.label, sparse_names.size()});
-          sparse_names.push_back(vinfo.label);
-        }
-      }
-
-      hsize_t num_sparse = sparse_names.size();
-      // can't use std::vector here because std::vector<hbool_t> is the same as
-      // std::vector<bool> and it doesn't have .data() member
-      std::unique_ptr<hbool_t[]> sparse_expanded(
-          new hbool_t[num_blocks_local * num_sparse]);
-
-      const hsize_t varSize = nx3 * nx2 * nx1;
-      for (auto &vinfo : all_unique_vars) { // for each variable we write
-        const std::string vWriteName = vinfo.label;
-        hid_t vLocalSpace, vGlobalSpace;
-        H5S vLocalSpaceNew, vGlobalSpaceNew;
-        auto &mb = *(pm->block_list.front());
-        const bool is_sparse = (vinfo.vlen < 0);
-        const hsize_t vlen = abs(vinfo.vlen);
-        local_count[4] = global_count[4] = vlen;
-        std::vector<Real> tmpData(varSize * vlen * num_blocks_local);
-
-        // create spaces if required
-        if (vlen == 1) {
-          vLocalSpace = local_DSpace;
-          vGlobalSpace = global_DSpace;
-        } else {
-          vLocalSpace = vLocalSpaceNew =
-              H5S::FromHIDCheck(H5Screate_simple(5, local_count, NULL));
-          vGlobalSpace = vGlobalSpaceNew =
-              H5S::FromHIDCheck(H5Screate_simple(5, global_count, NULL));
-        }
-
-        // load up data
-        hsize_t index = 0;
-        bool found_any = false;
-        for (size_t b_idx = 0; b_idx < num_blocks_local; ++b_idx) {
-          const auto &pmb = pm->block_list[b_idx];
-          bool found = false;
-          auto ci = MeshBlockDataIterator<Real>(pmb->meshblock_data.Get(),
-                                                metadata_filter, true);
-          for (auto &v : ci.vars) {
-            // Note index 4 transposed to interior
-            if (vWriteName.compare(v->label()) == 0) {
-              auto v_h = v->data.GetHostMirrorAndCopy();
-              LOADVARIABLEONE(index, tmpData.data(), v_h, out_ib.s, out_ib.e, out_jb.s,
-                              out_jb.e, out_kb.s, out_kb.e, vlen);
-              found = true;
-              break;
-            }
-          }
-
-          if (is_sparse) {
-            size_t sparse_idx = sparse_field_idx.at(vinfo.label);
-            sparse_expanded[b_idx * num_sparse + sparse_idx] = found;
-          }
-
-          if (!found) {
-            if (is_sparse) {
-              hsize_t N = varSize * vlen;
-              memset(tmpData.data() + index, 0, N * sizeof(Real));
-              index += N;
-            } else {
-              std::stringstream msg;
-              msg << "### ERROR: Unable to find dense variable " << vWriteName
-                  << std::endl;
-              PARTHENON_FAIL(msg);
-            }
-          } else {
-            found_any = true;
-          }
-        }
-
-        if (found_any) {
-          // write dataset to file
-          printf("Creating %s\n", vWriteName.c_str());
-
-          const H5D gDSet = H5D::FromHIDCheck(
-              H5Dcreate(file, vWriteName.c_str(), H5T_NATIVE_DOUBLE, vGlobalSpace,
-                        H5P_DEFAULT, pl_dcreate, H5P_DEFAULT));
-
-          PARTHENON_HDF5_CHECK(H5Sselect_hyperslab(vGlobalSpace, H5S_SELECT_SET,
-                                                   local_start, NULL, local_count, NULL));
-          PARTHENON_HDF5_CHECK(H5Dwrite(gDSet, H5T_NATIVE_DOUBLE, vLocalSpace,
-                                        vGlobalSpace, pl_xfer, tmpData.data()));
-
-          // WRITEH5SLAB2(vWriteName.c_str(), tmpData.data(), file, local_start,
-          // local_count,
-          //              vLocalSpace, vGlobalSpace, pl_dcreate, pl_xfer);
-        }
-      }
-
-      // write SparseInfo
-      local_count[0] = num_blocks_local;
-      global_count[0] = max_blocks_global;
-      local_count[1] = global_count[1] = num_sparse;
-
-      WRITEH5SLABBOOL("SparseInfo", sparse_expanded.get(), file, local_start, local_count,
-                      global_count, pl_xfer);
-
-      // write names of sparse fields as attribute
-      {
-        // make vector of const char*
-        std::vector<const char *> names(num_sparse);
-        for (size_t i = 0; i < num_sparse; ++i)
-          names[i] = sparse_names[i].c_str();
-
-        const H5S attr_space =
-            H5S::FromHIDCheck(H5Screate_simple(1, &num_sparse, &num_sparse));
-        const H5T atype = H5T::FromHIDCheck(H5Tcopy(H5T_C_S1));
-        PARTHENON_HDF5_CHECK(H5Tset_size(atype, H5T_VARIABLE));
-
-        const H5D dset = H5D::FromHIDCheck(H5Dopen2(file, "SparseInfo", H5P_DEFAULT));
-
-        const H5A attribute = H5A::FromHIDCheck(
-            H5Acreate(dset, "SparseFields", atype, attr_space, H5P_DEFAULT, H5P_DEFAULT));
-        PARTHENON_HDF5_CHECK(H5Awrite(attribute, atype, names.data()));
-      }
-    }
-  }
-
-  // advance output parameters
-  output_params.file_number++;
-  output_params.next_time += output_params.dt;
-  pin->SetInteger(output_params.block_name, "file_number", output_params.file_number);
-  pin->SetReal(output_params.block_name, "next_time", output_params.next_time);
-  return;
-#endif
-}
-void instantiateReader_(RestartReader &rr) {
-  // aroutine to instantiate templated routines so they can be used elsewhere
-  size_t count;
-  auto dataI32 = rr.ReadDataset<int32_t>("xxx", &count);
-  auto dataI64 = rr.ReadDataset<int64_t>("xxx", &count);
-  auto dataFloat = rr.ReadDataset<float>("xxx", &count);
-  auto dataDouble = rr.ReadDataset<double>("xxx", &count);
-  std::cout << "dummy routine" << count;
-}
-
-=======
->>>>>>> e5038f09
 } // namespace parthenon