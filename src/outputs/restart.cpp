--- conflicted
+++ resolved
@@ -413,15 +413,10 @@
   // Sriram
 
   const hsize_t varSize = nx3 * nx2 * nx1;
-<<<<<<< HEAD
 
   auto ciX = MeshBlockDataIterator<Real>(
       mb.meshblock_data.Get(),
       {parthenon::Metadata::Independent, parthenon::Metadata::Restart}, true);
-=======
-  auto m = {parthenon::Metadata::Independent, parthenon::Metadata::Restart};
-  auto ciX = ContainerIterator<Real>(mb.real_containers.Get(), m, true);
->>>>>>> af0c2a31
   for (auto &vwrite : ciX.vars) { // for each variable we write
     const std::string vWriteName = vwrite->label();
     hid_t vLocalSpace, vGlobalSpace;
@@ -443,13 +438,9 @@
     hsize_t index = 0;
     for (auto &pmb : pm->block_list) {
       bool found = false;
-<<<<<<< HEAD
       auto ci = MeshBlockDataIterator<Real>(
           pmb->meshblock_data.Get(),
           {parthenon::Metadata::Independent, parthenon::Metadata::Restart}, true);
-=======
-      auto ci = ContainerIterator<Real>(pmb->real_containers.Get(), m, true);
->>>>>>> af0c2a31
       for (auto &v : ci.vars) {
         // Note index 4 transposed to interior
         if (vWriteName.compare(v->label()) == 0) {
