--- conflicted
+++ resolved
@@ -202,12 +202,9 @@
   explicit AscentOutput(const OutputParameters &oparams) : OutputType(oparams) {}
   void WriteOutputFile(Mesh *pm, ParameterInput *pin, SimTime *tm,
                        const SignalHandler::OutputSignal signal) override;
-<<<<<<< HEAD
-=======
 
  private:
   ParArray1D<std::int32_t> ghost_mask;
->>>>>>> 08b734f0
 };
 
 #ifdef ENABLE_HDF5
