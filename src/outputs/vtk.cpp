//========================================================================================
// Athena++ astrophysical MHD code
// Copyright(C) 2014 James M. Stone <jmstone@princeton.edu> and other code contributors
// Licensed under the 3-clause BSD License, see LICENSE file for details
//========================================================================================
// (C) (or copyright) 2020. Triad National Security, LLC. All rights reserved.
//
// This program was produced under U.S. Government contract 89233218CNA000001 for Los
// Alamos National Laboratory (LANL), which is operated by Triad National Security, LLC
// for the U.S. Department of Energy/National Nuclear Security Administration. All rights
// in the program are reserved by Triad National Security, LLC, and the U.S. Department
// of Energy/National Nuclear Security Administration. The Government is granted for
// itself and others acting on its behalf a nonexclusive, paid-up, irrevocable worldwide
// license in this material to reproduce, prepare derivative works, distribute copies to
// the public, perform publicly and display publicly, and to permit others to do so.
//========================================================================================
//! \file vtk.cpp
//  \brief writes output data in (legacy) vtk format.
//  Data is written in RECTILINEAR_GRID geometry, in BINARY format, and in FLOAT type
//  Writes one file per MeshBlock.

#include <algorithm>
#include <cstdio>
#include <cstdlib>
#include <iomanip>
#include <iostream>
#include <sstream>
#include <stdexcept>
#include <string>

#include "athena.hpp"
#include "coordinates/coordinates.hpp"
#include "interface/container_iterator.hpp"
#include "mesh/mesh.hpp"
#include "outputs/outputs.hpp"
#include "parthenon_arrays.hpp"

namespace parthenon {

//----------------------------------------------------------------------------------------
// Functions to detect big endian machine, and to byte-swap 32-bit words.  The vtk
// legacy format requires data to be stored as big-endian.

int IsBigEndian() {
  std::int32_t n = 1;
  // careful! although int -> char * -> int round-trip conversion is safe,
  // an arbitrary char* may not be converted to int*
  char *ep = reinterpret_cast<char *>(&n);
  return (*ep == 0); // Returns 1 (true) on a big endian machine
}

namespace {
inline void Swap4Bytes(void *vdat) {
  char tmp, *dat = static_cast<char *>(vdat);
  tmp = dat[0];
  dat[0] = dat[3];
  dat[3] = tmp;
  tmp = dat[1];
  dat[1] = dat[2];
  dat[2] = tmp;
}
} // namespace

//----------------------------------------------------------------------------------------
//! \fn void VTKOutput:::WriteOutputFile(Mesh *pm)
//  \brief Cycles over all MeshBlocks and writes OutputData in (legacy) vtk format, one
//         MeshBlock per file

void VTKOutput::WriteContainer(SimTime &tm, Mesh *pm, ParameterInput *pin, bool flag) {
  MeshBlock *pmb = pm->pblock;
  int big_end = IsBigEndian(); // =1 on big endian machine

  // Loop over MeshBlocks
  while (pmb != nullptr) {
    // set start/end array indices depending on whether ghost zones are included
<<<<<<< HEAD
    IndexDomain domain = IndexDomain::interior;
    if (output_params.include_ghost_zones) {
      domain = IndexDomain::entire;
    } 
=======
    out_is = pmb->is;
    out_ie = pmb->ie;
    out_js = pmb->js;
    out_je = pmb->je;
    out_ks = pmb->ks;
    out_ke = pmb->ke;
    if (output_params.include_ghost_zones) {
      out_is -= NGHOST;
      out_ie += NGHOST;
      if (out_js != out_je) {
        out_js -= NGHOST;
        out_je += NGHOST;
      }
      if (out_ks != out_ke) {
        out_ks -= NGHOST;
        out_ke += NGHOST;
      }
    }

>>>>>>> 45257b25
    // build doubly linked list of OutputData nodes (setting data ptrs to appropriate
    // quantity on MeshBlock for each node), then slice/sum as needed
    // create filename: "file_basename"+ "."+"blockid"+"."+"file_id"+"."+XXXXX+".vtk",
    // where XXXXX = 5-digit file_number
    std::string fname;
    char number[6];
    std::snprintf(number, sizeof(number), "%05d", output_params.file_number);
    char blockid[12];
    std::snprintf(blockid, sizeof(blockid), "block%d", pmb->gid);

    fname.assign(output_params.file_basename);
    fname.append(".N.");
    fname.append(blockid);
    fname.append(".");
    fname.append(output_params.file_id);
    fname.append(".");
    fname.append(number);
    fname.append(".vtk");

    // open file for output
    FILE *pfile;
    std::stringstream msg;
    if ((pfile = std::fopen(fname.c_str(), "w")) == nullptr) {
      msg << "### FATAL ERROR in function [VTKOutput::WriteOutputFile]" << std::endl
          << "Output file '" << fname << "' could not be opened" << std::endl;
      ATHENA_ERROR(msg);
    }

    // There are five basic parts to the VTK "legacy" file format.
    //  1. Write file version and identifier
    std::fprintf(pfile, "# vtk DataFile Version 2.0\n");

    //  2. Header
    std::fprintf(pfile, "# Athena++ data at time=%e", tm.time);
    std::fprintf(pfile, "  cycle=%d", tm.ncycle);
    std::fprintf(pfile, "  variables=%s \n", output_params.variable.c_str());

    //  3. File format
    std::fprintf(pfile, "BINARY\n");

    //  4. Dataset structure
    int ncells1 = pmb->cellbounds.ncellsi(domain);
    int ncells2 = pmb->cellbounds.ncellsj(domain);
    int ncells3 = pmb->cellbounds.ncellsk(domain);
    int ncoord1 = ncells1;
    if (ncells1 > 1) ncoord1++;
    int ncoord2 = ncells2;
    if (ncells2 > 1) ncoord2++;
    int ncoord3 = ncells3;
    if (ncells3 > 1) ncoord3++;

    float *data;
    int ndata = std::max(ncoord1, ncoord2);
    ndata = std::max(ndata, ncoord3);
    data = new float[3 * ndata + 1];

    // Specify the type of data, dimensions, and coordinates.  If N>1, then write N+1
    // cell faces as binary floats.  If N=1, then write 1 cell center position.
    std::fprintf(pfile, "DATASET RECTILINEAR_GRID\n");
    std::fprintf(pfile, "DIMENSIONS %d %d %d\n", ncoord1, ncoord2, ncoord3);

    IndexRange out_ib = pmb->cellbounds.GetBoundsI(domain);
    IndexRange out_jb = pmb->cellbounds.GetBoundsJ(domain);
    IndexRange out_kb = pmb->cellbounds.GetBoundsK(domain);
    // write x1-coordinates as binary float in big endian order
    std::fprintf(pfile, "X_COORDINATES %d float\n", ncoord1);
    if (ncells1 == 1) {
      data[0] = static_cast<float>(pmb->pcoord->x1v(out_ib.s));
    } else {
<<<<<<< HEAD
      for (int i=out_ib.s; i<=out_ib.e+1; ++i) {
        data[i-out_ib.s] = static_cast<float>(pmb->pcoord->x1f(i));
=======
      for (int i = out_is; i <= out_ie + 1; ++i) {
        data[i - out_is] = static_cast<float>(pmb->pcoord->x1f(i));
>>>>>>> 45257b25
      }
    }
    if (!big_end) {
      for (int i = 0; i < ncoord1; ++i)
        Swap4Bytes(&data[i]);
    }
    std::fwrite(data, sizeof(float), static_cast<std::size_t>(ncoord1), pfile);

    // write x2-coordinates as binary float in big endian order
    std::fprintf(pfile, "\nY_COORDINATES %d float\n", ncoord2);
    if (ncells2 == 1) {
      data[0] = static_cast<float>(pmb->pcoord->x2v(out_jb.s));
    } else {
<<<<<<< HEAD
      for (int j=out_jb.s; j<=out_jb.e+1; ++j) {
        data[j-out_jb.s] = static_cast<float>(pmb->pcoord->x2f(j));
=======
      for (int j = out_js; j <= out_je + 1; ++j) {
        data[j - out_js] = static_cast<float>(pmb->pcoord->x2f(j));
>>>>>>> 45257b25
      }
    }
    if (!big_end) {
      for (int i = 0; i < ncoord2; ++i)
        Swap4Bytes(&data[i]);
    }
    std::fwrite(data, sizeof(float), static_cast<std::size_t>(ncoord2), pfile);

    // write x3-coordinates as binary float in big endian order
    std::fprintf(pfile, "\nZ_COORDINATES %d float\n", ncoord3);
    if (ncells3 == 1) {
      data[0] = static_cast<float>(pmb->pcoord->x3v(out_kb.e));
    } else {
<<<<<<< HEAD
      for (int k=out_kb.s; k<=out_kb.e+1; ++k) {
        data[k-out_kb.s] = static_cast<float>(pmb->pcoord->x3f(k));
=======
      for (int k = out_ks; k <= out_ke + 1; ++k) {
        data[k - out_ks] = static_cast<float>(pmb->pcoord->x3f(k));
>>>>>>> 45257b25
      }
    }
    if (!big_end) {
      for (int i = 0; i < ncoord3; ++i)
        Swap4Bytes(&data[i]);
    }
    std::fwrite(data, sizeof(float), static_cast<std::size_t>(ncoord3), pfile);

    //  5. Data.  An arbitrary number of scalars and vectors can be written (every node
    //  in the OutputData doubly linked lists), all in binary floats format

<<<<<<< HEAD
    std::fprintf(pfile, "\nCELL_DATA %d", pmb->cellbounds.GetTotal(domain));
=======
    std::fprintf(pfile, "\nCELL_DATA %d", ncells1 * ncells2 * ncells3);
>>>>>>> 45257b25
    // reset container iterator to point to current block data
    auto ci = ContainerIterator<Real>(pmb->real_containers.Get(), {Metadata::Graphics});
    for (auto &v : ci.vars) {
      if (!data) {
        std::cout << "____________________SKIPPPING:" << v->label() << std::endl;
        continue;
      }
      std::fprintf(pfile, "\nLOOKUP_TABLE default\n");
<<<<<<< HEAD
      for (int k = out_kb.s; k <= out_kb.e; k++) {
	for (int j = out_jb.s; j <= out_jb.e; j++) {
	  int index = 0;
	  for (int i = out_ib.s; i <= out_ib.e; i++, index++) {
	    data[(i-out_ib.s)+index] = (*v)(k,j,i);
	  }
=======
      for (int k = out_ks; k <= out_ke; k++) {
        for (int j = out_js; j <= out_je; j++) {
          int index = 0;
          for (int i = out_is; i <= out_ie; i++, index++) {
            data[(i - out_is) + index] = (*v)(k, j, i);
          }
>>>>>>> 45257b25

          // write data in big endian order
          if (!big_end) {
            for (int i = 0; i < (ncells1); ++i)
              Swap4Bytes(&data[i]);
          }
          std::fwrite(data, sizeof(float), static_cast<std::size_t>(ncells1), pfile);
        }
      }
    }

    // don't forget to close the output file and clean up ptrs to data in OutputData
    std::fclose(pfile);
    delete[] data;
    pmb = pmb->next;
  } // end loop over MeshBlocks

  // increment counters
  output_params.file_number++;
  output_params.next_time += output_params.dt;
  pin->SetInteger(output_params.block_name, "file_number", output_params.file_number);
  pin->SetReal(output_params.block_name, "next_time", output_params.next_time);

  return;
}
<<<<<<< HEAD
void VTKOutput::WriteOutputFile(Mesh *pm, ParameterInput *pin, bool flag) {
  MeshBlock *pmb = pm->pblock;
  int big_end = IsBigEndian(); // =1 on big endian machine
  WriteContainer(pm, pin, flag);
  return;
  // Loop over MeshBlocks
  while (pmb != nullptr) {
    // set start/end array indices depending on whether ghost zones are included
    IndexDomain domain = IndexDomain::interior;
    if (output_params.include_ghost_zones) {
      domain = IndexDomain::entire;
    }
          // build doubly linked list of OutputData nodes (setting data ptrs to appropriate
    // quantity on MeshBlock for each node), then slice/sum as needed
    LoadOutputData(pmb);
    if (!TransformOutputData(pmb)) {
      ClearOutputData();  // required when LoadOutputData() is used.
      pmb = pmb->next;
      continue;
    } // skip if slice was out of range

    // create filename: "file_basename"+ "."+"blockid"+"."+"file_id"+"."+XXXXX+".vtk",
    // where XXXXX = 5-digit file_number
    std::string fname;
    char number[6];
    std::snprintf(number, sizeof(number), "%05d", output_params.file_number);
    char blockid[12];
    std::snprintf(blockid, sizeof(blockid), "block%d", pmb->gid);

    fname.assign(output_params.file_basename);
    fname.append(".");
    fname.append(blockid);
    fname.append(".");
    fname.append(output_params.file_id);
    fname.append(".");
    fname.append(number);
    fname.append(".vtk");

    // open file for output
    FILE *pfile;
    std::stringstream msg;
    if ((pfile = std::fopen(fname.c_str(), "w")) == nullptr) {
      msg << "### FATAL ERROR in function [VTKOutput::WriteOutputFile]"
          <<std::endl<< "Output file '" <<fname<< "' could not be opened" <<std::endl;
      ATHENA_ERROR(msg);
    }

    // There are five basic parts to the VTK "legacy" file format.
    //  1. Write file version and identifier
    std::fprintf(pfile, "# vtk DataFile Version 2.0\n");

    //  2. Header
    std::fprintf(pfile, "# Athena++ data at time=%e", pm->time);
    std::fprintf(pfile, "  cycle=%d", pmb->pmy_mesh->ncycle);
    std::fprintf(pfile, "  variables=%s \n", output_params.variable.c_str());

    //  3. File format
    std::fprintf(pfile, "BINARY\n");

    //  4. Dataset structure
    int ncells1 = pmb->cellbounds.ncellsi(domain);
    int ncells2 = pmb->cellbounds.ncellsj(domain);
    int ncells3 = pmb->cellbounds.ncellsk(domain);
    int ncoord1 = ncells1;
    if (ncells1 > 1) ncoord1++;
    int ncoord2 = ncells2;
    if (ncells2 > 1) ncoord2++;
    int ncoord3 = ncells3;
    if (ncells3 > 1) ncoord3++;

    float *data;
    int ndata = std::max(ncoord1, ncoord2);
    ndata = std::max(ndata, ncoord3);
    data = new float[3*ndata];

    // Specify the type of data, dimensions, and coordinates.  If N>1, then write N+1
    // cell faces as binary floats.  If N=1, then write 1 cell center position.
    std::fprintf(pfile, "DATASET RECTILINEAR_GRID\n");
    std::fprintf(pfile, "DIMENSIONS %d %d %d\n", ncoord1, ncoord2, ncoord3);

    IndexRange out_ib = pmb->cellbounds.GetBoundsI(domain);
    IndexRange out_jb = pmb->cellbounds.GetBoundsJ(domain);
    IndexRange out_kb = pmb->cellbounds.GetBoundsK(domain);
    // write x1-coordinates as binary float in big endian order
    std::fprintf(pfile, "X_COORDINATES %d float\n", ncoord1);
    if (ncells1 == 1) {
      data[0] = static_cast<float>(pmb->pcoord->x1v(out_ib.s));
    } else {
      for (int i=out_ib.s; i<= out_ib.e+1; ++i) {
        data[i-out_ib.s] = static_cast<float>(pmb->pcoord->x1f(i));
      }
    }
    if (!big_end) {for (int i=0; i<ncoord1; ++i) Swap4Bytes(&data[i]);}
    std::fwrite(data, sizeof(float), static_cast<std::size_t>(ncoord1), pfile);

    // write x2-coordinates as binary float in big endian order
    std::fprintf(pfile, "\nY_COORDINATES %d float\n", ncoord2);
    if (ncells2 == 1) {
      data[0] = static_cast<float>(pmb->pcoord->x2v(out_jb.s));
    } else {
      for (int j=out_jb.s; j<=out_jb.e+1; ++j) {
        data[j-out_jb.s] = static_cast<float>(pmb->pcoord->x2f(j));
      }
    }
    if (!big_end) {for (int i=0; i<ncoord2; ++i) Swap4Bytes(&data[i]);}
    std::fwrite(data, sizeof(float), static_cast<std::size_t>(ncoord2), pfile);

    // write x3-coordinates as binary float in big endian order
    std::fprintf(pfile, "\nZ_COORDINATES %d float\n", ncoord3);
    if (ncells3 == 1) {
      data[0] = static_cast<float>(pmb->pcoord->x3v(out_kb.s));
    } else {
      for (int k=out_kb.s; k<=out_kb.e+1; ++k) {
        data[k-out_kb.s] = static_cast<float>(pmb->pcoord->x3f(k));
      }
    }
    if (!big_end) {for (int i=0; i<ncoord3; ++i) Swap4Bytes(&data[i]);}
    std::fwrite(data, sizeof(float), static_cast<std::size_t>(ncoord3), pfile);

    //  5. Data.  An arbitrary number of scalars and vectors can be written (every node
    //  in the OutputData doubly linked lists), all in binary floats format
    std::fprintf(pfile, "\nCELL_DATA %d", pmb->cellbounds.GetTotal(domain));

    OutputData *pdata = pfirst_data_;
    while (pdata != nullptr) {
      // write data type (SCALARS or VECTORS) and name
      std::fprintf(pfile, "\n%s %s float\n", pdata->type.c_str(),  pdata->name.c_str());

      int nvar = pdata->data.GetDim4();
      if (nvar == 1) std::fprintf(pfile, "LOOKUP_TABLE default\n");
      for (int k=out_kb.s; k<=out_kb.e; ++k) {
        for (int j=out_jb.s; j<=out_jb.e; ++j) {
          for (int i=out_ib.s; i<=out_ib.e; ++i) {
            for (int n=0; n<nvar; ++n) {
              data[nvar*(i-out_ib.s)+n] = static_cast<float>(pdata->data(n,k,j,i));
            }
          }

          // write data in big endian order
          if (!big_end) {
            for (int i=0; i<(nvar*ncells1); ++i)
              Swap4Bytes(&data[i]);
          }
          std::fwrite(data, sizeof(float), static_cast<std::size_t>(nvar*ncells1), pfile);
        }
      }
      pdata = pdata->pnext;
    }
    // don't forget to close the output file and clean up ptrs to data in OutputData
    std::fclose(pfile);
    ClearOutputData();  // required when LoadOutputData() is used.
    delete [] data;
    pmb = pmb->next;
  }  // end loop over MeshBlocks

  // increment counters
  output_params.file_number++;
  output_params.next_time += output_params.dt;
  pin->SetInteger(output_params.block_name, "file_number", output_params.file_number);
  pin->SetReal(output_params.block_name, "next_time", output_params.next_time);

  return;
=======
void VTKOutput::WriteOutputFile(Mesh *pm, ParameterInput *pin, SimTime *tm) {
  throw std::runtime_error(std::string(__func__) + " is not implemented");
>>>>>>> 45257b25
}

} // namespace parthenon<|MERGE_RESOLUTION|>--- conflicted
+++ resolved
@@ -73,32 +73,10 @@
   // Loop over MeshBlocks
   while (pmb != nullptr) {
     // set start/end array indices depending on whether ghost zones are included
-<<<<<<< HEAD
     IndexDomain domain = IndexDomain::interior;
     if (output_params.include_ghost_zones) {
       domain = IndexDomain::entire;
     } 
-=======
-    out_is = pmb->is;
-    out_ie = pmb->ie;
-    out_js = pmb->js;
-    out_je = pmb->je;
-    out_ks = pmb->ks;
-    out_ke = pmb->ke;
-    if (output_params.include_ghost_zones) {
-      out_is -= NGHOST;
-      out_ie += NGHOST;
-      if (out_js != out_je) {
-        out_js -= NGHOST;
-        out_je += NGHOST;
-      }
-      if (out_ks != out_ke) {
-        out_ks -= NGHOST;
-        out_ke += NGHOST;
-      }
-    }
-
->>>>>>> 45257b25
     // build doubly linked list of OutputData nodes (setting data ptrs to appropriate
     // quantity on MeshBlock for each node), then slice/sum as needed
     // create filename: "file_basename"+ "."+"blockid"+"."+"file_id"+"."+XXXXX+".vtk",
@@ -168,13 +146,8 @@
     if (ncells1 == 1) {
       data[0] = static_cast<float>(pmb->pcoord->x1v(out_ib.s));
     } else {
-<<<<<<< HEAD
-      for (int i=out_ib.s; i<=out_ib.e+1; ++i) {
-        data[i-out_ib.s] = static_cast<float>(pmb->pcoord->x1f(i));
-=======
-      for (int i = out_is; i <= out_ie + 1; ++i) {
-        data[i - out_is] = static_cast<float>(pmb->pcoord->x1f(i));
->>>>>>> 45257b25
+      for (int i = out_ib.s; i <= out_ib.e+1; ++i) {
+        data[i - out_ib.s] = static_cast<float>(pmb->pcoord->x1f(i));
       }
     }
     if (!big_end) {
@@ -188,13 +161,8 @@
     if (ncells2 == 1) {
       data[0] = static_cast<float>(pmb->pcoord->x2v(out_jb.s));
     } else {
-<<<<<<< HEAD
-      for (int j=out_jb.s; j<=out_jb.e+1; ++j) {
-        data[j-out_jb.s] = static_cast<float>(pmb->pcoord->x2f(j));
-=======
-      for (int j = out_js; j <= out_je + 1; ++j) {
-        data[j - out_js] = static_cast<float>(pmb->pcoord->x2f(j));
->>>>>>> 45257b25
+      for (int j = out_jb.s; j <= out_jb.e+1; ++j) {
+        data[j - out_jb.s] = static_cast<float>(pmb->pcoord->x2f(j));
       }
     }
     if (!big_end) {
@@ -208,13 +176,8 @@
     if (ncells3 == 1) {
       data[0] = static_cast<float>(pmb->pcoord->x3v(out_kb.e));
     } else {
-<<<<<<< HEAD
-      for (int k=out_kb.s; k<=out_kb.e+1; ++k) {
-        data[k-out_kb.s] = static_cast<float>(pmb->pcoord->x3f(k));
-=======
-      for (int k = out_ks; k <= out_ke + 1; ++k) {
-        data[k - out_ks] = static_cast<float>(pmb->pcoord->x3f(k));
->>>>>>> 45257b25
+      for (int k = out_kb.s; k <= out_kb.e+1; ++k) {
+        data[k - out_kb.s] = static_cast<float>(pmb->pcoord->x3f(k));
       }
     }
     if (!big_end) {
@@ -226,11 +189,7 @@
     //  5. Data.  An arbitrary number of scalars and vectors can be written (every node
     //  in the OutputData doubly linked lists), all in binary floats format
 
-<<<<<<< HEAD
     std::fprintf(pfile, "\nCELL_DATA %d", pmb->cellbounds.GetTotal(domain));
-=======
-    std::fprintf(pfile, "\nCELL_DATA %d", ncells1 * ncells2 * ncells3);
->>>>>>> 45257b25
     // reset container iterator to point to current block data
     auto ci = ContainerIterator<Real>(pmb->real_containers.Get(), {Metadata::Graphics});
     for (auto &v : ci.vars) {
@@ -239,21 +198,12 @@
         continue;
       }
       std::fprintf(pfile, "\nLOOKUP_TABLE default\n");
-<<<<<<< HEAD
       for (int k = out_kb.s; k <= out_kb.e; k++) {
-	for (int j = out_jb.s; j <= out_jb.e; j++) {
-	  int index = 0;
-	  for (int i = out_ib.s; i <= out_ib.e; i++, index++) {
-	    data[(i-out_ib.s)+index] = (*v)(k,j,i);
-	  }
-=======
-      for (int k = out_ks; k <= out_ke; k++) {
-        for (int j = out_js; j <= out_je; j++) {
+	      for (int j = out_jb.s; j <= out_jb.e; j++) {
           int index = 0;
-          for (int i = out_is; i <= out_ie; i++, index++) {
-            data[(i - out_is) + index] = (*v)(k, j, i);
+          for (int i = out_ib.s; i <= out_ib.e; i++, index++) {
+	          data[(i - out_ib.s) + index] = (*v)(k, j, i);
           }
->>>>>>> 45257b25
 
           // write data in big endian order
           if (!big_end) {
@@ -279,173 +229,8 @@
 
   return;
 }
-<<<<<<< HEAD
-void VTKOutput::WriteOutputFile(Mesh *pm, ParameterInput *pin, bool flag) {
-  MeshBlock *pmb = pm->pblock;
-  int big_end = IsBigEndian(); // =1 on big endian machine
-  WriteContainer(pm, pin, flag);
-  return;
-  // Loop over MeshBlocks
-  while (pmb != nullptr) {
-    // set start/end array indices depending on whether ghost zones are included
-    IndexDomain domain = IndexDomain::interior;
-    if (output_params.include_ghost_zones) {
-      domain = IndexDomain::entire;
-    }
-          // build doubly linked list of OutputData nodes (setting data ptrs to appropriate
-    // quantity on MeshBlock for each node), then slice/sum as needed
-    LoadOutputData(pmb);
-    if (!TransformOutputData(pmb)) {
-      ClearOutputData();  // required when LoadOutputData() is used.
-      pmb = pmb->next;
-      continue;
-    } // skip if slice was out of range
-
-    // create filename: "file_basename"+ "."+"blockid"+"."+"file_id"+"."+XXXXX+".vtk",
-    // where XXXXX = 5-digit file_number
-    std::string fname;
-    char number[6];
-    std::snprintf(number, sizeof(number), "%05d", output_params.file_number);
-    char blockid[12];
-    std::snprintf(blockid, sizeof(blockid), "block%d", pmb->gid);
-
-    fname.assign(output_params.file_basename);
-    fname.append(".");
-    fname.append(blockid);
-    fname.append(".");
-    fname.append(output_params.file_id);
-    fname.append(".");
-    fname.append(number);
-    fname.append(".vtk");
-
-    // open file for output
-    FILE *pfile;
-    std::stringstream msg;
-    if ((pfile = std::fopen(fname.c_str(), "w")) == nullptr) {
-      msg << "### FATAL ERROR in function [VTKOutput::WriteOutputFile]"
-          <<std::endl<< "Output file '" <<fname<< "' could not be opened" <<std::endl;
-      ATHENA_ERROR(msg);
-    }
-
-    // There are five basic parts to the VTK "legacy" file format.
-    //  1. Write file version and identifier
-    std::fprintf(pfile, "# vtk DataFile Version 2.0\n");
-
-    //  2. Header
-    std::fprintf(pfile, "# Athena++ data at time=%e", pm->time);
-    std::fprintf(pfile, "  cycle=%d", pmb->pmy_mesh->ncycle);
-    std::fprintf(pfile, "  variables=%s \n", output_params.variable.c_str());
-
-    //  3. File format
-    std::fprintf(pfile, "BINARY\n");
-
-    //  4. Dataset structure
-    int ncells1 = pmb->cellbounds.ncellsi(domain);
-    int ncells2 = pmb->cellbounds.ncellsj(domain);
-    int ncells3 = pmb->cellbounds.ncellsk(domain);
-    int ncoord1 = ncells1;
-    if (ncells1 > 1) ncoord1++;
-    int ncoord2 = ncells2;
-    if (ncells2 > 1) ncoord2++;
-    int ncoord3 = ncells3;
-    if (ncells3 > 1) ncoord3++;
-
-    float *data;
-    int ndata = std::max(ncoord1, ncoord2);
-    ndata = std::max(ndata, ncoord3);
-    data = new float[3*ndata];
-
-    // Specify the type of data, dimensions, and coordinates.  If N>1, then write N+1
-    // cell faces as binary floats.  If N=1, then write 1 cell center position.
-    std::fprintf(pfile, "DATASET RECTILINEAR_GRID\n");
-    std::fprintf(pfile, "DIMENSIONS %d %d %d\n", ncoord1, ncoord2, ncoord3);
-
-    IndexRange out_ib = pmb->cellbounds.GetBoundsI(domain);
-    IndexRange out_jb = pmb->cellbounds.GetBoundsJ(domain);
-    IndexRange out_kb = pmb->cellbounds.GetBoundsK(domain);
-    // write x1-coordinates as binary float in big endian order
-    std::fprintf(pfile, "X_COORDINATES %d float\n", ncoord1);
-    if (ncells1 == 1) {
-      data[0] = static_cast<float>(pmb->pcoord->x1v(out_ib.s));
-    } else {
-      for (int i=out_ib.s; i<= out_ib.e+1; ++i) {
-        data[i-out_ib.s] = static_cast<float>(pmb->pcoord->x1f(i));
-      }
-    }
-    if (!big_end) {for (int i=0; i<ncoord1; ++i) Swap4Bytes(&data[i]);}
-    std::fwrite(data, sizeof(float), static_cast<std::size_t>(ncoord1), pfile);
-
-    // write x2-coordinates as binary float in big endian order
-    std::fprintf(pfile, "\nY_COORDINATES %d float\n", ncoord2);
-    if (ncells2 == 1) {
-      data[0] = static_cast<float>(pmb->pcoord->x2v(out_jb.s));
-    } else {
-      for (int j=out_jb.s; j<=out_jb.e+1; ++j) {
-        data[j-out_jb.s] = static_cast<float>(pmb->pcoord->x2f(j));
-      }
-    }
-    if (!big_end) {for (int i=0; i<ncoord2; ++i) Swap4Bytes(&data[i]);}
-    std::fwrite(data, sizeof(float), static_cast<std::size_t>(ncoord2), pfile);
-
-    // write x3-coordinates as binary float in big endian order
-    std::fprintf(pfile, "\nZ_COORDINATES %d float\n", ncoord3);
-    if (ncells3 == 1) {
-      data[0] = static_cast<float>(pmb->pcoord->x3v(out_kb.s));
-    } else {
-      for (int k=out_kb.s; k<=out_kb.e+1; ++k) {
-        data[k-out_kb.s] = static_cast<float>(pmb->pcoord->x3f(k));
-      }
-    }
-    if (!big_end) {for (int i=0; i<ncoord3; ++i) Swap4Bytes(&data[i]);}
-    std::fwrite(data, sizeof(float), static_cast<std::size_t>(ncoord3), pfile);
-
-    //  5. Data.  An arbitrary number of scalars and vectors can be written (every node
-    //  in the OutputData doubly linked lists), all in binary floats format
-    std::fprintf(pfile, "\nCELL_DATA %d", pmb->cellbounds.GetTotal(domain));
-
-    OutputData *pdata = pfirst_data_;
-    while (pdata != nullptr) {
-      // write data type (SCALARS or VECTORS) and name
-      std::fprintf(pfile, "\n%s %s float\n", pdata->type.c_str(),  pdata->name.c_str());
-
-      int nvar = pdata->data.GetDim4();
-      if (nvar == 1) std::fprintf(pfile, "LOOKUP_TABLE default\n");
-      for (int k=out_kb.s; k<=out_kb.e; ++k) {
-        for (int j=out_jb.s; j<=out_jb.e; ++j) {
-          for (int i=out_ib.s; i<=out_ib.e; ++i) {
-            for (int n=0; n<nvar; ++n) {
-              data[nvar*(i-out_ib.s)+n] = static_cast<float>(pdata->data(n,k,j,i));
-            }
-          }
-
-          // write data in big endian order
-          if (!big_end) {
-            for (int i=0; i<(nvar*ncells1); ++i)
-              Swap4Bytes(&data[i]);
-          }
-          std::fwrite(data, sizeof(float), static_cast<std::size_t>(nvar*ncells1), pfile);
-        }
-      }
-      pdata = pdata->pnext;
-    }
-    // don't forget to close the output file and clean up ptrs to data in OutputData
-    std::fclose(pfile);
-    ClearOutputData();  // required when LoadOutputData() is used.
-    delete [] data;
-    pmb = pmb->next;
-  }  // end loop over MeshBlocks
-
-  // increment counters
-  output_params.file_number++;
-  output_params.next_time += output_params.dt;
-  pin->SetInteger(output_params.block_name, "file_number", output_params.file_number);
-  pin->SetReal(output_params.block_name, "next_time", output_params.next_time);
-
-  return;
-=======
 void VTKOutput::WriteOutputFile(Mesh *pm, ParameterInput *pin, SimTime *tm) {
   throw std::runtime_error(std::string(__func__) + " is not implemented");
->>>>>>> 45257b25
 }
 
 } // namespace parthenon