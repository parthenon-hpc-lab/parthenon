--- conflicted
+++ resolved
@@ -89,6 +89,8 @@
               continue;
             }
             if (nb.snb.rank == Globals::my_rank) continue;
+          } else if constexpr (bound == BoundaryType::any) {
+            if (!v->IsSet(Metadata::FillGhost)) continue;
           } else if constexpr (bound == BoundaryType::flxcor_send) {
             if (!v->IsSet(Metadata::WithFluxes)) continue;
             // Check if this boundary requires flux correction
@@ -103,14 +105,12 @@
             // No flux correction required unless boundaries share a face
             if (std::abs(nb.ni.ox1) + std::abs(nb.ni.ox2) + std::abs(nb.ni.ox3) != 1)
               continue;
-<<<<<<< HEAD
-          } else if constexpr (bound == BoundaryType::any) {
-            if (!v->IsSet(Metadata::FillGhost)) continue;
-=======
           } else if constexpr (bound == BoundaryType::restricted) {
             // Check if restriction is required
+            if (!v->IsSet(Metadata::FillGhost)) continue;
             if (nb.snb.level >= pmb->loc.level) continue;
           }
+
           if constexpr (bound == BoundaryType::restricted) {
             IndexRange bni, bnj, bnk;
             ComputeRestrictionBounds(bni, bnj, bnk, nb, pmb);
@@ -133,7 +133,6 @@
           } else {
             OffsetIndices junk;
             if (func_caller(func, pmb, rc, nb, v, junk) == LoopControl::break_out) return;
->>>>>>> 69af85a0
           }
         }
       }
