--- conflicted
+++ resolved
@@ -31,12 +31,6 @@
 using SBValFunc = std::function<
     std::unique_ptr<ParticleBound, DeviceDeleter<parthenon::DevMemSpace>>()>;
 
-<<<<<<< HEAD
-TaskStatus ProlongateBoundaries(std::shared_ptr<MeshBlockData<Real>> &rc);
-TaskStatus ProlongateBoundariesMD(std::shared_ptr<MeshData<Real>> &pmd);
-
-=======
->>>>>>> a7adc71e
 TaskStatus ApplyBoundaryConditionsOnCoarseOrFine(std::shared_ptr<MeshBlockData<Real>> &rc,
                                                  bool coarse);
 
