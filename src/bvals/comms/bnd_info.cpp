//========================================================================================
// Parthenon performance portable AMR framework
// Copyright(C) 2022 The Parthenon collaboration
// Licensed under the 3-clause BSD License, see LICENSE file for details
//========================================================================================
// (C) (or copyright) 2020-2024. Triad National Security, LLC. All rights reserved.
//
// This program was produced under U.S. Government contract 89233218CNA000001 for Los
// Alamos National Laboratory (LANL), which is operated by Triad National Security, LLC
// for the U.S. Department of Energy/National Nuclear Security Administration. All rights
// in the program are reserved by Triad National Security, LLC, and the U.S. Department
// of Energy/National Nuclear Security Administration. The Government is granted for
// itself and others acting on its behalf a nonexclusive, paid-up, irrevocable worldwide
// license in this material to reproduce, prepare derivative works, distribute copies to
// the public, perform publicly and display publicly, and to permit others to do so.
//========================================================================================

#include <algorithm>
#include <iostream> // debug
#include <memory>
#include <string>
#include <vector>

#include "basic_types.hpp"
#include "bvals/comms/bnd_info.hpp"
#include "bvals/neighbor_block.hpp"
#include "config.hpp"
#include "globals.hpp"
#include "interface/state_descriptor.hpp"
#include "interface/variable.hpp"
#include "kokkos_abstraction.hpp"
#include "mesh/domain.hpp"
#include "mesh/mesh.hpp"
#include "mesh/mesh_refinement.hpp"
#include "mesh/meshblock.hpp"
#include "prolong_restrict/prolong_restrict.hpp"
#include "utils/error_checking.hpp"

namespace parthenon {

void ProResCache_t::Initialize(int n_regions, StateDescriptor *pkg) {
  prores_info = ParArray1D<ProResInfo>("prores_info", n_regions);
  prores_info_h = Kokkos::create_mirror_view(prores_info);
  int nref_funcs = pkg->NumRefinementFuncs();
  // Note that assignment of Kokkos views resets them, but
  // buffer_subset_sizes is a std::vector. It must be cleared, then
  // re-filled.
  buffer_subset_sizes.clear();
  buffer_subset_sizes.resize(nref_funcs, 0);
  buffer_subsets = ParArray2D<std::size_t>("buffer_subsets", nref_funcs, n_regions);
  buffer_subsets_h = Kokkos::create_mirror_view(buffer_subsets);
}

void ProResCache_t::RegisterRegionHost(int region, ProResInfo pri, Variable<Real> *v,
                                       StateDescriptor *pkg) {
  prores_info_h(region) = pri;
  if (v->IsRefined()) {
    // var must be registered for refinement
    // note this condition means that each subset contains
    // both prolongation and restriction conditions. The
    // `RefinementOp_t` in `BndInfo` is assumed to
    // differentiate.
    std::size_t rfid = pkg->RefinementFuncID((v->GetRefinementFunctions()));
    buffer_subsets_h(rfid, buffer_subset_sizes[rfid]++) = region;
  }
}

// Determines which topological elements need to be restricted and communicated for flux
// correction, which only occurs on shared elements between two blocks
std::vector<TopologicalElement>
GetFluxCorrectionElements(const std::shared_ptr<Variable<Real>> &v,
                          const CellCentOffsets &offsets) {
  using TE = TopologicalElement;
  std::vector<TopologicalElement> elements;
  if (v->IsSet(Metadata::Face)) {
    if (offsets.IsFace()) {
      if (std::abs(offsets(X1DIR))) elements = {TE::F1};
      if (std::abs(offsets(X2DIR))) elements = {TE::F2};
      if (std::abs(offsets(X3DIR))) elements = {TE::F3};
    } else {
      PARTHENON_FAIL("Flux correction for face fluxes only occurs on shared faces.");
    }
  } else if (v->IsSet(Metadata::Edge)) {
    if (offsets.IsFace()) {
      if (std::abs(offsets(X1DIR))) elements = {TE::E2, TE::E3};
      if (std::abs(offsets(X2DIR))) elements = {TE::E3, TE::E1};
      if (std::abs(offsets(X3DIR))) elements = {TE::E1, TE::E2};
    } else if (offsets.IsEdge()) {
      if (offsets(X1DIR) == 0) elements = {TE::E1};
      if (offsets(X2DIR) == 0) elements = {TE::E2};
      if (offsets(X3DIR) == 0) elements = {TE::E3};
    } else {
      PARTHENON_FAIL(
          "Flux correction for edge fluxes only occurs on shared faces and edges.");
    }
  } else if (v->IsSet(Metadata::Node)) {
    elements = {TE::NN};
  } else {
    PARTHENON_FAIL("Only faces, edges, and nodes can be fluxes.");
  }
  return elements;
}

SpatiallyMaskedIndexer6D
CalcIndices(const NeighborBlock &nb, MeshBlock *pmb,
            const std::shared_ptr<Variable<Real>> &v, TopologicalElement el,
            IndexRangeType ir_type, bool prores,
            const forest::LogicalCoordinateTransformation &lcoord_trans =
                forest::LogicalCoordinateTransformation()) {
  std::array<int, 3> tensor_shape{v->GetDim(6), v->GetDim(5), v->GetDim(4)};
  const bool flux = v->IsSet(Metadata::Flux);

  const auto &loc = pmb->loc;
  bool is_fine_field = v->IsSet(Metadata::Fine);
  auto shape = is_fine_field ? pmb->f_cellbounds : pmb->cellbounds;
  // Both prolongation and restriction always operate in the coarse
  // index space. Also need to use the coarse index space if the
  // neighbor is coarser than you, wether or not you are setting
  // interior or exterior cells
<<<<<<< HEAD
  if (prores || nb.origin_loc.level() < loc.level()) shape = pmb->c_cellbounds;

  // Re-create the index space for the neighbor block (either the main block or
  // the coarse buffer as required)
  int coarse_fac = 1;
  if (nb.origin_loc.level() > loc.level()) coarse_fac = 2;
  auto neighbor_shape = IndexShape(nb.block_size.nx(X3DIR) / coarse_fac,
                                   nb.block_size.nx(X2DIR) / coarse_fac,
                                   nb.block_size.nx(X1DIR) / coarse_fac, Globals::nghost);
=======
  if (prores || nb.loc.level() < loc.level())
    shape = is_fine_field ? pmb->cellbounds : pmb->c_cellbounds;

  // Re-create the index space for the neighbor block (either the main block or
  // the coarse buffer as required)
  int fine_field_fac = is_fine_field ? 2 : 1;
  int coarse_fac = nb.loc.level() > loc.level() ? 2 : 1;
  auto neighbor_shape =
      IndexShape(nb.block_size.nx(X3DIR) * fine_field_fac / coarse_fac,
                 nb.block_size.nx(X2DIR) * fine_field_fac / coarse_fac,
                 nb.block_size.nx(X1DIR) * fine_field_fac / coarse_fac, Globals::nghost);
>>>>>>> 5c339a74

  IndexDomain interior = IndexDomain::interior;
  std::array<IndexRange, 3> bounds{shape.GetBoundsI(interior, el),
                                   shape.GetBoundsJ(interior, el),
                                   shape.GetBoundsK(interior, el)};
  std::array<IndexRange, 3> neighbor_bounds{neighbor_shape.GetBoundsI(interior, el),
                                            neighbor_shape.GetBoundsJ(interior, el),
                                            neighbor_shape.GetBoundsK(interior, el)};

  std::array<bool, 3> not_symmetry{!pmb->block_size.symmetry(X1DIR),
                                   !pmb->block_size.symmetry(X2DIR),
                                   !pmb->block_size.symmetry(X3DIR)};
  // Account for the fact that the neighbor block may duplicate
  // some active zones on the loading block for face, edge, and nodal
  // fields, so the boundary of the neighbor block is one deeper into
  // the current block in some cases
  std::array<int, 3> top_offset{TopologicalOffsetI(el), TopologicalOffsetJ(el),
                                TopologicalOffsetK(el)};
  std::array<int, 3> block_offset = nb.offsets;

  int interior_offset =
      ir_type == IndexRangeType::BoundaryInteriorSend ? Globals::nghost : 0;
  int exterior_offset =
      ir_type == IndexRangeType::BoundaryExteriorRecv ? Globals::nghost : 0;
  if (prores) {
    // The coarse ghosts cover twice as much volume as the fine ghosts, so when working in
    // the exterior (i.e. ghosts) we must only go over the coarse ghosts that have
    // corresponding fine ghosts
    exterior_offset /= 2;
  }

  std::array<int, 3> s, e;
  for (int dir = 0; dir < 3; ++dir) {
    if (block_offset[dir] == 0) {
      s[dir] = bounds[dir].s;
      e[dir] = bounds[dir].e;
      if ((loc.level() < nb.origin_loc.level()) &&
          not_symmetry[dir]) { // Check that this dimension has ghost zones
        // The requested neighbor block is at a finer level, so it only abuts
        // approximately half of the zones in any given direction with offset zero. If we
        // are asking for an interior index range, we also send nghost "extra" zones in
        // the interior to ensure there is enough information for prolongation. Also note
        // for non-cell centered values the number of grid points may be odd, so we pick
        // up an extra zone that is communicated. I think this is ok, but something to
        // keep in mind if there are issues.
        const int extra_zones = (bounds[dir].e - bounds[dir].s + 1) -
                                (neighbor_bounds[dir].e - neighbor_bounds[dir].s + 1);
        s[dir] += nb.origin_loc.l(dir) % 2 == 1 ? extra_zones - interior_offset : 0;
        e[dir] -= nb.origin_loc.l(dir) % 2 == 0 ? extra_zones - interior_offset : 0;
        if (ir_type == IndexRangeType::InteriorSend) {
          // Include ghosts of finer block coarse array in message
          s[dir] -= Globals::nghost;
          e[dir] += Globals::nghost;
        }
      }
      if (loc.level() > nb.origin_loc.level() && not_symmetry[dir]) {
        // If we are setting (i.e. have non-zero exterior_offset) from a neighbor block
        // that is coarser, we got extra ghost zones from the neighbor (see inclusion of
        // interior_offset in the above if block)
        s[dir] -= loc.l(dir) % 2 == 1 ? exterior_offset : 0;
        e[dir] += loc.l(dir) % 2 == 0 ? exterior_offset : 0;
        if (ir_type == IndexRangeType::InteriorRecv) {
          // Include ghosts of finer block coarse array in message
          s[dir] -= Globals::nghost;
          e[dir] += Globals::nghost;
        }
      }
      // Prolongate into ghosts of interior receiver since we have the data available,
      // having this is important for AMR MG
      if (prores && not_symmetry[dir] && IndexRangeType::InteriorRecv == ir_type) {
        s[dir] -= Globals::nghost / 2;
        e[dir] += Globals::nghost / 2;
      }
    } else if (block_offset[dir] > 0) {
      // Fluxes are only communicated on shared elements
      s[dir] = bounds[dir].e + (flux ? 0 : -interior_offset + 1 - top_offset[dir]);
      e[dir] = bounds[dir].e + (flux ? 0 : exterior_offset);
    } else {
      s[dir] = bounds[dir].s + (flux ? 0 : -exterior_offset);
      e[dir] = bounds[dir].s + (flux ? 0 : interior_offset - 1 + top_offset[dir]);
    }
  }

  // Transform to logical coordinates of neighbor block if this
  // is a receiving block
  if (ir_type == IndexRangeType::BoundaryExteriorRecv) {
    s = lcoord_trans.Transform(s);
    e = lcoord_trans.Transform(e);
    // Transformation can flip the order of the upper and
    // lower index, so make sure they are increasing
    for (int dir = 0; dir < 3; ++dir) {
      if (s[dir] > e[dir]) {
        int temp = s[dir];
        s[dir] = e[dir];
        e[dir] = temp;
      }
    }
  }

  block_ownership_t owns(true);
  // Although it wouldn't hurt to include ownership when producing an interior
  // index range, it is unecessary. This is probably not immediately obvious,
  // but it is possible to convince oneself that dealing with ownership in
  // only exterior index ranges works correctly
  if (ir_type == IndexRangeType::BoundaryExteriorRecv) {
    int sox1 = -block_offset[0];
    int sox2 = -block_offset[1];
    int sox3 = -block_offset[2];
    if (nb.origin_loc.level() < loc.level()) {
      // For coarse to fine interfaces, we are passing zones from only an
      // interior corner of the cell, never an entire face or edge
      if (sox1 == 0) sox1 = loc.l(0) % 2 == 1 ? 1 : -1;
      if (sox2 == 0) sox2 = loc.l(1) % 2 == 1 ? 1 : -1;
      if (sox3 == 0) sox3 = loc.l(2) % 2 == 1 ? 1 : -1;
    }
    owns = GetIndexRangeMaskFromOwnership(el, nb.ownership, sox1, sox2, sox3);
  }
  return SpatiallyMaskedIndexer6D(owns, {0, tensor_shape[0] - 1},
                                  {0, tensor_shape[1] - 1}, {0, tensor_shape[2] - 1},
                                  {s[2], e[2]}, {s[1], e[1]}, {s[0], e[0]});
}

int GetBufferSize(MeshBlock *pmb, const NeighborBlock &nb,
                  std::shared_ptr<Variable<Real>> v) {
  // This does not do a careful job of calculating the buffer size, in many
  // cases there will be some extra storage that is not required, but there
  // will always be enough storage
  auto &cb = v->IsSet(Metadata::Fine) ? pmb->f_cellbounds : pmb->cellbounds;
  int topo_comp = (v->IsSet(Metadata::Face) || v->IsSet(Metadata::Edge)) ? 3 : 1;
  const IndexDomain in = IndexDomain::entire;
  // The plus 2 instead of 1 is to account for the possible size of face, edge, and nodal
  // fields
  const int isize = cb.ie(in) - cb.is(in) + 2;
  const int jsize = cb.je(in) - cb.js(in) + 2;
  const int ksize = cb.ke(in) - cb.ks(in) + 2;
  return (nb.offsets(X1DIR) == 0 ? isize : Globals::nghost + 1) *
         (nb.offsets(X2DIR) == 0 ? jsize : Globals::nghost + 1) *
         (nb.offsets(X3DIR) == 0 ? ksize : Globals::nghost + 1) * v->GetDim(6) *
         v->GetDim(5) * v->GetDim(4) * topo_comp;
}

BndInfo::BndInfo(MeshBlock *pmb, const NeighborBlock &nb,
                 std::shared_ptr<Variable<Real>> v,
                 CommBuffer<buf_pool_t<Real>::owner_t> *combuf,
                 IndexRangeType idx_range_type) {
  allocated = v->IsAllocated();
  alloc_status = v->GetAllocationStatus();

  buf = combuf->buffer();
  lcoord_trans = nb.lcoord_trans;
  if (!allocated) return;

  if (nb.origin_loc.level() < pmb->loc.level()) {
    var = v->coarse_s.Get();
  } else {
    var = v->data.Get();
  }

  coords = pmb->coords;

  auto elements = v->GetTopologicalElements();
  if (v->IsSet(Metadata::Flux)) elements = GetFluxCorrectionElements(v, nb.offsets);
  ntopological_elements = elements.size();

  lcoord_trans.ncell = var.GetDim(1);
  int idx{0};
  for (auto el : elements) {
    topo_idx[idx] = el;
    if (idx_range_type == IndexRangeType::BoundaryExteriorRecv)
      el = std::get<0>(lcoord_trans.InverseTransform(el));
    idxer[idx] = CalcIndices(nb, pmb, v, el, idx_range_type, false, lcoord_trans);
    idx++;
  }
}

BndInfo BndInfo::GetSendBndInfo(MeshBlock *pmb, const NeighborBlock &nb,
                                std::shared_ptr<Variable<Real>> v,
                                CommBuffer<buf_pool_t<Real>::owner_t> *buf) {
  auto idx_range_type = IndexRangeType::BoundaryInteriorSend;
  // Test if the neighbor block is not offset from this block (i.e. is a
  // parent or daughter block of pmb), and change the IndexRangeType
  // accordingly
  if (nb.offsets.IsCell()) idx_range_type = IndexRangeType::InteriorSend;
  return BndInfo(pmb, nb, v, buf, idx_range_type);
}

BndInfo BndInfo::GetSetBndInfo(MeshBlock *pmb, const NeighborBlock &nb,
                               std::shared_ptr<Variable<Real>> v,
                               CommBuffer<buf_pool_t<Real>::owner_t> *buf) {
  auto idx_range_type = IndexRangeType::BoundaryExteriorRecv;
  // Test if the neighbor block is not offset from this block (i.e. is a
  // parent or daughter block of pmb), and change the IndexRangeType
  // accordingly
  if (nb.offsets.IsCell()) idx_range_type = IndexRangeType::InteriorRecv;
  BndInfo out(pmb, nb, v, buf, idx_range_type);

  auto buf_state = buf->GetState();
  if (buf_state == BufferState::received) {
    out.buf_allocated = true;
  } else if (buf_state == BufferState::received_null) {
    out.buf_allocated = false;
  } else {
    PARTHENON_FAIL("Buffer should be in a received state.");
  }
  return out;
}

ProResInfo::ProResInfo(MeshBlock *pmb, const NeighborBlock &nb,
                       std::shared_ptr<Variable<Real>> v) {
  allocated = v->IsAllocated();
  alloc_status = v->GetAllocationStatus();
  ntopological_elements = v->GetTopologicalElements().size();
  coords = pmb->coords;

  if (pmb->pmr) coarse_coords = pmb->pmr->GetCoarseCoords();

  fine = v->data.Get();
  coarse = v->coarse_s.Get();
}

ProResInfo ProResInfo::GetInteriorRestrict(MeshBlock *pmb, const NeighborBlock & /*nb*/,
                                           std::shared_ptr<Variable<Real>> v) {
  NeighborBlock nb(pmb->pmy_mesh, pmb->loc, pmb->loc, Globals::my_rank, 0, {0, 0, 0}, 0,
                   0, 0, 0);
  ProResInfo out(pmb, nb, v);
  if (!out.allocated) return out;

  for (auto el : v->GetTopologicalElements()) {
    out.IncludeTopoEl(el) = true;
    out.idxer[static_cast<int>(el)] =
        CalcIndices(nb, pmb, v, el, IndexRangeType::InteriorSend, true);
  }
  out.refinement_op = RefinementOp_t::Restriction;
  return out;
}

ProResInfo ProResInfo::GetInteriorProlongate(MeshBlock *pmb, const NeighborBlock & /*nb*/,
                                             std::shared_ptr<Variable<Real>> v) {
  NeighborBlock nb(pmb->pmy_mesh, pmb->loc, pmb->loc, Globals::my_rank, 0, {0, 0, 0}, 0,
                   0, 0, 0);
  ProResInfo out(pmb, nb, v);
  if (!out.allocated) return out;

  for (auto el : v->GetTopologicalElements())
    out.IncludeTopoEl(el) = true;
  for (auto el : {TE::CC, TE::F1, TE::F2, TE::F3, TE::E1, TE::E2, TE::E3, TE::NN})
    out.idxer[static_cast<int>(el)] =
        CalcIndices(nb, pmb, v, el, IndexRangeType::InteriorRecv, true);
  out.refinement_op = RefinementOp_t::Prolongation;
  return out;
}

ProResInfo ProResInfo::GetSend(MeshBlock *pmb, const NeighborBlock &nb,
                               std::shared_ptr<Variable<Real>> v) {
  ProResInfo out(pmb, nb, v);
  if (!out.allocated) return out;

  if (nb.origin_loc.level() < pmb->loc.level()) {
    auto elements = v->GetTopologicalElements();
    if (v->IsSet(Metadata::Flux)) elements = GetFluxCorrectionElements(v, nb.offsets);
    for (auto el : elements) {
      out.IncludeTopoEl(el) = true;
      out.idxer[static_cast<int>(el)] =
          CalcIndices(nb, pmb, v, el, IndexRangeType::BoundaryInteriorSend, true);
    }
    out.refinement_op = RefinementOp_t::Restriction;
  }
  return out;
}

ProResInfo ProResInfo::GetSet(MeshBlock *pmb, const NeighborBlock &nb,
                              std::shared_ptr<Variable<Real>> v) {
  ProResInfo out(pmb, nb, v);

  // This will select a superset of the boundaries that actually need to be restricted,
  // more logic could be added to only restrict boundary regions that abut boundary
  // regions that were filled by coarser neighbors
  bool restricted = false;
  int mylevel = pmb->loc.level();
  if (mylevel > 0) {
    for (const auto &nb : pmb->neighbors) {
      restricted = restricted || (nb.origin_loc.level() == (mylevel - 1));
    }
  }

  for (auto el : v->GetTopologicalElements()) {
    out.IncludeTopoEl(el) = true;
    if (nb.origin_loc.level() < mylevel) {
      out.refinement_op = RefinementOp_t::Prolongation;
    } else {
      if (restricted) {
        out.refinement_op = RefinementOp_t::Restriction;
        out.idxer[static_cast<int>(el)] =
            CalcIndices(nb, pmb, v, el, IndexRangeType::BoundaryExteriorRecv, true);
      }
    }
  }

  // LFR: All of these are not necessarily required, but some subset are for internal
  // prolongation.
  //      if the variable is NXYZ we require (C, FX, FY, FZ, EXY, EXZ, EYZ, NXYZ)
  //      if the variable is EXY we require (C, FX, FY, EXY), etc.
  //      if the variable is FX we require (C, FX), etc.
  //      if the variable is C we require (C)
  //      I doubt that the extra calculations matter, but the storage overhead could
  //      matter since each 6D indexer contains 18 ints and we are always carrying around
  //      10 indexers per bound info even if the field isn't allocated
  if (nb.origin_loc.level() < mylevel) {
    for (auto el : {TE::CC, TE::F1, TE::F2, TE::F3, TE::E1, TE::E2, TE::E3, TE::NN})
      out.idxer[static_cast<int>(el)] =
          CalcIndices(nb, pmb, v, el, IndexRangeType::BoundaryExteriorRecv, true);
  }
  return out;
}
} // namespace parthenon<|MERGE_RESOLUTION|>--- conflicted
+++ resolved
@@ -117,17 +117,6 @@
   // index space. Also need to use the coarse index space if the
   // neighbor is coarser than you, wether or not you are setting
   // interior or exterior cells
-<<<<<<< HEAD
-  if (prores || nb.origin_loc.level() < loc.level()) shape = pmb->c_cellbounds;
-
-  // Re-create the index space for the neighbor block (either the main block or
-  // the coarse buffer as required)
-  int coarse_fac = 1;
-  if (nb.origin_loc.level() > loc.level()) coarse_fac = 2;
-  auto neighbor_shape = IndexShape(nb.block_size.nx(X3DIR) / coarse_fac,
-                                   nb.block_size.nx(X2DIR) / coarse_fac,
-                                   nb.block_size.nx(X1DIR) / coarse_fac, Globals::nghost);
-=======
   if (prores || nb.loc.level() < loc.level())
     shape = is_fine_field ? pmb->cellbounds : pmb->c_cellbounds;
 
@@ -139,7 +128,6 @@
       IndexShape(nb.block_size.nx(X3DIR) * fine_field_fac / coarse_fac,
                  nb.block_size.nx(X2DIR) * fine_field_fac / coarse_fac,
                  nb.block_size.nx(X1DIR) * fine_field_fac / coarse_fac, Globals::nghost);
->>>>>>> 5c339a74
 
   IndexDomain interior = IndexDomain::interior;
   std::array<IndexRange, 3> bounds{shape.GetBoundsI(interior, el),
