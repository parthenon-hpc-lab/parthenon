//========================================================================================
// Parthenon performance portable AMR framework
// Copyright(C) 2022 The Parthenon collaboration
// Licensed under the 3-clause BSD License, see LICENSE file for details
//========================================================================================
// (C) (or copyright) 2022. Triad National Security, LLC. All rights reserved.
//
// This program was produced under U.S. Government contract 89233218CNA000001 for Los
// Alamos National Laboratory (LANL), which is operated by Triad National Security, LLC
// for the U.S. Department of Energy/National Nuclear Security Administration. All rights
// in the program are reserved by Triad National Security, LLC, and the U.S. Department
// of Energy/National Nuclear Security Administration. The Government is granted for
// itself and others acting on its behalf a nonexclusive, paid-up, irrevocable worldwide
// license in this material to reproduce, prepare derivative works, distribute copies to
// the public, perform publicly and display publicly, and to permit others to do so.
//========================================================================================

#include <algorithm>
#include <iostream> // debug
#include <memory>
#include <random>
#include <string>
#include <vector>

#include "bnd_info.hpp"
#include "bvals/boundary_conditions.hpp"
#include "bvals_in_one.hpp"
#include "bvals_utils.hpp"
#include "config.hpp"
#include "globals.hpp"
#include "interface/variable.hpp"
#include "kokkos_abstraction.hpp"
#include "mesh/mesh.hpp"
#include "mesh/mesh_refinement.hpp"
#include "mesh/meshblock.hpp"
#include "prolong_restrict/prolong_restrict.hpp"
#include "tasks/task_id.hpp"
#include "tasks/task_list.hpp"
#include "utils/error_checking.hpp"
#include "utils/loop_utils.hpp"

namespace parthenon {

using namespace loops;
using namespace loops::shorthands;

template <BoundaryType bound_type>
TaskStatus SendBoundBufs(std::shared_ptr<MeshData<Real>> &md) {
  Kokkos::Profiling::pushRegion("Task_LoadAndSendBoundBufs");

  Mesh *pmesh = md->GetMeshPointer();
  auto &cache = md->GetBvarsCache().GetSubCache(bound_type, true);

  if (cache.buf_vec.size() == 0)
    InitializeBufferCache<bound_type>(md, &(pmesh->boundary_comm_map), &cache, SendKey,
                                      true);

  auto [rebuild, nbound, other_communication_unfinished] =
      CheckSendBufferCacheForRebuild<bound_type, true>(md);

  if (nbound == 0) {
    Kokkos::Profiling::popRegion(); // Task_LoadAndSendBoundBufs
    return TaskStatus::complete;
  }
  if (other_communication_unfinished) {
    Kokkos::Profiling::popRegion(); // Task_LoadAndSendBoundBufs
    return TaskStatus::incomplete;
  }

  if (rebuild) RebuildBufferCache<bound_type, true>(md, nbound, BndInfo::GetSendBndInfo);

  // Restrict
  auto pmb = md->GetBlockData(0)->GetBlockPointer();
  StateDescriptor *resolved_packages = pmb->resolved_packages.get();
  refinement::Restrict(resolved_packages, cache, pmb->cellbounds, pmb->c_cellbounds);

  // Load buffer data
  auto &bnd_info = cache.bnd_info;
  PARTHENON_DEBUG_REQUIRE(bnd_info.size() == nbound, "Need same size for boundary info");
  auto &sending_nonzero_flags = cache.sending_non_zero_flags;
  auto &sending_nonzero_flags_h = cache.sending_non_zero_flags_h;
  Kokkos::parallel_for(
      "SendBoundBufs",
      Kokkos::TeamPolicy<>(parthenon::DevExecSpace(), nbound, Kokkos::AUTO),
      KOKKOS_LAMBDA(parthenon::team_mbr_t team_member) {
        const int b = team_member.league_rank();

        if (!bnd_info(b).allocated) {
          Kokkos::single(Kokkos::PerTeam(team_member),
                         [&]() { sending_nonzero_flags(b) = false; });
          return;
        }
        Real threshold = bnd_info(b).var.allocation_threshold;
        bool non_zero[3]{false, false, false};
        int idx_offset = 0;
        for (int iel = 0; iel < bnd_info(b).ntopological_elements; ++iel) {
          auto &idxer = bnd_info(b).idxer[iel];
          Kokkos::parallel_reduce(
              Kokkos::TeamThreadRange<>(team_member, idxer.size()),
              [&](const int idx, bool &lnon_zero) {
                const auto [t, u, v, k, j, i] = idxer(idx);
                const Real &val = bnd_info(b).var(iel, t, u, v, k, j, i);
                bnd_info(b).buf(idx + idx_offset) = val;
                lnon_zero = lnon_zero || (std::abs(val) >= threshold);
              },
              Kokkos::LOr<bool, parthenon::DevMemSpace>(non_zero[iel]));
          idx_offset += idxer.size();
        }
        Kokkos::single(Kokkos::PerTeam(team_member), [&]() {
          sending_nonzero_flags(b) = non_zero[0] || non_zero[1] || non_zero[2];
        });
      });

  // Send buffers
  if (Globals::sparse_config.enabled)
    Kokkos::deep_copy(sending_nonzero_flags_h, sending_nonzero_flags);
#ifdef MPI_PARALLEL
  if (bound_type == BoundaryType::any || bound_type == BoundaryType::nonlocal)
    Kokkos::fence();
#endif

  for (int ibuf = 0; ibuf < cache.buf_vec.size(); ++ibuf) {
    auto &buf = *cache.buf_vec[ibuf];
    if (sending_nonzero_flags_h(ibuf) || !Globals::sparse_config.enabled)
      buf.Send();
    else
      buf.SendNull();
  }

  Kokkos::Profiling::popRegion(); // Task_LoadAndSendBoundBufs
  return TaskStatus::complete;
}

template TaskStatus SendBoundBufs<BoundaryType::any>(std::shared_ptr<MeshData<Real>> &);
template TaskStatus SendBoundBufs<BoundaryType::local>(std::shared_ptr<MeshData<Real>> &);
template TaskStatus
SendBoundBufs<BoundaryType::nonlocal>(std::shared_ptr<MeshData<Real>> &);

template <BoundaryType bound_type>
TaskStatus StartReceiveBoundBufs(std::shared_ptr<MeshData<Real>> &md) {
  Kokkos::Profiling::pushRegion("Task_StartReceiveBoundBufs");
  Mesh *pmesh = md->GetMeshPointer();
  auto &cache = md->GetBvarsCache().GetSubCache(BoundaryType::flxcor_send, false);
  if (cache.buf_vec.size() == 0)
    InitializeBufferCache<bound_type>(md, &(pmesh->boundary_comm_map), &cache, ReceiveKey,
                                      false);

  std::for_each(std::begin(cache.buf_vec), std::end(cache.buf_vec),
                [](auto pbuf) { pbuf->TryStartReceive(); });

  Kokkos::Profiling::popRegion(); // Task_StartReceiveBoundBufs
  return TaskStatus::complete;
}

template TaskStatus
StartReceiveBoundBufs<BoundaryType::any>(std::shared_ptr<MeshData<Real>> &);
template TaskStatus
StartReceiveBoundBufs<BoundaryType::local>(std::shared_ptr<MeshData<Real>> &);
template TaskStatus
StartReceiveBoundBufs<BoundaryType::nonlocal>(std::shared_ptr<MeshData<Real>> &);

template <BoundaryType bound_type>
TaskStatus ReceiveBoundBufs(std::shared_ptr<MeshData<Real>> &md) {
  Kokkos::Profiling::pushRegion("Task_ReceiveBoundBufs");

  Mesh *pmesh = md->GetMeshPointer();
  auto &cache = md->GetBvarsCache().GetSubCache(bound_type, false);
  if (cache.buf_vec.size() == 0)
    InitializeBufferCache<bound_type>(md, &(pmesh->boundary_comm_map), &cache, ReceiveKey,
                                      false);

  bool all_received = true;
  std::for_each(
      std::begin(cache.buf_vec), std::end(cache.buf_vec),
      [&all_received](auto pbuf) { all_received = pbuf->TryReceive() && all_received; });

  int ibound = 0;
  if (Globals::sparse_config.enabled) {
    ForEachBoundary<bound_type>(
        md, [&](sp_mb_t pmb, sp_mbd_t rc, nb_t &nb, const sp_cv_t v) {
          const std::size_t ibuf = cache.idx_vec[ibound];
          auto &buf = *cache.buf_vec[ibuf];

          // Allocate variable if it is receiving actual data in any boundary
          // (the state could also be BufferState::received_null, which corresponds to no
          // data)
          if (buf.GetState() == BufferState::received && !v->IsAllocated()) {
            constexpr bool flag_uninitialized = true;
            constexpr bool only_control = true;
            pmb->AllocateSparse(v->label(), only_control, flag_uninitialized);
          }
          ++ibound;
        });
  }
  Kokkos::Profiling::popRegion(); // Task_ReceiveBoundBufs
  if (all_received) return TaskStatus::complete;
  return TaskStatus::incomplete;
}

template TaskStatus
ReceiveBoundBufs<BoundaryType::any>(std::shared_ptr<MeshData<Real>> &);
template TaskStatus
ReceiveBoundBufs<BoundaryType::local>(std::shared_ptr<MeshData<Real>> &);
template TaskStatus
ReceiveBoundBufs<BoundaryType::nonlocal>(std::shared_ptr<MeshData<Real>> &);

template <BoundaryType bound_type>
TaskStatus SetBounds(std::shared_ptr<MeshData<Real>> &md) {
  Kokkos::Profiling::pushRegion("Task_SetInternalBoundaries");

  Mesh *pmesh = md->GetMeshPointer();
  auto &cache = md->GetBvarsCache().GetSubCache(bound_type, false);

  auto [rebuild, nbound] = CheckReceiveBufferCacheForRebuild<bound_type, false>(md);
  if (rebuild) RebuildBufferCache<bound_type, false>(md, nbound, BndInfo::GetSetBndInfo);

  // const Real threshold = Globals::sparse_config.allocation_threshold;
  auto &bnd_info = cache.bnd_info;
  Kokkos::parallel_for(
      "SetBoundaryBuffers",
      Kokkos::TeamPolicy<>(parthenon::DevExecSpace(), nbound, Kokkos::AUTO),
      KOKKOS_LAMBDA(parthenon::team_mbr_t team_member) {
        const int b = team_member.league_rank();
        int idx_offset = 0;
        for (int iel = 0; iel < bnd_info(b).ntopological_elements; ++iel) {
          auto &idxer = bnd_info(b).idxer[iel];
          if (bnd_info(b).buf_allocated && bnd_info(b).allocated) {
            Kokkos::parallel_for(Kokkos::TeamThreadRange<>(team_member, idxer.size()),
                                 [&](const int idx) {
                                   const auto [t, u, v, k, j, i] = idxer(idx);
                                   bnd_info(b).var(iel, t, u, v, k, j, i) =
                                       bnd_info(b).buf(idx + idx_offset);
                                 });
          } else if (bnd_info(b).allocated) {
            const Real default_val = bnd_info(b).var.sparse_default_val;
            Kokkos::parallel_for(Kokkos::TeamThreadRange<>(team_member, idxer.size()),
                                 [&](const int idx) {
                                   const auto [t, u, v, k, j, i] = idxer(idx);
                                   bnd_info(b).var(iel, t, u, v, k, j, i) = default_val;
                                 });
          }
          idx_offset += idxer.size();
        }
      });
#ifdef MPI_PARALLEL
  Kokkos::fence();
#endif
  std::for_each(std::begin(cache.buf_vec), std::end(cache.buf_vec),
                [](auto pbuf) { pbuf->Stale(); });
  if (nbound > 0 && pmesh->multilevel) {
    // Restrict
    auto pmb = md->GetBlockData(0)->GetBlockPointer();
    StateDescriptor *resolved_packages = pmb->resolved_packages.get();
    refinement::Restrict(resolved_packages, cache, pmb->cellbounds, pmb->c_cellbounds);
  }
  Kokkos::Profiling::popRegion(); // Task_SetInternalBoundaries
  return TaskStatus::complete;
}

template TaskStatus SetBounds<BoundaryType::any>(std::shared_ptr<MeshData<Real>> &);
template TaskStatus SetBounds<BoundaryType::local>(std::shared_ptr<MeshData<Real>> &);
template TaskStatus SetBounds<BoundaryType::nonlocal>(std::shared_ptr<MeshData<Real>> &);

template <BoundaryType bound_type>
TaskStatus ProlongateBounds(std::shared_ptr<MeshData<Real>> &md) {
  Kokkos::Profiling::pushRegion("Task_ProlongateBoundaries");

  Mesh *pmesh = md->GetMeshPointer();
  auto &cache = md->GetBvarsCache().GetSubCache(bound_type, false);

  auto [rebuild, nbound] = CheckReceiveBufferCacheForRebuild<bound_type, false>(md);
  if (rebuild) RebuildBufferCache<bound_type, false>(md, nbound, BndInfo::GetSetBndInfo);
  if (nbound > 0 && pmesh->multilevel) {
    auto pmb = md->GetBlockData(0)->GetBlockPointer();
    StateDescriptor *resolved_packages = pmb->resolved_packages.get();

    // Prolongate from coarse buffer
    refinement::Prolongate(resolved_packages, cache, pmb->cellbounds, pmb->c_cellbounds);
    refinement::ProlongateInternal(resolved_packages, cache, pmb->cellbounds,
                                   pmb->c_cellbounds);
  }
  Kokkos::Profiling::popRegion(); // Task_ProlongateBoundaries
  return TaskStatus::complete;
}

template TaskStatus
ProlongateBounds<BoundaryType::any>(std::shared_ptr<MeshData<Real>> &);
template TaskStatus
ProlongateBounds<BoundaryType::local>(std::shared_ptr<MeshData<Real>> &);
template TaskStatus
ProlongateBounds<BoundaryType::nonlocal>(std::shared_ptr<MeshData<Real>> &);

<<<<<<< HEAD
TaskStatus ApplyCoarseBoundaryConditions(std::shared_ptr<MeshData<Real>> &md) {
  if (!md->GetMeshPointer()->multilevel) return TaskStatus::complete;
  TaskStatus stat = TaskStatus::complete;
  for (int block = 0; block < md->NumBlocks(); ++block) {
    auto bstat = ApplyBoundaryConditionsOnCoarseOrFine(md->GetBlockData(block), true);
    // if (bstat != TaskStatus::complete) stat = bstat;
  }
  return stat;
}

TaskStatus ApplyFineBoundaryConditions(std::shared_ptr<MeshData<Real>> &md) {
  for (int block = 0; block < md->NumBlocks(); ++block) {
    ApplyBoundaryConditionsOnCoarseOrFine(md->GetBlockData(block), false);
  }
  // ApplyBoundaryConditions is guaranteed to return complete, so this is safe
  return TaskStatus::complete;
}

=======
>>>>>>> 91bc7d98
// Adds all relevant boundary communication to a single task list
TaskID AddBoundaryExchangeTasks(TaskID dependency, TaskList &tl,
                                std::shared_ptr<MeshData<Real>> &md, bool multilevel) {
  // TODO(LFR): Splitting up the boundary tasks while doing prolongation can cause some
  //            possible issues for sparse fields. In particular, the order in which
  //            fields are allocated and then set could potentially result in different
  //            results if the default sparse value is non-zero.
  const auto any = BoundaryType::any;
<<<<<<< HEAD
=======
  // const auto local = BoundaryType::local;
  // const auto nonlocal = BoundaryType::nonlocal;

  // auto send = tl.AddTask(dependency, SendBoundBufs<nonlocal>, md);
  // auto send_local = tl.AddTask(dependency, SendBoundBufs<local>, md);

  // auto recv_local = tl.AddTask(dependency, ReceiveBoundBufs<local>, md);
  // auto set_local = tl.AddTask(recv_local, SetBounds<local>, md);

  // auto recv = tl.AddTask(dependency, ReceiveBoundBufs<nonlocal>, md);
  // auto set = tl.AddTask(recv, SetBounds<nonlocal>, md);

  // auto cbound = tl.AddTask(set, ApplyCoarseBoundaryConditions, md);

  // auto pro_local = tl.AddTask(cbound | set_local | set, ProlongateBounds<local>, md);
  // auto pro = tl.AddTask(cbound | set_local | set, ProlongateBounds<nonlocal>, md);

  // auto out = (pro_local | pro);
>>>>>>> 91bc7d98

  auto send = tl.AddTask(dependency, SendBoundBufs<any>, md);
  auto recv = tl.AddTask(dependency, ReceiveBoundBufs<any>, md);
  auto set = tl.AddTask(recv, SetBounds<any>, md);
<<<<<<< HEAD
  auto cbound = tl.AddTask(set, ApplyCoarseBoundaryConditions, md);
  auto pro = tl.AddTask(cbound, ProlongateBounds<any>, md);
  auto fbound = tl.AddTask(pro, ApplyFineBoundaryConditions, md);
=======
  auto pro = set;
  if (md->GetMeshPointer()->multilevel) {
    auto cbound = tl.AddTask(set, ApplyBoundaryConditionsOnCoarseOrFineMD, md, true);
    pro = tl.AddTask(cbound, ProlongateBounds<any>, md);
  }
  auto fbound = tl.AddTask(pro, ApplyBoundaryConditionsOnCoarseOrFineMD, md, false);
>>>>>>> 91bc7d98

  return fbound;
}
} // namespace parthenon<|MERGE_RESOLUTION|>--- conflicted
+++ resolved
@@ -290,27 +290,6 @@
 template TaskStatus
 ProlongateBounds<BoundaryType::nonlocal>(std::shared_ptr<MeshData<Real>> &);
 
-<<<<<<< HEAD
-TaskStatus ApplyCoarseBoundaryConditions(std::shared_ptr<MeshData<Real>> &md) {
-  if (!md->GetMeshPointer()->multilevel) return TaskStatus::complete;
-  TaskStatus stat = TaskStatus::complete;
-  for (int block = 0; block < md->NumBlocks(); ++block) {
-    auto bstat = ApplyBoundaryConditionsOnCoarseOrFine(md->GetBlockData(block), true);
-    // if (bstat != TaskStatus::complete) stat = bstat;
-  }
-  return stat;
-}
-
-TaskStatus ApplyFineBoundaryConditions(std::shared_ptr<MeshData<Real>> &md) {
-  for (int block = 0; block < md->NumBlocks(); ++block) {
-    ApplyBoundaryConditionsOnCoarseOrFine(md->GetBlockData(block), false);
-  }
-  // ApplyBoundaryConditions is guaranteed to return complete, so this is safe
-  return TaskStatus::complete;
-}
-
-=======
->>>>>>> 91bc7d98
 // Adds all relevant boundary communication to a single task list
 TaskID AddBoundaryExchangeTasks(TaskID dependency, TaskList &tl,
                                 std::shared_ptr<MeshData<Real>> &md, bool multilevel) {
@@ -319,8 +298,6 @@
   //            fields are allocated and then set could potentially result in different
   //            results if the default sparse value is non-zero.
   const auto any = BoundaryType::any;
-<<<<<<< HEAD
-=======
   // const auto local = BoundaryType::local;
   // const auto nonlocal = BoundaryType::nonlocal;
 
@@ -339,23 +316,17 @@
   // auto pro = tl.AddTask(cbound | set_local | set, ProlongateBounds<nonlocal>, md);
 
   // auto out = (pro_local | pro);
->>>>>>> 91bc7d98
 
   auto send = tl.AddTask(dependency, SendBoundBufs<any>, md);
   auto recv = tl.AddTask(dependency, ReceiveBoundBufs<any>, md);
   auto set = tl.AddTask(recv, SetBounds<any>, md);
-<<<<<<< HEAD
-  auto cbound = tl.AddTask(set, ApplyCoarseBoundaryConditions, md);
-  auto pro = tl.AddTask(cbound, ProlongateBounds<any>, md);
-  auto fbound = tl.AddTask(pro, ApplyFineBoundaryConditions, md);
-=======
+
   auto pro = set;
   if (md->GetMeshPointer()->multilevel) {
     auto cbound = tl.AddTask(set, ApplyBoundaryConditionsOnCoarseOrFineMD, md, true);
     pro = tl.AddTask(cbound, ProlongateBounds<any>, md);
   }
   auto fbound = tl.AddTask(pro, ApplyBoundaryConditionsOnCoarseOrFineMD, md, false);
->>>>>>> 91bc7d98
 
   return fbound;
 }
