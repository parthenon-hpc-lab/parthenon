//========================================================================================
// Parthenon performance portable AMR framework
// Copyright(C) 2020-2022 The Parthenon collaboration
// Licensed under the 3-clause BSD License, see LICENSE file for details
//========================================================================================
// (C) (or copyright) 2020-2023. Triad National Security, LLC. All rights reserved.
//
// This program was produced under U.S. Government contract 89233218CNA000001 for Los
// Alamos National Laboratory (LANL), which is operated by Triad National Security, LLC
// for the U.S. Department of Energy/National Nuclear Security Administration. All rights
// in the program are reserved by Triad National Security, LLC, and the U.S. Department
// of Energy/National Nuclear Security Administration. The Government is granted for
// itself and others acting on its behalf a nonexclusive, paid-up, irrevocable worldwide
// license in this material to reproduce, prepare derivative works, distribute copies to
// the public, perform publicly and display publicly, and to permit others to do so.
//========================================================================================

#include "tag_map.hpp"
#include "bnd_info.hpp"
#include "bvals_utils.hpp"
#include "utils/loop_utils.hpp"

namespace parthenon {

using namespace loops;
using namespace loops::shorthands;

TagMap::rank_pair_t TagMap::MakeChannelPair(const MeshBlock *pmb,
                                            const NeighborBlock &nb) {
  const int location_idx_me = (1 + nb.ni.ox1) + 3 * (1 + nb.ni.ox2 + 3 * (1 + nb.ni.ox3));
  const int location_idx_nb = (1 - nb.ni.ox1) + 3 * (1 - nb.ni.ox2 + 3 * (1 - nb.ni.ox3));
  BlockGeometricElementId bgei_me{pmb->gid, location_idx_me};
  BlockGeometricElementId bgei_nb{nb.snb.gid, location_idx_nb};
  return UnorderedPair<BlockGeometricElementId>(bgei_me, bgei_nb);
}
template <BoundaryType BOUND>
void TagMap::AddMeshDataToMap(std::shared_ptr<MeshData<Real>> &md) {
  ForEachBoundary<BOUND>(md, [&](auto pmb, sp_mbd_t rc, nb_t &nb, const sp_cv_t v) {
    const int other_rank = nb.snb.rank;
    if (map_.count(other_rank) < 1) map_[other_rank] = rank_pair_map_t();
    auto &pair_map = map_[other_rank];
    // Add channel key with an invalid tag
    pair_map[MakeChannelPair(pmb, nb)] = -1;
  });
}
template void
TagMap::AddMeshDataToMap<BoundaryType::any>(std::shared_ptr<MeshData<Real>> &md);
template void
TagMap::AddMeshDataToMap<BoundaryType::gmg_same>(std::shared_ptr<MeshData<Real>> &md);
template void TagMap::AddMeshDataToMap<BoundaryType::gmg_prolongate_send>(
    std::shared_ptr<MeshData<Real>> &md);
template void TagMap::AddMeshDataToMap<BoundaryType::gmg_restrict_send>(
    std::shared_ptr<MeshData<Real>> &md);
template void TagMap::AddMeshDataToMap<BoundaryType::gmg_prolongate_recv>(
    std::shared_ptr<MeshData<Real>> &md);
template void TagMap::AddMeshDataToMap<BoundaryType::gmg_restrict_recv>(
    std::shared_ptr<MeshData<Real>> &md);

void TagMap::ResolveMap() {
  #ifdef MPI_PARALLEL
  int flag;
  void *max_tag; // largest supported MPI tag value
<<<<<<< HEAD
  PARTHENON_MPI_CHECK (MPI_Comm_get_attr( MPI_COMM_WORLD, MPI_TAG_UB, &max_tag, &flag));
  if (!flag) {
    PARTHENON_FAIL("MPI error, cannot query largest supported MPI tag value.");
  }
=======
  MPI_Comm_get_attr( MPI_COMM_WORLD, MPI_TAG_UB, &max_tag, &flag);
>>>>>>> 18689b8e
  #endif
  for (auto it = map_.begin(); it != map_.end(); ++it) {
    auto &pair_map = it->second;
    int idx = 0;
    std::for_each(pair_map.begin(), pair_map.end(),
                  [&idx](auto &pair) { pair.second = idx++; });
    #ifdef MPI_PARALLEL
<<<<<<< HEAD
    if (idx > (*(int*)max_tag))
=======
    if (idx > (*reinterpret_cast<int*>(max_tag)) && it->first != Globals::my_rank)
>>>>>>> 18689b8e
      PARTHENON_FAIL("Number of tags exceeds the maximum allowed by this MPI version.");
    #endif
  }
}

int TagMap::GetTag(const MeshBlock *pmb, const NeighborBlock &nb) {
  const int other_rank = nb.snb.rank;
  auto &pair_map = map_[other_rank];
  return pair_map[MakeChannelPair(pmb, nb)];
}

} // namespace parthenon<|MERGE_RESOLUTION|>--- conflicted
+++ resolved
@@ -60,14 +60,10 @@
   #ifdef MPI_PARALLEL
   int flag;
   void *max_tag; // largest supported MPI tag value
-<<<<<<< HEAD
   PARTHENON_MPI_CHECK (MPI_Comm_get_attr( MPI_COMM_WORLD, MPI_TAG_UB, &max_tag, &flag));
   if (!flag) {
     PARTHENON_FAIL("MPI error, cannot query largest supported MPI tag value.");
   }
-=======
-  MPI_Comm_get_attr( MPI_COMM_WORLD, MPI_TAG_UB, &max_tag, &flag);
->>>>>>> 18689b8e
   #endif
   for (auto it = map_.begin(); it != map_.end(); ++it) {
     auto &pair_map = it->second;
@@ -75,11 +71,7 @@
     std::for_each(pair_map.begin(), pair_map.end(),
                   [&idx](auto &pair) { pair.second = idx++; });
     #ifdef MPI_PARALLEL
-<<<<<<< HEAD
-    if (idx > (*(int*)max_tag))
-=======
     if (idx > (*reinterpret_cast<int*>(max_tag)) && it->first != Globals::my_rank)
->>>>>>> 18689b8e
       PARTHENON_FAIL("Number of tags exceeds the maximum allowed by this MPI version.");
     #endif
   }
