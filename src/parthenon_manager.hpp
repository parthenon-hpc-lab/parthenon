//========================================================================================
// (C) (or copyright) 2020. Triad National Security, LLC. All rights reserved.
//
// This program was produced under U.S. Government contract 89233218CNA000001 for Los
// Alamos National Laboratory (LANL), which is operated by Triad National Security, LLC
// for the U.S. Department of Energy/National Nuclear Security Administration. All rights
// in the program are reserved by Triad National Security, LLC, and the U.S. Department
// of Energy/National Nuclear Security Administration. The Government is granted for
// itself and others acting on its behalf a nonexclusive, paid-up, irrevocable worldwide
// license in this material to reproduce, prepare derivative works, distribute copies to
// the public, perform publicly and display publicly, and to permit others to do so.
//========================================================================================

#ifndef PARTHENON_MANAGER_HPP_
#define PARTHENON_MANAGER_HPP_

#include <memory>

#include "application_input.hpp"
#include "argument_parser.hpp"
#include "basic_types.hpp"
#include "driver/driver.hpp"
#include "interface/properties_interface.hpp"
#include "interface/state_descriptor.hpp"
#include "mesh/domain.hpp"
#include "mesh/mesh.hpp"
#include "outputs/restart.hpp"
#include "parameter_input.hpp"

namespace parthenon {

enum class ParthenonStatus { ok, complete, error };

class ParthenonManager {
 public:
  ParthenonManager() {
    app_input.reset(new ApplicationInput());
    // SetFillDerivedFunctions = &SetFillDerivedFunctionsDefault;
  }
  ParthenonStatus ParthenonInit(int argc, char *argv[]);
  ParthenonStatus ParthenonFinalize();

  bool Restart() { return (arg.restart_filename == nullptr ? false : true); }
<<<<<<< HEAD
  Properties_t ProcessProperties(std::unique_ptr<ParameterInput> &pin);
  Packages_t ProcessPackages(std::unique_ptr<ParameterInput> &pin);
  void RestartPackages(Mesh &rm, RestartReader &resfile);

  void SetFillDerivedFunctions();
=======
  static Properties_t ProcessPropertiesDefault(std::unique_ptr<ParameterInput> &pin);
  static Packages_t ProcessPackagesDefault(std::unique_ptr<ParameterInput> &pin);
  static void SetFillDerivedFunctionsDefault();

  std::function<Properties_t(std::unique_ptr<ParameterInput> &)> ProcessProperties =
      ProcessPropertiesDefault;
  std::function<Packages_t(std::unique_ptr<ParameterInput> &)> ProcessPackages =
      ProcessPackagesDefault;
  std::function<void()> SetFillDerivedFunctions = SetFillDerivedFunctionsDefault;
>>>>>>> 685a724f

  // member data
  std::unique_ptr<ParameterInput> pinput;
  std::unique_ptr<Mesh> pmesh;
<<<<<<< HEAD
  std::unique_ptr<RestartReader> restartReader;
=======
  std::unique_ptr<ApplicationInput> app_input;
>>>>>>> 685a724f

 private:
  ArgParse arg;
};

} // namespace parthenon

#endif // PARTHENON_MANAGER_HPP_<|MERGE_RESOLUTION|>--- conflicted
+++ resolved
@@ -41,32 +41,22 @@
   ParthenonStatus ParthenonFinalize();
 
   bool Restart() { return (arg.restart_filename == nullptr ? false : true); }
-<<<<<<< HEAD
-  Properties_t ProcessProperties(std::unique_ptr<ParameterInput> &pin);
-  Packages_t ProcessPackages(std::unique_ptr<ParameterInput> &pin);
-  void RestartPackages(Mesh &rm, RestartReader &resfile);
-
-  void SetFillDerivedFunctions();
-=======
   static Properties_t ProcessPropertiesDefault(std::unique_ptr<ParameterInput> &pin);
   static Packages_t ProcessPackagesDefault(std::unique_ptr<ParameterInput> &pin);
   static void SetFillDerivedFunctionsDefault();
+  void RestartPackages(Mesh &rm, RestartReader &resfile);
 
   std::function<Properties_t(std::unique_ptr<ParameterInput> &)> ProcessProperties =
       ProcessPropertiesDefault;
   std::function<Packages_t(std::unique_ptr<ParameterInput> &)> ProcessPackages =
       ProcessPackagesDefault;
   std::function<void()> SetFillDerivedFunctions = SetFillDerivedFunctionsDefault;
->>>>>>> 685a724f
 
   // member data
   std::unique_ptr<ParameterInput> pinput;
   std::unique_ptr<Mesh> pmesh;
-<<<<<<< HEAD
   std::unique_ptr<RestartReader> restartReader;
-=======
   std::unique_ptr<ApplicationInput> app_input;
->>>>>>> 685a724f
 
  private:
   ArgParse arg;
