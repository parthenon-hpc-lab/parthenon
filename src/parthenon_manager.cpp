--- conflicted
+++ resolved
@@ -28,12 +28,6 @@
 
 #include "amr_criteria/refinement_package.hpp"
 #include "config.hpp"
-<<<<<<< HEAD
-#include "driver/driver.hpp"
-#include "outputs/restart.hpp"
-#include "outputs/restart_hdf5.hpp"
-=======
->>>>>>> 1fe6c29a
 #include FS_HEADER
 #include "globals.hpp"
 #include "mesh/domain.hpp"
@@ -111,11 +105,7 @@
     if (fs::path(arg.restart_filename).extension() == ".rhdf") {
       restartReader = std::make_unique<RestartReaderHDF5>(arg.restart_filename);
     } else {
-<<<<<<< HEAD
-      PARTHENON_FAIL("HELP!");
-=======
       PARTHENON_FAIL("Unsupported restart file format.");
->>>>>>> 1fe6c29a
     }
 
     // Load input stream
