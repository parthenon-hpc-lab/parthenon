//========================================================================================
// (C) (or copyright) 2020. Triad National Security, LLC. All rights reserved.
//
// This program was produced under U.S. Government contract 89233218CNA000001 for Los
// Alamos National Laboratory (LANL), which is operated by Triad National Security, LLC
// for the U.S. Department of Energy/National Nuclear Security Administration. All rights
// in the program are reserved by Triad National Security, LLC, and the U.S. Department
// of Energy/National Nuclear Security Administration. The Government is granted for
// itself and others acting on its behalf a nonexclusive, paid-up, irrevocable worldwide
// license in this material to reproduce, prepare derivative works, distribute copies to
// the public, perform publicly and display publicly, and to permit others to do so.
//========================================================================================

#include "parthenon_manager.hpp"

#include <string>
#include <utility>

#include <Kokkos_Core.hpp>

#include "driver/driver.hpp"
#include "globals.hpp"
#include "interface/update.hpp"
#include "mesh/domain.hpp"
#include "outputs/parthenon_hdf5.hpp"
#include "refinement/refinement.hpp"

namespace parthenon {

ParthenonStatus ParthenonManager::ParthenonInit(int argc, char *argv[]) {
  // initialize MPI
#ifdef MPI_PARALLEL
#ifdef OPENMP_PARALLEL
  int mpiprv;
  if (MPI_SUCCESS != MPI_Init_thread(&argc, &argv, MPI_THREAD_MULTIPLE, &mpiprv)) {
    std::cout << "### FATAL ERROR in ParthenonInit" << std::endl
              << "MPI Initialization failed." << std::endl;
    return ParthenonStatus::error;
  }
  if (mpiprv != MPI_THREAD_MULTIPLE) {
    std::cout << "### FATAL ERROR in ParthenonInit" << std::endl
              << "MPI_THREAD_MULTIPLE must be supported for the hybrid parallelzation. "
              << MPI_THREAD_MULTIPLE << " : " << mpiprv << std::endl;
    // MPI_Finalize();
    return ParthenonStatus::error;
  }
#else  // no OpenMP
  if (MPI_SUCCESS != MPI_Init(&argc, &argv)) {
    std::cout << "### FATAL ERROR in ParthenonInit" << std::endl
              << "MPI Initialization failed." << std::endl;
    return ParthenonStatus::error;
  }
#endif // OPENMP_PARALLEL
  // Get process id (rank) in MPI_COMM_WORLD
  if (MPI_SUCCESS != MPI_Comm_rank(MPI_COMM_WORLD, &(Globals::my_rank))) {
    std::cout << "### FATAL ERROR in ParthenonInit" << std::endl
              << "MPI_Comm_rank failed." << std::endl;
    // MPI_Finalize();
    return ParthenonStatus::error;
  }

  // Get total number of MPI processes (ranks)
  if (MPI_SUCCESS != MPI_Comm_size(MPI_COMM_WORLD, &Globals::nranks)) {
    std::cout << "### FATAL ERROR in main" << std::endl
              << "MPI_Comm_size failed." << std::endl;
    // MPI_Finalize();
    return ParthenonStatus::error;
  }
#else  // no MPI
  Globals::my_rank = 0;
  Globals::nranks = 1;
#endif // MPI_PARALLEL

  Kokkos::initialize(argc, argv);

  // parse the input arguments
  ArgStatus arg_status = arg.parse(argc, argv);
  if (arg_status == ArgStatus::error) {
    return ParthenonStatus::error;
  } else if (arg_status == ArgStatus::complete) {
    return ParthenonStatus::complete;
  }

  // Allow for user overrides to default Parthenon functions
  if (app_input->SetFillDerivedFunctions != nullptr) {
    SetFillDerivedFunctions = app_input->SetFillDerivedFunctions;
  }
  if (app_input->ProcessProperties != nullptr) {
    ProcessProperties = app_input->ProcessProperties;
  }
  if (app_input->ProcessPackages != nullptr) {
    ProcessPackages = app_input->ProcessPackages;
  }

  // Set up the signal handler
  SignalHandler::SignalHandlerInit();
  if (Globals::my_rank == 0 && arg.wtlim > 0) SignalHandler::SetWallTimeAlarm(arg.wtlim);

  // Populate the ParameterInput object
  if (arg.input_filename != nullptr) {
    pinput = std::make_unique<ParameterInput>(arg.input_filename);
  } else if (arg.res_flag != 0) {
    pinput = std::make_unique<ParameterInput>();
  }
  pinput->ModifyFromCmdline(argc, argv);

  // read in/set up application specific properties
  auto properties = ProcessProperties(pinput);
  // set up all the packages in the application
  auto packages = ProcessPackages(pinput);
  // always add the Refinement package
  packages["ParthenonRefinement"] = Refinement::Initialize(pinput.get());

<<<<<<< HEAD
  if (arg.res_flag == 0) {
    pmesh = std::make_unique<Mesh>(pinput.get(), properties, packages, arg.mesh_flag);
  } else {
    // Open restart file
    restartReader = std::make_unique<RestartReader>(arg.restart_filename);

    // Load input stream
    std::string inputString = restartReader->ReadAttrString("Input", "File");
    std::istringstream is(inputString);
    pinput->LoadFromStream(is);

    // Read Mesh from restart file and create meshblocks
    pmesh = std::make_unique<Mesh>(pinput.get(), *restartReader, properties, packages);

    // Read simulation time and cycle from restart file and set in input
    Real tNow = restartReader->GetAttr<Real>("Info", "Time");
    pinput->SetPrecise("parthenon/time", "start_time", tNow);

    Real dt = restartReader->GetAttr<Real>("Info", "dt");
    pinput->SetPrecise("parthenon/time", "dt", dt);

    int ncycle = restartReader->GetAttr<int32_t>("Info", "NCycle");
    pinput->SetInteger("parthenon/time", "ncycle", ncycle);

    // Read package data from restart file
    RestartPackages(*pmesh, *restartReader);
  }
=======
  // TODO(jdolence): Deal with restarts
  // if (arg.res_flag == 0) {
  pmesh = std::make_unique<Mesh>(pinput.get(), app_input.get(), properties, packages,
                                 arg.mesh_flag);
  //} else {
  //  pmesh = std::make_unique<Mesh>(pinput.get(), )
  //}
>>>>>>> 685a724f

  // add root_level to all max_level
  for (auto const &ph : packages) {
    for (auto &amr : ph.second->amr_criteria) {
      amr->max_level += pmesh->GetRootLevel();
    }
  }

  SetFillDerivedFunctions();

  pmesh->Initialize(Restart(), pinput.get(), app_input.get());

  ChangeRunDir(arg.prundir);

  return ParthenonStatus::ok;
}

ParthenonStatus ParthenonManager::ParthenonFinalize() {
  pmesh.reset();
  Kokkos::finalize();
#ifdef MPI_PARALLEL
  MPI_Finalize();
#endif
  return ParthenonStatus::complete;
}

void ParthenonManager::SetFillDerivedFunctionsDefault() {
  FillDerivedVariables::SetFillDerivedFunctions(nullptr, nullptr);
}

Properties_t
ParthenonManager::ProcessPropertiesDefault(std::unique_ptr<ParameterInput> &pin) {
  // In practice, this function should almost always be replaced by a version
  // that sets relevant things for the application.
  Properties_t props;
  return props;
}

Packages_t
ParthenonManager::ProcessPackagesDefault(std::unique_ptr<ParameterInput> &pin) {
  // In practice, this function should almost always be replaced by a version
  // that sets relevant things for the application.
  Packages_t packages;
  return packages;
}

void ParthenonManager::RestartPackages(Mesh &rm, RestartReader &resfile) {
  // Restart packages with information for blocks in ids from the restart file
  // Assumption: blocks are contiguous in restart file, may have to revisit this.
  const IndexDomain interior = IndexDomain::interior;
  auto &packages = rm.packages;
  // Get block list and temp array size
  int nb = rm.GetNumMeshBlocksThisRank(Globals::my_rank);
  int nbs = rm.pblock->gid;
  int nbe = nbs + nb - 1;
  IndexRange myBlocks{nbs, nbe};

  // Get an iterator on block 0 for variable listing
  IndexRange out_ib = rm.pblock->cellbounds.GetBoundsI(interior);
  IndexRange out_jb = rm.pblock->cellbounds.GetBoundsJ(interior);
  IndexRange out_kb = rm.pblock->cellbounds.GetBoundsK(interior);

  size_t nCells = static_cast<size_t>(out_ib.e - out_ib.s + 1) *
                  static_cast<size_t>(out_jb.e - out_jb.s + 1) *
                  static_cast<size_t>(out_kb.e - out_kb.s + 1);
  // Get list of variables, assumed same for all blocks
  auto ciX = ContainerIterator<Real>(
      rm.pblock->real_containers.Get(),
      {parthenon::Metadata::Independent, parthenon::Metadata::Restart}, true);

  // Allocate space based on largest vector
  hsize_t vlen = 1;
  for (auto &v : ciX.vars) {
    if (v->GetDim(4) > vlen) {
      vlen = v->GetDim(4);
    }
  }
  Real *tmp = new Real[static_cast<size_t>(nb) * nCells * vlen];
  std::cout << "SIZES:" << nb << ":" << vlen << ":"
            << static_cast<size_t>(nb) * nCells * vlen << std::endl;
  for (auto &v : ciX.vars) {
    const hsize_t v4 = v->GetDim(4);
    const std::string vName = v->label();

    std::cout << "Var:" << vName << ":" << v4 << std::endl;
    // Read relevant data from the hdf file
    int stat = resfile.ReadBlocks(vName.c_str(), myBlocks, tmp, v4);
    if (stat < 0) {
      std::cout << " WARNING: Variable " << v->label() << " Not found in restart file";
      continue;
    }

    auto pmb = rm.pblock;
    hsize_t index = 0;
    while (pmb != nullptr) {
      // std::cout << pmb->gid << ":" << pmb->real_containers.Get() << std::endl;
      auto cX = ContainerIterator<Real>(pmb->real_containers.Get(), {vName});
      for (auto &v : cX.vars) {
        auto v_h = (*v).data.GetHostMirrorAndCopy();
        UNLOADVARIABLEONE(index, tmp, v_h, out_ib.s, out_ib.e, out_jb.s, out_jb.e,
                          out_kb.s, out_kb.e, v4)
      }
      pmb = pmb->next;
    }
  }
  delete[] tmp;
}
} // namespace parthenon<|MERGE_RESOLUTION|>--- conflicted
+++ resolved
@@ -111,9 +111,9 @@
   // always add the Refinement package
   packages["ParthenonRefinement"] = Refinement::Initialize(pinput.get());
 
-<<<<<<< HEAD
   if (arg.res_flag == 0) {
-    pmesh = std::make_unique<Mesh>(pinput.get(), properties, packages, arg.mesh_flag);
+    pmesh = std::make_unique<Mesh>(pinput.get(), app_input.get(), properties, packages,
+                                   arg.mesh_flag);
   } else {
     // Open restart file
     restartReader = std::make_unique<RestartReader>(arg.restart_filename);
@@ -124,7 +124,8 @@
     pinput->LoadFromStream(is);
 
     // Read Mesh from restart file and create meshblocks
-    pmesh = std::make_unique<Mesh>(pinput.get(), *restartReader, properties, packages);
+    pmesh = std::make_unique<Mesh>(pinput.get(), app_input.get(), *restartReader,
+                                   properties, packages);
 
     // Read simulation time and cycle from restart file and set in input
     Real tNow = restartReader->GetAttr<Real>("Info", "Time");
@@ -139,15 +140,6 @@
     // Read package data from restart file
     RestartPackages(*pmesh, *restartReader);
   }
-=======
-  // TODO(jdolence): Deal with restarts
-  // if (arg.res_flag == 0) {
-  pmesh = std::make_unique<Mesh>(pinput.get(), app_input.get(), properties, packages,
-                                 arg.mesh_flag);
-  //} else {
-  //  pmesh = std::make_unique<Mesh>(pinput.get(), )
-  //}
->>>>>>> 685a724f
 
   // add root_level to all max_level
   for (auto const &ph : packages) {
