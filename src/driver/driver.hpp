--- conflicted
+++ resolved
@@ -60,20 +60,14 @@
 
 class EvolutionDriver : public Driver {
  public:
-<<<<<<< HEAD
-  EvolutionDriver(ParameterInput *pin, Mesh *pm) : Driver(pin, pm) {
+  EvolutionDriver(ParameterInput *pin, ApplicationInput *app_in, Mesh *pm)
+      : Driver(pin, app_in, pm) {
     Real start_time = pinput->GetOrAddPrecise("parthenon/time", "start_time", 0.0);
     Real tstop = pinput->GetOrAddPrecise("parthenon/time", "tlim",
                                          std::numeric_limits<Real>::max());
     Real dt =
         pinput->GetOrAddPrecise("parthenon/time", "dt", std::numeric_limits<Real>::max());
     int ncycle = pinput->GetOrAddInteger("parthenon/time", "ncycle", 0);
-=======
-  EvolutionDriver(ParameterInput *pin, ApplicationInput *app_in, Mesh *pm)
-      : Driver(pin, app_in, pm) {
-    Real start_time = pinput->GetOrAddReal("parthenon/time", "start_time", 0.0);
-    Real tstop = pinput->GetReal("parthenon/time", "tlim");
->>>>>>> 685a724f
     int nmax = pinput->GetOrAddInteger("parthenon/time", "nlim", -1);
     int nout = pinput->GetOrAddInteger("parthenon/time", "ncycle_out", 1);
     tm = SimTime(start_time, tstop, nmax, ncycle, nout, dt);
