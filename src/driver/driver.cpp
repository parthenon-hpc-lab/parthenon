--- conflicted
+++ resolved
@@ -66,7 +66,28 @@
   InitializeBlockTimeStepsAndBoundaries();
   SetGlobalTimeStep();
 
-<<<<<<< HEAD
+  // Before loop do work
+  // App input version
+  Kokkos::Profiling::pushRegion("Driver_UserWorkBeforeLoop");
+  if (app_input->UserWorkBeforeLoop != nullptr) {
+    app_input->UserWorkBeforeLoop(pmesh, pinput, tm);
+  }
+  // packages version
+  for (auto &[name, pkg] : pmesh->packages.AllPackages()) {
+    pkg->UserWorkBeforeLoop(pmesh, pinput, tm);
+  }
+  Kokkos::Profiling::popRegion(); // Driver_UserWorkBeforeLoop
+
+  OutputSignal signal = OutputSignal::none;
+  pouts->MakeOutputs(pmesh, pinput, &tm, signal);
+  pmesh->mbcnt = 0;
+  int perf_cycle_offset =
+      pinput->GetOrAddInteger("parthenon/time", "perf_cycle_offset", 0);
+
+  // Output a text file of all parameters at this point
+  // Defaults must be set across all ranks
+  DumpInputParameters();
+
   { // UserWorkBeforeLoop
     PARTHENON_INSTRUMENT
     // App input version
@@ -84,33 +105,6 @@
     PARTHENON_INSTRUMENT
     while (tm.KeepGoing()) {
       if (Globals::my_rank == 0) OutputCycleDiagnostics();
-=======
-  // Before loop do work
-  // App input version
-  Kokkos::Profiling::pushRegion("Driver_UserWorkBeforeLoop");
-  if (app_input->UserWorkBeforeLoop != nullptr) {
-    app_input->UserWorkBeforeLoop(pmesh, pinput, tm);
-  }
-  // packages version
-  for (auto &[name, pkg] : pmesh->packages.AllPackages()) {
-    pkg->UserWorkBeforeLoop(pmesh, pinput, tm);
-  }
-  Kokkos::Profiling::popRegion(); // Driver_UserWorkBeforeLoop
-
-  OutputSignal signal = OutputSignal::none;
-  pouts->MakeOutputs(pmesh, pinput, &tm, signal);
-  pmesh->mbcnt = 0;
-  int perf_cycle_offset =
-      pinput->GetOrAddInteger("parthenon/time", "perf_cycle_offset", 0);
-
-  // Output a text file of all parameters at this point
-  // Defaults must be set across all ranks
-  DumpInputParameters();
-
-  Kokkos::Profiling::pushRegion("Driver_Main");
-  while (tm.KeepGoing()) {
-    if (Globals::my_rank == 0) OutputCycleDiagnostics();
->>>>>>> 78ce15a4
 
       pmesh->PreStepUserWorkInLoop(pmesh, pinput, tm);
       pmesh->PreStepUserDiagnosticsInLoop(pmesh, pinput, tm);
