--- conflicted
+++ resolved
@@ -75,7 +75,19 @@
   // Defaults must be set across all ranks
   DumpInputParameters();
 
-<<<<<<< HEAD
+  { // UserWorkBeforeLoop
+    PARTHENON_INSTRUMENT
+    // App input version
+    if (app_input->UserWorkBeforeLoop != nullptr) {
+      app_input->UserWorkBeforeLoop(pmesh, pinput, tm);
+    }
+
+    // packages version
+    for (auto &[name, pkg] : pmesh->packages.AllPackages()) {
+      pkg->UserWorkBeforeLoop(pmesh, pinput, tm);
+    }
+  } // UserWorkBeforeLoop
+
   { // Main t < tmax loop region
     PARTHENON_INSTRUMENT
     while (tm.KeepGoing()) {
@@ -89,33 +101,6 @@
         std::cerr << "Step failed to complete all tasks." << std::endl;
         return DriverStatus::failed;
       }
-=======
-  // Before loop do work
-  // App input version
-  Kokkos::Profiling::pushRegion("Driver_UserWorkBeforeLoop");
-  if (app_input->UserWorkBeforeLoop != nullptr) {
-    app_input->UserWorkBeforeLoop(pmesh, pinput, tm);
-  }
-
-  // packages version
-  for (auto &[name, pkg] : pmesh->packages.AllPackages()) {
-    pkg->UserWorkBeforeLoop(pmesh, pinput, tm);
-  }
-  Kokkos::Profiling::popRegion(); // Driver_UserWorkBeforeLoop
-
-  Kokkos::Profiling::pushRegion("Driver_Main");
-  while (tm.KeepGoing()) {
-    if (Globals::my_rank == 0) OutputCycleDiagnostics();
-
-    pmesh->PreStepUserWorkInLoop(pmesh, pinput, tm);
-    pmesh->PreStepUserDiagnosticsInLoop(pmesh, pinput, tm);
-
-    TaskListStatus status = Step();
-    if (status != TaskListStatus::complete) {
-      std::cerr << "Step failed to complete all tasks." << std::endl;
-      return DriverStatus::failed;
-    }
->>>>>>> 0279e1da
 
       pmesh->PostStepUserWorkInLoop(pmesh, pinput, tm);
       pmesh->PostStepUserDiagnosticsInLoop(pmesh, pinput, tm);
