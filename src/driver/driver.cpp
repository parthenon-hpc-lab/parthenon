--- conflicted
+++ resolved
@@ -65,10 +65,6 @@
   PreExecute();
   InitializeBlockTimeStepsAndBoundaries();
   SetGlobalTimeStep();
-<<<<<<< HEAD
-  OutputSignal signal =
-      pmesh->analysis_flag ? OutputSignal::analysis : OutputSignal::none;
-=======
 
   // Before loop do work
   { // UserWorkBeforeLoop
@@ -83,8 +79,8 @@
     }
   } // UserWorkBeforeLoop
 
-  OutputSignal signal = OutputSignal::none;
->>>>>>> ac561f7e
+  OutputSignal signal =
+      pmesh->analysis_flag ? OutputSignal::analysis : OutputSignal::none;
   pouts->MakeOutputs(pmesh, pinput, &tm, signal);
   pmesh->mbcnt = 0;
   int perf_cycle_offset =
@@ -94,16 +90,10 @@
   // Defaults must be set across all ranks
   DumpInputParameters();
 
-<<<<<<< HEAD
-  Kokkos::Profiling::pushRegion("Driver_Main");
-  while (tm.KeepGoing() && signal != OutputSignal::analysis) {
-    if (Globals::my_rank == 0) OutputCycleDiagnostics();
-=======
   { // Main t < tmax loop region
     PARTHENON_INSTRUMENT
-    while (tm.KeepGoing()) {
+    while (tm.KeepGoing() && signal != OutputSignal::analysis) {
       if (Globals::my_rank == 0) OutputCycleDiagnostics();
->>>>>>> ac561f7e
 
       pmesh->PreStepUserWorkInLoop(pmesh, pinput, tm);
       pmesh->PreStepUserDiagnosticsInLoop(pmesh, pinput, tm);
