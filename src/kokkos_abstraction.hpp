--- conflicted
+++ resolved
@@ -58,7 +58,10 @@
 template <typename T>
 using BufArray1D = Kokkos::View<T *, LayoutWrapper, BufMemSpace>;
 
-<<<<<<< HEAD
+// Structures for reusable memory pools and communication
+template <typename T>
+using buf_pool_t = ObjectPool<BufArray1D<T>>;
+
 template <typename T, typename State = empty_state_t>
 using ParArray0D = ParArrayGeneric<Kokkos::View<T, LayoutWrapper, DevMemSpace>, State>;
 template <typename T, typename State = empty_state_t>
@@ -80,28 +83,6 @@
 template <typename T, typename State = empty_state_t>
 using ParArray7D =
     ParArrayGeneric<Kokkos::View<T *******, LayoutWrapper, DevMemSpace>, State>;
-=======
-// Structures for reusable memory pools and communication
-template <typename T>
-using buf_pool_t = ObjectPool<BufArray1D<T>>;
-
-template <typename T>
-using ParArray0D = Kokkos::View<T, LayoutWrapper, DevMemSpace>;
-template <typename T>
-using ParArray1D = Kokkos::View<T *, LayoutWrapper, DevMemSpace>;
-template <typename T>
-using ParArray2D = Kokkos::View<T **, LayoutWrapper, DevMemSpace>;
-template <typename T>
-using ParArray3D = Kokkos::View<T ***, LayoutWrapper, DevMemSpace>;
-template <typename T>
-using ParArray4D = Kokkos::View<T ****, LayoutWrapper, DevMemSpace>;
-template <typename T>
-using ParArray5D = Kokkos::View<T *****, LayoutWrapper, DevMemSpace>;
-template <typename T>
-using ParArray6D = Kokkos::View<T ******, LayoutWrapper, DevMemSpace>;
-template <typename T>
-using ParArray7D = Kokkos::View<T *******, LayoutWrapper, DevMemSpace>;
->>>>>>> 6663507d
 
 // Host mirrors
 template <typename T>
