//========================================================================================
// Athena++ astrophysical MHD code
// Copyright(C) 2014 James M. Stone <jmstone@princeton.edu> and other code contributors
// Licensed under the 3-clause BSD License, see LICENSE file for details
//========================================================================================
// (C) (or copyright) 2020. Triad National Security, LLC. All rights reserved.
//
// This program was produced under U.S. Government contract 89233218CNA000001 for Los
// Alamos National Laboratory (LANL), which is operated by Triad National Security, LLC
// for the U.S. Department of Energy/National Nuclear Security Administration. All rights
// in the program are reserved by Triad National Security, LLC, and the U.S. Department
// of Energy/National Nuclear Security Administration. The Government is granted for
// itself and others acting on its behalf a nonexclusive, paid-up, irrevocable worldwide
// license in this material to reproduce, prepare derivative works, distribute copies to
// the public, perform publicly and display publicly, and to permit others to do so.
//========================================================================================
#ifndef ATHENA_HPP_
#define ATHENA_HPP_
//! \file athena.hpp
//  \brief contains Athena++ general purpose types, structures, enums, etc.

// C headers

// C++ headers
#include <cmath>
#include <cstdint>  // std::int64_t

// Athena++ headers
#include "athena_arrays.hpp"
#include "mesh/domain.hpp"
#include <defs.hpp>

namespace parthenon {
// primitive type alias that allows code to run with either floats or doubles
#if SINGLE_PRECISION_ENABLED
using Real = float;
#ifdef MPI_PARALLEL
#define MPI_ATHENA_REAL MPI_FLOAT
#endif
#else
using Real = double;
#ifdef MPI_PARALLEL
#define MPI_ATHENA_REAL MPI_DOUBLE
#endif
#endif

// for OpenMP 4.0 SIMD vectorization, control width of SIMD lanes
#if defined(__AVX512F__)
#define SIMD_WIDTH 8
#elif defined(__AVX__)
#define SIMD_WIDTH 4
#elif defined(__SSE2__)
#define SIMD_WIDTH 2
#else
#define SIMD_WIDTH 4
#endif

#define CACHELINE_BYTES 64

// forward declarations needed for function pointer type aliases
class MeshBlock;
class Coordinates;
class ParameterInput;
class FieldDiffusion;

//--------------------------------------------------------------------------------------
//! \struct LogicalLocation
//  \brief stores logical location and level of MeshBlock

struct LogicalLocation { // aggregate and POD type
  // These values can exceed the range of std::int32_t even if the root grid has only a
  // single MeshBlock if >30 levels of AMR are used, since the corresponding max index =
  // 1*2^31 > INT_MAX = 2^31 -1 for most 32-bit signed integer type impelementations
  std::int64_t lx1, lx2, lx3;
  int level;

  // operators useful for sorting
  bool operator==(LogicalLocation &ll) {
    return ((ll.level == level) && (ll.lx1 == lx1) && (ll.lx2 == lx2) && (ll.lx3 == lx3));
  }
  static bool Lesser(const LogicalLocation &left, const LogicalLocation &right) {
    return left.level < right.level;
  }
  static bool Greater(const LogicalLocation & left, const LogicalLocation &right) {
    return left.level > right.level;
  }
};

//----------------------------------------------------------------------------------------
//! \struct RegionSize
//  \brief physical size and number of cells in a Mesh or a MeshBlock

struct RegionSize {  // aggregate and POD type; do NOT reorder member declarations:
  Real x1min, x2min, x3min;
  Real x1max, x2max, x3max;
  Real x1rat, x2rat, x3rat; // ratio of dxf(i)/dxf(i-1)
  // the size of the root grid or a MeshBlock should not exceed std::int32_t limits
  int nx1, nx2, nx3;        // number of active cells (not including ghost zones)
};

//---------------------------------------------------------------------------------------
//! \struct FaceField
//  \brief container for face-centered fields

struct FaceField {
  AthenaArray<Real> x1f, x2f, x3f;
  FaceField() = default;
  FaceField(IndexShape num_cells,
            AthenaArray<Real>::DataStatus init=AthenaArray<Real>::DataStatus::allocated) :
<<<<<<< HEAD
      x1f(num_cells.x.at(2).n(), num_cells.x.at(1).n(), num_cells.x.at(0).n()+1, init), 
      x2f(num_cells.x.at(2).n(), num_cells.x.at(1).n()+1, num_cells.x.at(0).n(), init),
      x3f(num_cells.x.at(2).n()+1, num_cells.x.at(1).n(), num_cells.x.at(0).n(), init) {}
=======
      x1f(ncells3, ncells2, ncells1+1, init), x2f(ncells3, ncells2+1, ncells1, init),
      x3f(ncells3+1, ncells2, ncells1, init) {}
  FaceField(int ncells6, int ncells5, int ncells4, int ncells3, int ncells2, int ncells1,
            AthenaArray<Real>::DataStatus init=AthenaArray<Real>::DataStatus::allocated)
    : x1f(ncells6, ncells5, ncells4, ncells3, ncells2, ncells1+1, init)
    , x2f(ncells6, ncells5, ncells4, ncells3, ncells2+1, ncells1, init)
    , x3f(ncells6, ncells5, ncells4, ncells3+1, ncells2, ncells1, init)
  {}
>>>>>>> 55161998
};

//----------------------------------------------------------------------------------------
//! \struct EdgeField
//  \brief container for edge-centered fields

struct EdgeField {
  AthenaArray<Real> x1e, x2e, x3e;
  EdgeField() = default;
  EdgeField(IndexShape num_cells,
            AthenaArray<Real>::DataStatus init=AthenaArray<Real>::DataStatus::allocated) :
      x1e(num_cells.x.at(3).n()+1, num_cells.x.at(1).n()+1, num_cells.x.at(0).n(), init), 
      x2e(num_cells.x.at(3).n()+1, num_cells.x.at(1).n(), num_cells.x.at(0).n()+1, init),
      x3e(num_cells.x.at(3).n(), num_cells.x.at(1).n()+1, num_cells.x.at(0).n()+1, init) {}
};

//----------------------------------------------------------------------------------------
// enums used everywhere
// (not specifying underlying integral type (C++11) for portability & performance)

// TODO(felker): C++ Core Guidelines Enum.5: Don’t use ALL_CAPS for enumerators
// (avoid clashes with preprocessor macros). Enumerated type definitions in this file and:
// io_wrapper.hpp, bvals.hpp, field_diffusion.hpp,
// task_list.hpp, ???

//------------------
// named, weakly typed / unscoped enums:
//------------------

// needed for arrays dimensioned over grid directions
// enumerator type only used in Mesh::EnrollUserMeshGenerator()
enum CoordinateDirection {X1DIR=0, X2DIR=1, X3DIR=2};

//------------------
// strongly typed / scoped enums (C++11):
//------------------
// KGF: Except for the 2x MG* enums, these may be unnessary w/ the new class inheritance
// Now, only passed to BoundaryVariable::InitBoundaryData(); could replace w/ bool switch
enum class BoundaryQuantity {cc, fc, cc_flcor, fc_flcor};
enum class BoundaryCommSubset {mesh_init, gr_amr, all};
// TODO(felker): consider generalizing/renaming to QuantityFormulation
enum class UserHistoryOperation {sum, max, min};

//----------------------------------------------------------------------------------------
// function pointer prototypes for user-defined modules set at runtime

using BValFunc = void (*)(
    MeshBlock *pmb, Coordinates *pco, AthenaArray<Real> &prim, FaceField &b,
    Real time, Real dt,
    int is, int ie, int js, int je, int ks, int ke, int ngh);
using AMRFlagFunc = int (*)(MeshBlock *pmb);
using MeshGenFunc = Real (*)(Real x, RegionSize rs);
using SrcTermFunc = void (*)(
    MeshBlock *pmb, const Real time, const Real dt,
    const AthenaArray<Real> &prim, const AthenaArray<Real> &bcc, AthenaArray<Real> &cons);
using TimeStepFunc = Real (*)(MeshBlock *pmb);
using HistoryOutputFunc = Real (*)(MeshBlock *pmb, int iout);
using MetricFunc = void (*)(
    Real x1, Real x2, Real x3, ParameterInput *pin,
    AthenaArray<Real> &g, AthenaArray<Real> &g_inv,
    AthenaArray<Real> &dg_dx1, AthenaArray<Real> &dg_dx2, AthenaArray<Real> &dg_dx3);
using MGBoundaryFunc = void (*)(
    AthenaArray<Real> &dst,Real time, int nvar,
    int is, int ie, int js, int je, int ks, int ke, int ngh,
    Real x0, Real y0, Real z0, Real dx, Real dy, Real dz);
using FieldDiffusionCoeffFunc = void (*)(
    FieldDiffusion *pfdif, MeshBlock *pmb,
    const AthenaArray<Real> &w,
    const AthenaArray<Real> &bmag,
    int is, int ie, int js, int je, int ks, int ke);

} // namespace parthenon

#endif // ATHENA_HPP_<|MERGE_RESOLUTION|>--- conflicted
+++ resolved
@@ -107,20 +107,15 @@
   FaceField() = default;
   FaceField(IndexShape num_cells,
             AthenaArray<Real>::DataStatus init=AthenaArray<Real>::DataStatus::allocated) :
-<<<<<<< HEAD
       x1f(num_cells.x.at(2).n(), num_cells.x.at(1).n(), num_cells.x.at(0).n()+1, init), 
       x2f(num_cells.x.at(2).n(), num_cells.x.at(1).n()+1, num_cells.x.at(0).n(), init),
       x3f(num_cells.x.at(2).n()+1, num_cells.x.at(1).n(), num_cells.x.at(0).n(), init) {}
-=======
-      x1f(ncells3, ncells2, ncells1+1, init), x2f(ncells3, ncells2+1, ncells1, init),
-      x3f(ncells3+1, ncells2, ncells1, init) {}
   FaceField(int ncells6, int ncells5, int ncells4, int ncells3, int ncells2, int ncells1,
             AthenaArray<Real>::DataStatus init=AthenaArray<Real>::DataStatus::allocated)
     : x1f(ncells6, ncells5, ncells4, ncells3, ncells2, ncells1+1, init)
     , x2f(ncells6, ncells5, ncells4, ncells3, ncells2+1, ncells1, init)
     , x3f(ncells6, ncells5, ncells4, ncells3+1, ncells2, ncells1, init)
   {}
->>>>>>> 55161998
 };
 
 //----------------------------------------------------------------------------------------
