--- conflicted
+++ resolved
@@ -81,43 +81,7 @@
   Real x1max, x2max, x3max;
   Real x1rat, x2rat, x3rat; // ratio of dxf(i)/dxf(i-1)
   // the size of the root grid or a MeshBlock should not exceed std::int32_t limits
-<<<<<<< HEAD
-  int nx1, nx2, nx3;        // number of active cells (not including ghost zones)
-};
-
-//---------------------------------------------------------------------------------------
-//! \struct FaceField
-//  \brief container for face-centered fields
-
-struct FaceField {
-  AthenaArray<Real> x1f, x2f, x3f;
-  FaceField() = default;
-  FaceField(int ncells3, int ncells2, int ncells1,
-            AthenaArray<Real>::DataStatus init=AthenaArray<Real>::DataStatus::allocated) :
-      x1f(ncells3, ncells2, ncells1+1, init), x2f(ncells3, ncells2+1, ncells1, init),
-      x3f(ncells3+1, ncells2, ncells1, init) {}
-  FaceField(int ncells6, int ncells5, int ncells4, int ncells3, int ncells2, int ncells1,
-            AthenaArray<Real>::DataStatus init=AthenaArray<Real>::DataStatus::allocated)
-    : x1f(ncells6, ncells5, ncells4, ncells3, ncells2, ncells1+1, init)
-    , x2f(ncells6, ncells5, ncells4, ncells3, ncells2+1, ncells1, init)
-    , x3f(ncells6, ncells5, ncells4, ncells3+1, ncells2, ncells1, init)
-  {}
-};
-
-//----------------------------------------------------------------------------------------
-//! \struct EdgeField
-//  \brief container for edge-centered fields
-
-struct EdgeField {
-  AthenaArray<Real> x1e, x2e, x3e;
-  EdgeField() = default;
-  EdgeField(int ncells3, int ncells2, int ncells1,
-            AthenaArray<Real>::DataStatus init=AthenaArray<Real>::DataStatus::allocated) :
-      x1e(ncells3+1, ncells2+1, ncells1, init), x2e(ncells3+1, ncells2,   ncells1+1, init),
-      x3e(ncells3, ncells2+1, ncells1+1, init) {}
-=======
   int nx1, nx2, nx3; // number of active cells (not including ghost zones)
->>>>>>> 45257b25
 };
 
 //----------------------------------------------------------------------------------------
