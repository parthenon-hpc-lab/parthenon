--- conflicted
+++ resolved
@@ -113,12 +113,9 @@
 // (avoid clashes with preprocessor macros). Enumerated type definitions in this file and:
 // io_wrapper.hpp, bvals.hpp, field_diffusion.hpp,
 // tasks.hpp, ???
-<<<<<<< HEAD
-=======
 
 // identifiers for boundary conditions
 enum class BoundaryFlag { block = -1, undef, reflect, outflow, periodic, user };
->>>>>>> b9ed6981
 
 // identifiers for all 6 faces of a MeshBlock
 constexpr int BOUNDARY_NFACES = 6;
