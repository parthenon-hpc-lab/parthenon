//========================================================================================
// (C) (or copyright) 2021-2022. Triad National Security, LLC. All rights reserved.
//
// This program was produced under U.S. Government contract 89233218CNA000001 for Los
// Alamos National Laboratory (LANL), which is operated by Triad National Security, LLC
// for the U.S. Department of Energy/National Nuclear Security Administration. All rights
// in the program are reserved by Triad National Security, LLC, and the U.S. Department
// of Energy/National Nuclear Security Administration. The Government is granted for
// itself and others acting on its behalf a nonexclusive, paid-up, irrevocable worldwide
// license in this material to reproduce, prepare derivative works, distribute copies to
// the public, perform publicly and display publicly, and to permit others to do so.
//========================================================================================
#ifndef BASIC_TYPES_HPP_
#define BASIC_TYPES_HPP_

#include <limits>
#include <string>
#include <unordered_map>

#include <Kokkos_Core.hpp>

#include "config.hpp"

namespace parthenon {

// primitive type alias that allows code to run with either floats or doubles
#if SINGLE_PRECISION_ENABLED
using Real = float;
#ifdef MPI_PARALLEL
#define MPI_PARTHENON_REAL MPI_FLOAT
#endif
#else
using Real = double;
#ifdef MPI_PARALLEL
#define MPI_PARTHENON_REAL MPI_DOUBLE
#endif
#endif

enum class TaskStatus { fail, complete, incomplete, iterate, skip };
enum class AmrTag : int { derefine = -1, same = 0, refine = 1 };
enum class RefinementOp_t { Prolongation, Restriction, None };

// JMM: Not clear this is the best place for this but it minimizes
// circular dependency nonsense.
constexpr int NUM_BNDRY_TYPES = 5;
enum class BoundaryType : int { local, nonlocal, any, flxcor_send, flxcor_recv };

// Enumeration for accessing a field on different locations of the grid:
// C = cell center of (i, j, k)
<<<<<<< HEAD
// FX = x-face at (i - 1/2, j, k)
// FY = y-face at (i, j - 1/2, k)
// FZ = z-face at (i, j, k - 1/2)
// EXY = edge at (i - 1/2, j - 1/2, k)
// EXZ = edge at (i - 1/2, j, k - 1/2)
// EXY = edge at (i, j - 1/2, k - 1/2)
// NXYZ = node at (i - 1/2, j - 1/2, k - 1/2)
//
// Some select topological elements around cell (i,j,k) with o corresponding
// to faces, x corresponding to edges, and + corresponding to nodes (the indices
// denote the array index of each element):
// clang-format off
//
//                     EYZ(i,j+1,k+1)
//            NXYZ_+---------x---------+_NXY(i+1,j+1,k+1)
//     (i,j+1,k+1)/|  FZ(i,j,k+1)     /|
//               / |      |          / |
//          EXZ_x  |      o         x__|_EXZ(i+1,j,k+1)
//    (i,j,k+1)/   x         o     /   x___EXY(i+1,j+1,k)
//            /    |         |___ /____|_FY(i,j+1,k)
//      NXYZ_+---------x---------+_____|_NXY(i+1,j,k+1)
// (i,j,k+1) |  o  |  EYZ        |  o__|____FX(i+1,j,k)
//        FX_|__|  +-(i,j,k+1)---|-----+______NXYZ(i+1,j+1,k)
//   (i,j,k) |    /     FZ(i,j,k)|    /
//       EXY_x   /     o  |      x___/___EXY(i+1,j,k)
//   (i,j,k) |  x      |  o      |  x______EXZ(i+1,j,k)
//       EXZ_|_/|    FY(i,j,k)   | /
//   (i,j,k) |/                  |/
//           +---------x---------+
//           NXYZ      EYZ       NXYZ
//           (i,j,k)   (i,j,k)   (i+1,j,k)
=======
// F1 = x-normal face at (i - 1/2, j, k)
// F2 = y-normal face at (i, j - 1/2, k)
// F3 = z-normal face at (i, j, k - 1/2)
// E1 = x-aligned edge at (i, j - 1/2, k - 1/2)
// E2 = y-aligned edge at (i - 1/2, j, k - 1/2)
// E3 = z-aligned edge at (i - 1/2, j - 1/2, k)
// NN = node at (i - 1/2, j - 1/2, k - 1/2)
>>>>>>> 8bf40e1a
//
// clang-format on
// The values of the enumeration are chosen so we can do te % 3 to get
// the correct index for each type of element in Variable::data
enum class TopologicalElement : std::size_t {
  CC = 0,
  F1 = 3,
  F2 = 4,
  F3 = 5,
  E1 = 6,
  E2 = 7,
  E3 = 8,
  NN = 9
};
enum class TopologicalType { Cell, Face, Edge, Node };

KOKKOS_FORCEINLINE_FUNCTION
TopologicalType GetTopologicalType(TopologicalElement el) {
  using TE = TopologicalElement;
  using TT = TopologicalType;
  if (el == TE::CC) {
    return TT::Cell;
  } else if (el == TE::NN) {
    return TT::Node;
  } else if (el == TE::F1 || el == TE::F2 || el == TE::F3) {
    return TT::Face;
  } else {
    return TT::Edge;
  }
}

using TE = TopologicalElement;
// Returns one if the I coordinate of el is offset from the zone center coordinates,
// and zero otherwise
KOKKOS_INLINE_FUNCTION int TopologicalOffsetI(TE el) noexcept {
  return (el == TE::FX || el == TE::EXY || el == TE::EYZ || el == TE::NXYZ);
}
KOKKOS_INLINE_FUNCTION int TopologicalOffsetJ(TE el) noexcept {
  return (el == TE::FY || el == TE::EXY || el == TE::EYZ || el == TE::NXYZ);
}
KOKKOS_INLINE_FUNCTION int TopologicalOffsetK(TE el) noexcept {
  return (el == TE::FZ || el == TE::EXZ || el == TE::EYZ || el == TE::NXYZ);
}

// Returns wether or not topological element containee is a boundary of
// topological element container
inline constexpr bool IsSubmanifold(TopologicalElement containee,
                                    TopologicalElement container) {
  if (container == TE::C) {
    return containee != TE::C;
  } else if (container == TE::FX) {
    return containee == TE::EXY || containee == TE::EXZ || containee == TE::NXYZ;
  } else if (container == TE::FY) {
    return containee == TE::EXY || containee == TE::EYZ || containee == TE::NXYZ;
  } else if (container == TE::FZ) {
    return containee == TE::EXZ || containee == TE::EYZ || containee == TE::NXYZ;
  } else if (container == TE::EXY) {
    return containee == TE::NXYZ;
  } else if (container == TE::EXZ) {
    return containee == TE::NXYZ;
  } else if (container == TE::EYZ) {
    return containee == TE::NXYZ;
  } else if (container == TE::NXYZ) {
    return false;
  } else {
    return false;
  }
}

struct SimTime {
  SimTime() = default;
  SimTime(const Real tstart, const Real tstop, const int nmax, const int ncurr,
          const int nout, const int nout_mesh,
          const Real dt_in = std::numeric_limits<Real>::max())
      : start_time(tstart), time(tstart), tlim(tstop), dt(dt_in), nlim(nmax),
        ncycle(ncurr), ncycle_out(nout), ncycle_out_mesh(nout_mesh) {}
  // beginning time, current time, maximum time, time step
  Real start_time, time, tlim, dt;
  // current cycle number, maximum number of cycles, cycles between diagnostic output
  int ncycle, nlim, ncycle_out, ncycle_out_mesh;

  bool KeepGoing() { return ((time < tlim) && (nlim < 0 || ncycle < nlim)); }
};

template <typename T>
using Dictionary = std::unordered_map<std::string, T>;

} // namespace parthenon

#endif // BASIC_TYPES_HPP_<|MERGE_RESOLUTION|>--- conflicted
+++ resolved
@@ -46,40 +46,7 @@
 enum class BoundaryType : int { local, nonlocal, any, flxcor_send, flxcor_recv };
 
 // Enumeration for accessing a field on different locations of the grid:
-// C = cell center of (i, j, k)
-<<<<<<< HEAD
-// FX = x-face at (i - 1/2, j, k)
-// FY = y-face at (i, j - 1/2, k)
-// FZ = z-face at (i, j, k - 1/2)
-// EXY = edge at (i - 1/2, j - 1/2, k)
-// EXZ = edge at (i - 1/2, j, k - 1/2)
-// EXY = edge at (i, j - 1/2, k - 1/2)
-// NXYZ = node at (i - 1/2, j - 1/2, k - 1/2)
-//
-// Some select topological elements around cell (i,j,k) with o corresponding
-// to faces, x corresponding to edges, and + corresponding to nodes (the indices
-// denote the array index of each element):
-// clang-format off
-//
-//                     EYZ(i,j+1,k+1)
-//            NXYZ_+---------x---------+_NXY(i+1,j+1,k+1)
-//     (i,j+1,k+1)/|  FZ(i,j,k+1)     /|
-//               / |      |          / |
-//          EXZ_x  |      o         x__|_EXZ(i+1,j,k+1)
-//    (i,j,k+1)/   x         o     /   x___EXY(i+1,j+1,k)
-//            /    |         |___ /____|_FY(i,j+1,k)
-//      NXYZ_+---------x---------+_____|_NXY(i+1,j,k+1)
-// (i,j,k+1) |  o  |  EYZ        |  o__|____FX(i+1,j,k)
-//        FX_|__|  +-(i,j,k+1)---|-----+______NXYZ(i+1,j+1,k)
-//   (i,j,k) |    /     FZ(i,j,k)|    /
-//       EXY_x   /     o  |      x___/___EXY(i+1,j,k)
-//   (i,j,k) |  x      |  o      |  x______EXZ(i+1,j,k)
-//       EXZ_|_/|    FY(i,j,k)   | /
-//   (i,j,k) |/                  |/
-//           +---------x---------+
-//           NXYZ      EYZ       NXYZ
-//           (i,j,k)   (i,j,k)   (i+1,j,k)
-=======
+// CC = cell center of (i, j, k)
 // F1 = x-normal face at (i - 1/2, j, k)
 // F2 = y-normal face at (i, j - 1/2, k)
 // F3 = z-normal face at (i, j, k - 1/2)
@@ -87,7 +54,30 @@
 // E2 = y-aligned edge at (i - 1/2, j, k - 1/2)
 // E3 = z-aligned edge at (i - 1/2, j - 1/2, k)
 // NN = node at (i - 1/2, j - 1/2, k - 1/2)
->>>>>>> 8bf40e1a
+//
+// Some select topological elements around cell (i,j,k) with o corresponding
+// to faces, x corresponding to edges, and + corresponding to nodes (the indices
+// denote the array index of each element):
+// clang-format off
+//
+//                      E1(i,j+1,k+1)
+//              NN_+---------x---------+_NN(i+1,j+1,k+1)
+//     (i,j+1,k+1)/|  F3(i,j,k+1)     /|
+//               / |      |          / |
+//           E2_x  |      o         x__|_E2(i+1,j,k+1)
+//    (i,j,k+1)/   x         o     /   x___E3(i+1,j+1,k)
+//            /    |         |___ /____|_F2(i,j+1,k)
+//        NN_+---------x---------+_____|_NN(i+1,j,k+1)
+// (i,j,k+1) |  o  |  E1         |  o__|____F1(i+1,j,k)
+//        F1_|__|  +-(i,j,k+1)---|-----+______NN(i+1,j+1,k)
+//   (i,j,k) |    /     F3(i,j,k)|    /
+//        E3_x   /     o  |      x___/___E3(i+1,j,k)
+//   (i,j,k) |  x      |  o      |  x______E2(i+1,j,k)
+//        E2_|_/|    F2(i,j,k)   | /
+//   (i,j,k) |/                  |/
+//           +---------x---------+
+//           NN        E1        NN
+//           (i,j,k)   (i,j,k)   (i+1,j,k)
 //
 // clang-format on
 // The values of the enumeration are chosen so we can do te % 3 to get
