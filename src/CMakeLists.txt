#=========================================================================================
# (C) (or copyright) 2020-2022. Triad National Security, LLC. All rights reserved.
#
# This program was produced under U.S. Government contract 89233218CNA000001 for Los
# Alamos National Laboratory (LANL), which is operated by Triad National Security, LLC
# for the U.S. Department of Energy/National Nuclear Security Administration. All rights
# in the program are reserved by Triad National Security, LLC, and the U.S. Department
# of Energy/National Nuclear Security Administration. The Government is granted for
# itself and others acting on its behalf a nonexclusive, paid-up, irrevocable worldwide
# license in this material to reproduce, prepare derivative works, distribute copies to
# the public, perform publicly and display publicly, and to permit others to do so.
#=========================================================================================

# Configure config.hpp
set(PROBLEM_GENERATOR "<not-implemented>") # TODO: Figure out what to put here
if (ENABLE_MPI)
  set(MPI_OPTION MPI_PARALLEL)
else ()
  set(MPI_OPTION NOT_MPI_PARALLEL)
endif()

# The following lines determine the default loop pattern by setting the
# default defines to the appropriate "tags" in the config.hpp file.
# See `kokkos_abstraction.hpp` for available tags and what they translate to.
if (${Kokkos_ENABLE_CUDA} OR ${Kokkos_ENABLE_HIP})
  set(PAR_LOOP_LAYOUT "MANUAL1D_LOOP" CACHE STRING
    "Default loop layout for parallel_for wrapper")

  set(PAR_LOOP_LAYOUT_VALUES "MANUAL1D_LOOP;MDRANGE_LOOP;TPTTR_LOOP;TPTTRTVR_LOOP"
    CACHE STRING "Possible loop layout options.")

  set(PAR_LOOP_INNER_LAYOUT "TVR_INNER_LOOP" CACHE STRING
    "Default loop layout for par_for_inner wrapper")

  set(PAR_LOOP_INNER_LAYOUT_VALUES "TVR_INNER_LOOP"
    CACHE STRING "Possible inner loop layout options.")

elseif(${Kokkos_ENABLE_HPX})
  message( FATAL_ERROR "Need to add/fix/test default loop layouts for HPX backend.")

else()
  # use simd for loop when running on host
  set(PAR_LOOP_LAYOUT "SIMDFOR_LOOP" CACHE STRING
    "Default loop layout for parallel_for wrapper")
  set(PAR_LOOP_LAYOUT_VALUES "SIMDFOR_LOOP;MANUAL1D_LOOP;MDRANGE_LOOP;TPTTR_LOOP;TPTVR_LOOP;TPTTRTVR_LOOP"
    CACHE STRING "Possible loop layout options.")

  set(PAR_LOOP_INNER_LAYOUT "SIMDFOR_INNER_LOOP" CACHE STRING
    "Default loop layout for par_for_inner wrapper")

  set(PAR_LOOP_INNER_LAYOUT_VALUES "SIMDFOR_INNER_LOOP;TVR_INNER_LOOP"
    CACHE STRING "Possible inner loop layout options.")

endif()

set_property(CACHE PAR_LOOP_LAYOUT PROPERTY STRINGS ${PAR_LOOP_LAYOUT_VALUES})

set_property(CACHE PAR_LOOP_INNER_LAYOUT PROPERTY STRINGS ${PAR_LOOP_INNER_LAYOUT_VALUES})

message(STATUS "PAR_LOOP_LAYOUT='${PAR_LOOP_LAYOUT}' (default par_for wrapper layout)")

message(STATUS "PAR_LOOP_INNER_LAYOUT='${PAR_LOOP_INNER_LAYOUT}' (default par_for_inner wrapper layout)")

if (${PAR_LOOP_LAYOUT} STREQUAL "MANUAL1D_LOOP")
  set(PAR_LOOP_LAYOUT_TAG loop_pattern_flatrange_tag)
elseif (${PAR_LOOP_LAYOUT} STREQUAL "SIMDFOR_LOOP")
  set(PAR_LOOP_LAYOUT_TAG loop_pattern_simdfor_tag)
elseif (${PAR_LOOP_LAYOUT} STREQUAL "MDRANGE_LOOP")
  set(PAR_LOOP_LAYOUT_TAG loop_pattern_mdrange_tag)
elseif (${PAR_LOOP_LAYOUT} STREQUAL "TP_TTR_LOOP")
  set(PAR_LOOP_LAYOUT_TAG loop_pattern_tpttr_tag)
elseif (${PAR_LOOP_LAYOUT} STREQUAL "TP_TVR_LOOP")
  set(PAR_LOOP_LAYOUT_TAG loop_pattern_tptvr_tag)
elseif (${PAR_LOOP_LAYOUT} STREQUAL "TPTTRTVR_LOOP")
  set(PAR_LOOP_LAYOUT_TAG loop_pattern_tpttrtvr_tag)
else()
  set(PAR_LOOP_LAYOUT_TAG loop_pattern_undefined_tag)
endif()

if (${PAR_LOOP_INNER_LAYOUT} STREQUAL "TVR_INNER_LOOP")
  set(PAR_LOOP_INNER_LAYOUT_TAG inner_loop_pattern_tvr_tag)
elseif (${PAR_LOOP_INNER_LAYOUT} STREQUAL "SIMDFOR_INNER_LOOP")
  set(PAR_LOOP_INNER_LAYOUT_TAG inner_loop_pattern_simdfor_tag)
else()
  set(PAR_LOOP_INNER_LAYOUT_TAG loop_pattern_undefined_tag)
endif()

set(EXCEPTION_HANDLING_OPTION ENABLE_EXCEPTIONS) # TODO: Add option to disable exceptions
set(COMPILED_WITH ${CMAKE_CXX_COMPILER})
set(COMPILER_COMMAND "<not-implemented>") # TODO: Put something more descriptive here
set(COMPILER_FLAGS "<not-implemented>") # TODO: Put something more descriptive here

set(COORDINATE_TYPE UniformCartesian) # TODO: Make this an option when more are available

configure_file(config.hpp.in generated/config.hpp @ONLY)

add_library(parthenon
  bvals/cc/bvals_cc_in_one.hpp
  bvals/cc/bvals_utils.hpp
  bvals/cc/build_boundary_buffers.cpp
  bvals/cc/bnd_info.cpp
  bvals/cc/bnd_info.hpp
  bvals/cc/boundary_communication.cpp
  bvals/cc/flux_correction.cpp 
  bvals/cc/tag_map.cpp 
  bvals/cc/tag_map.hpp 
  
  bvals/boundary_conditions.cpp
  bvals/boundary_conditions.hpp

  bvals/bvals.cpp
  bvals/bvals.hpp
  bvals/bvals_base.cpp
  bvals/bvals_interfaces.hpp
  bvals/boundary_flag.cpp
  bvals/bvals_var.cpp
  bvals/bvals_swarm.cpp

  coordinates/coordinates.hpp
  coordinates/uniform_cartesian.hpp

  driver/driver.cpp
  driver/driver.hpp
  driver/multistage.cpp
  driver/multistage.hpp

  interface/data_collection.cpp
  interface/data_collection.hpp
  interface/mesh_data.hpp
  interface/meshblock_data.cpp
  interface/meshblock_data.hpp
  interface/swarm_container.cpp
  interface/swarm.cpp
  interface/swarm.hpp
  interface/swarm_boundaries.hpp
  interface/swarm_device_context.hpp
  interface/metadata.cpp
  interface/metadata.hpp
  interface/packages.hpp
  interface/params.hpp
  interface/sparse_pack.hpp
  interface/sparse_pack_base.cpp
  interface/sparse_pack_base.hpp
  interface/sparse_pool.cpp
  interface/sparse_pool.hpp
  interface/state_descriptor.hpp
  interface/state_descriptor.cpp
  interface/update.cpp
  interface/update.hpp
  interface/variable_pack.hpp
  interface/variable_state.hpp
  interface/variable_state.cpp
  interface/variable.cpp
  interface/variable.hpp

  mesh/amr_loadbalance.cpp
  mesh/domain.hpp
  mesh/mesh_refinement.cpp
  mesh/mesh_refinement.hpp
  mesh/mesh.cpp
  mesh/mesh.hpp
  mesh/meshblock.hpp
  mesh/meshblock_pack.hpp
  mesh/meshblock_tree.cpp
  mesh/meshblock_tree.hpp
  mesh/meshblock.cpp

<<<<<<< HEAD
  outputs/ascent.cpp
  outputs/formatted_table.cpp
=======
>>>>>>> 19df8cb5
  outputs/history.cpp
  outputs/io_wrapper.cpp
  outputs/io_wrapper.hpp
  outputs/outputs.cpp
  outputs/outputs.hpp
  outputs/parthenon_hdf5.cpp
  outputs/restart.cpp
  outputs/vtk.cpp

  parthenon/driver.hpp
  parthenon/package.hpp
  parthenon/parthenon.hpp
  parthenon/prelude.hpp

  pgen/default_pgen.cpp

  prolong_restrict/pr_loops.hpp
  prolong_restrict/pr_ops.hpp
  prolong_restrict/prolong_restrict.cpp
  prolong_restrict/prolong_restrict.hpp

  reconstruct/dc_inline.hpp
  reconstruct/plm_inline.hpp

  amr_criteria/amr_criteria.cpp
  amr_criteria/amr_criteria.hpp
  amr_criteria/refinement_package.cpp
  amr_criteria/refinement_package.hpp

  solvers/solver_utils.hpp

  tasks/task_id.cpp
  tasks/task_id.hpp
  tasks/task_list.hpp
  tasks/task_types.hpp

  utils/alias_method.cpp
  utils/alias_method.hpp
  utils/buffer_utils.cpp
  utils/buffer_utils.hpp
  utils/change_rundir.cpp
  utils/communication_buffer.hpp
  utils/cleantypes.hpp
  utils/concepts_lite.hpp
  utils/error_checking.hpp
  utils/error_checking.cpp
  utils/hash.hpp
  utils/loop_utils.hpp
  utils/mpi_types.hpp
  utils/nan_payload_tag.hpp
  utils/object_pool.hpp
  utils/partition_stl_containers.hpp
  utils/reductions.hpp
  utils/show_config.cpp
  utils/signal_handler.cpp
  utils/sort.hpp
  utils/string_utils.cpp
  utils/string_utils.hpp
  utils/utils.hpp

  argument_parser.hpp
  basic_types.hpp
  defs.hpp
  globals.cpp
  globals.hpp
  kokkos_abstraction.hpp
  parameter_input.cpp
  parameter_input.hpp
  parthenon_array_generic.hpp
  parthenon_manager.cpp
  parthenon_manager.hpp
  parthenon_mpi.hpp
)
add_library(Parthenon::parthenon ALIAS parthenon)

set_target_properties(parthenon PROPERTIES SOVERSION ${parthenon_VERSION})

target_compile_features(parthenon PUBLIC cxx_std_17)

if (CMAKE_CXX_COMPILER_ID STREQUAL "XL")
  target_compile_options(parthenon PUBLIC -std=c++1y -qxflag=disable__cplusplusOverride)
endif()


if (ENABLE_MPI)
  target_link_libraries(parthenon PUBLIC MPI::MPI_CXX)
endif()

if (ENABLE_OPENMP)
  target_link_libraries(parthenon PUBLIC OpenMP::OpenMP_CXX)
endif()

if (ENABLE_HDF5)
  target_link_libraries(parthenon PUBLIC HDF5_C)
endif()

# For Cuda with NVCC (<11.2) and C++17 Kokkos currently does not work/compile with
# relaxed-constexpr, see https://github.com/kokkos/kokkos/issues/3496
# However, Parthenon heavily relies on it and there is no harm in compiling Kokkos
# without and Parthenon with (via Max Katz on the Kokkos Slack channel).
# Therefore, we don't use the Kokkos_ENABLE_CUDA_CONSTEXPR option add the flag manually.
# Also, not checking for NVIDIA as nvcc_wrapper is identified as GNU so we just make sure
# the flag is not added when compiling with Clang for Cuda.
if (Kokkos_ENABLE_CUDA AND NOT CMAKE_CXX_COMPILER_ID STREQUAL "Clang")
   target_compile_options(parthenon PUBLIC --expt-relaxed-constexpr)
endif()

target_link_libraries(parthenon PUBLIC Kokkos::kokkos)

if (PARTHENON_ENABLE_ASCENT)
  if (ENABLE_MPI)
    target_link_libraries(parthenon PUBLIC ascent::ascent_mpi)
  else()
    target_link_libraries(parthenon PUBLIC ascent::ascent)
  endif()
  # From the Ascent doc (last checked 06 Feb 2023 - Ascent commit 33538e3):
  # we need to make sure CUDA_RESOLVE_DEVICE_SYMBOLS is on for our target
  # (it propgates some way magically in 3.14, but not in 3.21)
  # TODO(pgrete) check if this has any performance implications
  if(CMAKE_CUDA_COMPILER)
    set_property(TARGET parthenon PROPERTY CUDA_RESOLVE_DEVICE_SYMBOLS ON)
  endif()
endif()

lint_target(parthenon)

target_include_directories(parthenon PUBLIC
  $<BUILD_INTERFACE:${CMAKE_CURRENT_SOURCE_DIR}>
  $<BUILD_INTERFACE:${CMAKE_CURRENT_BINARY_DIR}/generated>
  $<INSTALL_INTERFACE:${CMAKE_INSTALL_INCLUDEDIR}/parthenon>
  )

install(TARGETS parthenon EXPORT parthenonTargets
  INCLUDES DESTINATION "${CMAKE_INSTALL_INCLUDEDIR}/parthenon"
  LIBRARY DESTINATION "${CMAKE_INSTALL_LIBDIR}"
  ARCHIVE DESTINATION "${CMAKE_INSTALL_LIBDIR}"
)

# Maintain directory structure in installed include files
install(DIRECTORY . DESTINATION "${CMAKE_INSTALL_INCLUDEDIR}/parthenon" FILES_MATCHING PATTERN "*.hpp")

# Install generated config header file
install(FILES ${CMAKE_CURRENT_BINARY_DIR}/generated/config.hpp
  DESTINATION "${CMAKE_INSTALL_INCLUDEDIR}/parthenon")

install(FILES ${PROJECT_BINARY_DIR}/cmake/parthenonConfig.cmake DESTINATION "${CMAKE_INSTALL_LIBDIR}/cmake/parthenon")

install(EXPORT parthenonTargets
    FILE parthenonTargets.cmake
    NAMESPACE Parthenon::
    DESTINATION "${CMAKE_INSTALL_LIBDIR}/cmake/parthenon"
)<|MERGE_RESOLUTION|>--- conflicted
+++ resolved
@@ -165,11 +165,7 @@
   mesh/meshblock_tree.hpp
   mesh/meshblock.cpp
 
-<<<<<<< HEAD
   outputs/ascent.cpp
-  outputs/formatted_table.cpp
-=======
->>>>>>> 19df8cb5
   outputs/history.cpp
   outputs/io_wrapper.cpp
   outputs/io_wrapper.hpp
