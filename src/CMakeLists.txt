--- conflicted
+++ resolved
@@ -129,15 +129,6 @@
   interface/mesh_data.hpp
   interface/meshblock_data.cpp
   interface/meshblock_data.hpp
-<<<<<<< HEAD
-  interface/swarm_comms.cpp
-  interface/swarm_container.cpp
-  interface/swarm.cpp
-  interface/swarm.hpp
-  interface/swarm_device_context.hpp
-  interface/make_pack_descriptor.hpp
-=======
->>>>>>> 839e8115
   interface/metadata.cpp
   interface/metadata.hpp
   interface/packages.hpp
@@ -153,7 +144,6 @@
   interface/state_descriptor.cpp
   interface/swarm.cpp
   interface/swarm.hpp
-  interface/swarm_boundaries.hpp
   interface/swarm_comms.cpp
   interface/swarm_container.cpp
   interface/swarm_default_names.hpp
