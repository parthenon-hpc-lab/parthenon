#=========================================================================================
# (C) (or copyright) 2020-2022. Triad National Security, LLC. All rights reserved.
#
# This program was produced under U.S. Government contract 89233218CNA000001 for Los
# Alamos National Laboratory (LANL), which is operated by Triad National Security, LLC
# for the U.S. Department of Energy/National Nuclear Security Administration. All rights
# in the program are reserved by Triad National Security, LLC, and the U.S. Department
# of Energy/National Nuclear Security Administration. The Government is granted for
# itself and others acting on its behalf a nonexclusive, paid-up, irrevocable worldwide
# license in this material to reproduce, prepare derivative works, distribute copies to
# the public, perform publicly and display publicly, and to permit others to do so.
#=========================================================================================

# Configure config.hpp
set(PROBLEM_GENERATOR "<not-implemented>") # TODO: Figure out what to put here
if (ENABLE_MPI)
  set(MPI_OPTION MPI_PARALLEL)
else ()
  set(MPI_OPTION NOT_MPI_PARALLEL)
endif()

# The following lines determine the default loop pattern by setting the
# default defines to the appropriate "tags" in the config.hpp file.
# See `kokkos_abstraction.hpp` for available tags and what they translate to.
if (Kokkos_ENABLE_CUDA OR Kokkos_ENABLE_HIP)
  set(PAR_LOOP_LAYOUT "MANUAL1D_LOOP" CACHE STRING
    "Default loop layout for parallel_for wrapper")

  set(PAR_LOOP_LAYOUT_VALUES "MANUAL1D_LOOP;MDRANGE_LOOP;TPTTR_LOOP;TPTTRTVR_LOOP"
    CACHE STRING "Possible loop layout options.")

  set(PAR_LOOP_INNER_LAYOUT "TVR_INNER_LOOP" CACHE STRING
    "Default loop layout for par_for_inner wrapper")

  set(PAR_LOOP_INNER_LAYOUT_VALUES "TVR_INNER_LOOP"
    CACHE STRING "Possible inner loop layout options.")

elseif(Kokkos_ENABLE_HPX)
  message( FATAL_ERROR "Need to add/fix/test default loop layouts for HPX backend.")

else()
  # use simd for loop when running on host
  set(PAR_LOOP_LAYOUT "SIMDFOR_LOOP" CACHE STRING
    "Default loop layout for parallel_for wrapper")
  set(PAR_LOOP_LAYOUT_VALUES "SIMDFOR_LOOP;MANUAL1D_LOOP;MDRANGE_LOOP;TPTTR_LOOP;TPTVR_LOOP;TPTTRTVR_LOOP"
    CACHE STRING "Possible loop layout options.")

  set(PAR_LOOP_INNER_LAYOUT "SIMDFOR_INNER_LOOP" CACHE STRING
    "Default loop layout for par_for_inner wrapper")

  set(PAR_LOOP_INNER_LAYOUT_VALUES "SIMDFOR_INNER_LOOP;TVR_INNER_LOOP"
    CACHE STRING "Possible inner loop layout options.")

endif()

set_property(CACHE PAR_LOOP_LAYOUT PROPERTY STRINGS ${PAR_LOOP_LAYOUT_VALUES})

set_property(CACHE PAR_LOOP_INNER_LAYOUT PROPERTY STRINGS ${PAR_LOOP_INNER_LAYOUT_VALUES})

message(STATUS "PAR_LOOP_LAYOUT='${PAR_LOOP_LAYOUT}' (default par_for wrapper layout)")

message(STATUS "PAR_LOOP_INNER_LAYOUT='${PAR_LOOP_INNER_LAYOUT}' (default par_for_inner wrapper layout)")

if (${PAR_LOOP_LAYOUT} STREQUAL "MANUAL1D_LOOP")
  set(PAR_LOOP_LAYOUT_TAG loop_pattern_flatrange_tag)
elseif (${PAR_LOOP_LAYOUT} STREQUAL "SIMDFOR_LOOP")
  set(PAR_LOOP_LAYOUT_TAG loop_pattern_simdfor_tag)
elseif (${PAR_LOOP_LAYOUT} STREQUAL "MDRANGE_LOOP")
  set(PAR_LOOP_LAYOUT_TAG loop_pattern_mdrange_tag)
elseif (${PAR_LOOP_LAYOUT} STREQUAL "TP_TTR_LOOP")
  set(PAR_LOOP_LAYOUT_TAG loop_pattern_tpttr_tag)
elseif (${PAR_LOOP_LAYOUT} STREQUAL "TP_TVR_LOOP")
  set(PAR_LOOP_LAYOUT_TAG loop_pattern_tptvr_tag)
elseif (${PAR_LOOP_LAYOUT} STREQUAL "TPTTRTVR_LOOP")
  set(PAR_LOOP_LAYOUT_TAG loop_pattern_tpttrtvr_tag)
else()
  set(PAR_LOOP_LAYOUT_TAG loop_pattern_undefined_tag)
endif()

if (${PAR_LOOP_INNER_LAYOUT} STREQUAL "TVR_INNER_LOOP")
  set(PAR_LOOP_INNER_LAYOUT_TAG inner_loop_pattern_tvr_tag)
elseif (${PAR_LOOP_INNER_LAYOUT} STREQUAL "SIMDFOR_INNER_LOOP")
  set(PAR_LOOP_INNER_LAYOUT_TAG inner_loop_pattern_simdfor_tag)
else()
  set(PAR_LOOP_INNER_LAYOUT_TAG loop_pattern_undefined_tag)
endif()

set(EXCEPTION_HANDLING_OPTION ENABLE_EXCEPTIONS) # TODO: Add option to disable exceptions
set(COMPILED_WITH ${CMAKE_CXX_COMPILER})
set(COMPILER_COMMAND "<not-implemented>") # TODO: Put something more descriptive here
set(COMPILER_FLAGS "<not-implemented>") # TODO: Put something more descriptive here

set(COORDINATE_TYPE UniformCartesian) # TODO: Make this an option when more are available

configure_file(config.hpp.in generated/config.hpp @ONLY)

add_library(parthenon
<<<<<<< HEAD
  bvals/cc/bvals_cc_in_one.hpp
  bvals/cc/bvals_utils.hpp
  bvals/cc/build_boundary_buffers.cpp
  bvals/cc/bnd_info.cpp
  bvals/cc/bnd_info.hpp
  bvals/cc/boundary_communication.cpp
  bvals/cc/flux_correction.cpp
  bvals/cc/tag_map.cpp
  bvals/cc/tag_map.hpp

=======
  bvals/comms/bvals_in_one.hpp
  bvals/comms/bvals_utils.hpp
  bvals/comms/build_boundary_buffers.cpp
  bvals/comms/bnd_info.cpp
  bvals/comms/bnd_info.hpp
  bvals/comms/boundary_communication.cpp
  bvals/comms/flux_correction.cpp 
  bvals/comms/tag_map.cpp 
  bvals/comms/tag_map.hpp 
  
>>>>>>> e2a29755
  bvals/boundary_conditions.cpp
  bvals/boundary_conditions.hpp

  bvals/bvals.cpp
  bvals/bvals.hpp
  bvals/bvals_base.cpp
  bvals/bvals_interfaces.hpp
  bvals/boundary_flag.cpp
  bvals/bvals_var.cpp
  bvals/bvals_swarm.cpp

  coordinates/coordinates.hpp
  coordinates/uniform_cartesian.hpp

  driver/driver.cpp
  driver/driver.hpp
  driver/multistage.cpp
  driver/multistage.hpp

  interface/data_collection.cpp
  interface/data_collection.hpp
  interface/mesh_data.hpp
  interface/meshblock_data.cpp
  interface/meshblock_data.hpp
  interface/swarm_container.cpp
  interface/swarm.cpp
  interface/swarm.hpp
  interface/swarm_boundaries.hpp
  interface/swarm_device_context.hpp
  interface/metadata.cpp
  interface/metadata.hpp
  interface/packages.hpp
  interface/params.hpp
  interface/sparse_pack.hpp
  interface/sparse_pack_base.cpp
  interface/sparse_pack_base.hpp
  interface/sparse_pool.cpp
  interface/sparse_pool.hpp
  interface/state_descriptor.hpp
  interface/state_descriptor.cpp
  interface/update.cpp
  interface/update.hpp
  interface/variable_pack.hpp
  interface/variable_state.hpp
  interface/variable_state.cpp
  interface/variable.cpp
  interface/variable.hpp

  mesh/amr_loadbalance.cpp
  mesh/domain.hpp
  mesh/mesh_refinement.cpp
  mesh/mesh_refinement.hpp
  mesh/mesh.cpp
  mesh/mesh.hpp
  mesh/meshblock.hpp
  mesh/meshblock_pack.hpp
  mesh/meshblock_tree.cpp
  mesh/meshblock_tree.hpp
  mesh/meshblock.cpp

  outputs/ascent.cpp
  outputs/history.cpp
  outputs/io_wrapper.cpp
  outputs/io_wrapper.hpp
  outputs/output_utils.cpp
  outputs/output_utils.hpp
  outputs/outputs.cpp
  outputs/outputs.hpp
  outputs/parthenon_hdf5.cpp
  outputs/parthenon_xdmf.cpp
  outputs/parthenon_hdf5.hpp
  outputs/parthenon_xdmf.hpp
  outputs/restart.cpp
  outputs/vtk.cpp

  parthenon/driver.hpp
  parthenon/package.hpp
  parthenon/parthenon.hpp
  parthenon/prelude.hpp

  pgen/default_pgen.cpp

  prolong_restrict/pr_loops.hpp
  prolong_restrict/pr_ops.hpp
  prolong_restrict/prolong_restrict.cpp
  prolong_restrict/prolong_restrict.hpp

  reconstruct/dc_inline.hpp
  reconstruct/plm_inline.hpp

  amr_criteria/amr_criteria.cpp
  amr_criteria/amr_criteria.hpp
  amr_criteria/refinement_package.cpp
  amr_criteria/refinement_package.hpp

  solvers/bicgstab_solver.hpp
  solvers/cg_solver.hpp
  solvers/newton_krylov.hpp
  solvers/solver_utils.hpp
  solvers/solvers.cpp

  tasks/task_id.cpp
  tasks/task_id.hpp
  tasks/task_list.hpp
  tasks/task_types.hpp

  time_integration/butcher_integrator.cpp
  time_integration/low_storage_integrator.cpp
  time_integration/staged_integrator.cpp
  time_integration/staged_integrator.hpp

  utils/alias_method.cpp
  utils/alias_method.hpp
  utils/array_to_tuple.hpp
  utils/buffer_utils.cpp
  utils/buffer_utils.hpp
  utils/change_rundir.cpp
  utils/communication_buffer.hpp
  utils/cleantypes.hpp
  utils/concepts_lite.hpp
  utils/error_checking.hpp
  utils/error_checking.cpp
  utils/hash.hpp
  utils/indexer.hpp
  utils/loop_utils.hpp
  utils/mpi_types.hpp
  utils/multi_pointer.hpp
  utils/nan_payload_tag.hpp
  utils/object_pool.hpp
  utils/partition_stl_containers.hpp
  utils/reductions.hpp
  utils/show_config.cpp
  utils/signal_handler.cpp
  utils/sort.hpp
  utils/string_utils.cpp
  utils/string_utils.hpp
  utils/unique_id.cpp
  utils/unique_id.hpp
  utils/utils.hpp

  argument_parser.hpp
  basic_types.hpp
  defs.hpp
  globals.cpp
  globals.hpp
  kokkos_abstraction.hpp
  parameter_input.cpp
  parameter_input.hpp
  parthenon_array_generic.hpp
  parthenon_manager.cpp
  parthenon_manager.hpp
  parthenon_mpi.hpp
)
add_library(Parthenon::parthenon ALIAS parthenon)

set_target_properties(parthenon PROPERTIES SOVERSION ${parthenon_VERSION})

target_compile_features(parthenon PUBLIC cxx_std_17)

# This will automatically link any extra libraries (or no extra libraries)
# depending on the compiler, so it doesn't require an if() statement
target_link_libraries(parthenon PUBLIC std::filesystem)
target_compile_definitions(parthenon PRIVATE
    FS_HEADER=<${CXX_FILESYSTEM_HEADER}>
    FS_NAMESPACE=${CXX_FILESYSTEM_NAMESPACE}
    )

if (CMAKE_CXX_COMPILER_ID STREQUAL "XL")
  target_compile_options(parthenon PUBLIC -std=c++1y -qxflag=disable__cplusplusOverride)
endif()


if (ENABLE_MPI)
  target_link_libraries(parthenon PUBLIC MPI::MPI_CXX)
endif()

if (ENABLE_OPENMP)
  target_link_libraries(parthenon PUBLIC OpenMP::OpenMP_CXX)
endif()

if (ENABLE_HDF5)
  target_link_libraries(parthenon PUBLIC HDF5_C)
endif()

# For Cuda with NVCC (<11.2) and C++17 Kokkos currently does not work/compile with
# relaxed-constexpr, see https://github.com/kokkos/kokkos/issues/3496
# However, Parthenon heavily relies on it and there is no harm in compiling Kokkos
# without and Parthenon with (via Max Katz on the Kokkos Slack channel).
# Therefore, we don't use the Kokkos_ENABLE_CUDA_CONSTEXPR option add the flag manually.
# Also, not checking for NVIDIA as nvcc_wrapper is identified as GNU so we just make sure
# the flag is not added when compiling with Clang for Cuda.
if (Kokkos_ENABLE_CUDA AND NOT CMAKE_CXX_COMPILER_ID STREQUAL "Clang")
   target_compile_options(parthenon PUBLIC --expt-relaxed-constexpr)
endif()

target_link_libraries(parthenon PUBLIC Kokkos::kokkos)

if (PARTHENON_ENABLE_ASCENT)
  if (ENABLE_MPI)
    target_link_libraries(parthenon PUBLIC ascent::ascent_mpi)
  else()
    target_link_libraries(parthenon PUBLIC ascent::ascent)
  endif()
  # From the Ascent doc (last checked 06 Feb 2023 - Ascent commit 33538e3):
  # we need to make sure CUDA_RESOLVE_DEVICE_SYMBOLS is on for our target
  # (it propgates some way magically in 3.14, but not in 3.21)
  # TODO(pgrete) check if this has any performance implications
  if(CMAKE_CUDA_COMPILER)
    set_property(TARGET parthenon PROPERTY CUDA_RESOLVE_DEVICE_SYMBOLS ON)
  endif()
endif()

lint_target(parthenon)

target_include_directories(parthenon PUBLIC
  $<BUILD_INTERFACE:${CMAKE_CURRENT_SOURCE_DIR}>
  $<BUILD_INTERFACE:${CMAKE_CURRENT_BINARY_DIR}/generated>
  $<INSTALL_INTERFACE:${CMAKE_INSTALL_INCLUDEDIR}/parthenon>
  )

install(TARGETS parthenon EXPORT parthenonTargets
  INCLUDES DESTINATION "${CMAKE_INSTALL_INCLUDEDIR}/parthenon"
  LIBRARY DESTINATION "${CMAKE_INSTALL_LIBDIR}"
  ARCHIVE DESTINATION "${CMAKE_INSTALL_LIBDIR}"
)

# Maintain directory structure in installed include files
install(DIRECTORY . DESTINATION "${CMAKE_INSTALL_INCLUDEDIR}/parthenon" FILES_MATCHING PATTERN "*.hpp")

# Install generated config header file
install(FILES ${CMAKE_CURRENT_BINARY_DIR}/generated/config.hpp
  DESTINATION "${CMAKE_INSTALL_INCLUDEDIR}/parthenon")

install(FILES ${PROJECT_BINARY_DIR}/cmake/parthenonConfig.cmake DESTINATION "${CMAKE_INSTALL_LIBDIR}/cmake/parthenon")

install(EXPORT parthenonTargets
    FILE parthenonTargets.cmake
    NAMESPACE Parthenon::
    DESTINATION "${CMAKE_INSTALL_LIBDIR}/cmake/parthenon"
)<|MERGE_RESOLUTION|>--- conflicted
+++ resolved
@@ -95,18 +95,6 @@
 configure_file(config.hpp.in generated/config.hpp @ONLY)
 
 add_library(parthenon
-<<<<<<< HEAD
-  bvals/cc/bvals_cc_in_one.hpp
-  bvals/cc/bvals_utils.hpp
-  bvals/cc/build_boundary_buffers.cpp
-  bvals/cc/bnd_info.cpp
-  bvals/cc/bnd_info.hpp
-  bvals/cc/boundary_communication.cpp
-  bvals/cc/flux_correction.cpp
-  bvals/cc/tag_map.cpp
-  bvals/cc/tag_map.hpp
-
-=======
   bvals/comms/bvals_in_one.hpp
   bvals/comms/bvals_utils.hpp
   bvals/comms/build_boundary_buffers.cpp
@@ -116,8 +104,6 @@
   bvals/comms/flux_correction.cpp 
   bvals/comms/tag_map.cpp 
   bvals/comms/tag_map.hpp 
-  
->>>>>>> e2a29755
   bvals/boundary_conditions.cpp
   bvals/boundary_conditions.hpp
 
