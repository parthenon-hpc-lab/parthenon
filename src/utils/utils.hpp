//========================================================================================
// Athena++ astrophysical MHD code
// Copyright(C) 2014 James M. Stone <jmstone@princeton.edu> and other code contributors
// Licensed under the 3-clause BSD License, see LICENSE file for details
//========================================================================================
// (C) (or copyright) 2020-2022. Triad National Security, LLC. All rights reserved.
//
// This program was produced under U.S. Government contract 89233218CNA000001 for Los
// Alamos National Laboratory (LANL), which is operated by Triad National Security, LLC
// for the U.S. Department of Energy/National Nuclear Security Administration. All rights
// in the program are reserved by Triad National Security, LLC, and the U.S. Department
// of Energy/National Nuclear Security Administration. The Government is granted for
// itself and others acting on its behalf a nonexclusive, paid-up, irrevocable worldwide
// license in this material to reproduce, prepare derivative works, distribute copies to
// the public, perform publicly and display publicly, and to permit others to do so.
//========================================================================================
#ifndef UTILS_UTILS_HPP_
#define UTILS_UTILS_HPP_
//! \file utils.hpp
//  \brief prototypes of functions and class definitions for utils/*.cpp files

#include <cctype>
#include <csignal>
#include <cstdint>
#include <sstream>
#include <string>
#include <type_traits>

#include "constants.hpp"
#include "error_checking.hpp"
#include "kokkos_abstraction.hpp"

namespace parthenon {

void ChangeRunDir(const char *pdir);
void ShowConfig();

//----------------------------------------------------------------------------------------
//! SignalHandler
//  \brief static data and functions that implement a simple signal handling system
namespace SignalHandler {

enum class OutputSignal { none, now, final };
constexpr int nsignal = 3;
// using the +1 for signaling based on "output_now" trigger
static volatile int signalflag[nsignal + 1];
const int ITERM = 0, IINT = 1, IALRM = 2;
static sigset_t mask;
void SignalHandlerInit();
OutputSignal CheckSignalFlags();
int GetSignalFlag(int s);
void SetSignalFlag(int s);
void SetWallTimeAlarm(int t);
void CancelWallTimeAlarm();
void Report();

} // namespace SignalHandler

//----------------------------------------------------------------------------------------
//! Env
//  \brief static function to check and retrieve environment settings
namespace Env {

namespace Impl {
// TODO(the person bumping standard to C++17) Clean up this mess and use constexpr if

// TODO(JMM): We use template specialization below to parse
// information from environment variables
// where we template on return type. We hit an issue with HDF5's hsize_t, becuase:
// (a) sometimes HDF5 is disabled, so hsize_t isn't always present
// (b) hsize_t's type is system/compiler-dependent. Sometimes it's the same as size_t,
//     but it doesn't have to be. If you define a specialization for size_t
//     and hsize_t on a system where they are not the same,
//     the compiler will see a duplicate function and complain.
// To resolve this issue, we use SFINAE. The std::enable_ifs mean the
// templated functions are enabled only if the appropriate conditions are met.
// In particular, the prototype is enabled only for types that are
// not size_t or hsize_t.
// Then the implementation for size_t is always enabled and the implementation
// for hsize_t is enabled ONLY if HDF5 is available, and hsize_t != size_t.
template <typename T,
          typename std::enable_if<!std::is_same<T, size_t>::value, bool>::type = true
#ifdef ENABLE_HDF5
          ,
          typename std::enable_if<!std::is_same<T, hsize_t>::value, bool>::type = true>
<<<<<<< HEAD
=======
#else
          >
>>>>>>> 5a15d37b
#endif // ENABLE_HDF5
T parse_value(std::string &strvalue);

// Parse env. variable expected to hold a bool value allowing for different conventions.
// Note, the input strvalue will be modified by this fuction (converted to upper case).
template <>
inline bool parse_value<bool>(std::string &strvalue) {
  for (char &c : strvalue) {
    c = toupper(c);
  }
  return (strvalue == "TRUE") || (strvalue == "ON") || (strvalue == "1");
}

template <>
inline std::string parse_value<std::string>(std::string &strvalue) {
  return strvalue;
}

// Ensure that the environment variable only contains non-negative integers
template <typename T>
T parse_unsigned(const std::string &strvalue) {
  for (const char &c : strvalue) {
    PARTHENON_REQUIRE_THROWS(std::isdigit(c), "Parsed environment variable '" + strvalue +
                                                  "' contains non-digits.");
  }

  T res;
  std::istringstream(strvalue) >> res;
  return res;
}

template <typename T,
          typename std::enable_if<std::is_same<T, size_t>::value, bool>::type = true>
inline T parse_value(std::string &strvalue) {
  return parse_unsigned<size_t>(strvalue);
}

#ifdef ENABLE_HDF5
template <typename T,
          typename std::enable_if<std::is_same<T, hsize_t>::value, bool>::type = true,
          typename std::enable_if<!std::is_same<T, size_t>::value, bool>::type = true>
inline T parse_value(std::string &strvalue) {
  return parse_unsigned<hsize_t>(strvalue);
}
#endif // ifdef ENABLE_HDF5
} // namespace Impl

// Get environment variables of various types (with checks).
// If variable does not exist or exists but is not set, `defaultval` will be returned.
// Parameter "exists" is set depending on whether the variable is found at all in env.
template <typename T>
static T get(const char *name, T defaultval, bool &exists) {
  exists = true;
  const char *value = std::getenv(name);

  // Environment variable is not set
  if (value == nullptr) {
    exists = false;
    return defaultval;
  }

  std::string strvalue(value);

  // Environment variable is set but no value is set, use the default
  if (strvalue.empty()) {
    return defaultval;
  }

  // Environment variable is set and value is set
  return Impl::parse_value<T>(strvalue);
}
} // namespace Env

} // namespace parthenon

#endif // UTILS_UTILS_HPP_<|MERGE_RESOLUTION|>--- conflicted
+++ resolved
@@ -83,11 +83,8 @@
 #ifdef ENABLE_HDF5
           ,
           typename std::enable_if<!std::is_same<T, hsize_t>::value, bool>::type = true>
-<<<<<<< HEAD
-=======
 #else
           >
->>>>>>> 5a15d37b
 #endif // ENABLE_HDF5
 T parse_value(std::string &strvalue);
 
