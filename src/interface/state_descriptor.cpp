//========================================================================================
// (C) (or copyright) 2020-2021. Triad National Security, LLC. All rights reserved.
//
// This program was produced under U.S. Government contract 89233218CNA000001 for Los
// Alamos National Laboratory (LANL), which is operated by Triad National Security, LLC
// for the U.S. Department of Energy/National Nuclear Security Administration. All rights
// in the program are reserved by Triad National Security, LLC, and the U.S. Department
// of Energy/National Nuclear Security Administration. The Government is granted for
// itself and others acting on its behalf a nonexclusive, paid-up, irrevocable worldwide
// license in this material to reproduce, prepare derivative works, distribute copies to
// the public, perform publicly and display publicly, and to permit others to do so.
//========================================================================================

#include <iomanip>
#include <iostream>
#include <sstream>
#include <string>
#include <unordered_map>
#include <unordered_set>
#include <vector>

#include "basic_types.hpp"
#include "interface/metadata.hpp"
#include "interface/state_descriptor.hpp"
#include "utils/error_checking.hpp"

namespace parthenon {

void Packages_t::Add(const std::shared_ptr<StateDescriptor> &package) {
  const auto &name = package->label();
  PARTHENON_REQUIRE_THROWS(packages_.count(name) == 0,
                           "Package name " + name + " must be unique.");
  packages_[name] = package;
  return;
}

class VariableProvider {
 public:
  virtual void AddPrivate(const std::string &package, const std::string &var,
                          const Metadata &metadata) = 0;
  virtual void AddProvides(const std::string &package, const std::string &var,
                           const Metadata &metadata) = 0;
  virtual void AddOverridable(const std::string &var, Metadata &metadata) = 0;
};

// Helper class for ResolvePackages
class DependencyTracker {
 public:
  bool Provided(const std::string &var) { return provided_vars.count(var) > 0; }

  void Categorize(const std::string &package, const std::string &var,
                  const Metadata &metadata, VariableProvider *pvp) {
    auto dependency = metadata.Role();
    if (dependency == Metadata::Private) {
      pvp->AddPrivate(package, var, metadata);
    } else if (dependency == Metadata::Provides) {
      if (Provided(var)) {
        PARTHENON_THROW("Variable " + var + " provided by multiple packages");
      }
      provided_vars.insert(var);
      pvp->AddProvides(package, var, metadata);
    } else if (dependency == Metadata::Requires) {
      depends_vars.insert(var);
    } else if (dependency == Metadata::Overridable) {
      if (overridable_meta.count(var) == 0) {
        overridable_meta[var] = {metadata};
      }
      // only update overridable_vars count once
      if (overridable_meta.at(var).size() == 1) {
        overridable_vars[var] += 1; // using value initalization of ints = 0
      }
    } else {
      PARTHENON_THROW("Unknown dependency");
    }
  }

  template <typename Collection>
  void CategorizeCollection(const std::string &package, const Collection &c,
                            VariableProvider *pvp) {
    for (auto &pair : c) {
      std::string const &var = pair.first;
      auto &metadata = pair.second;
      Categorize(package, var, metadata, pvp);
    }
  }

  void CheckRequires() {
    for (auto &v : depends_vars) {
      if (!Provided(v) && overridable_vars.count(v) == 0) {
        std::stringstream ss;
        ss << "Variable " << v
           << " registered as required, but not provided by any package!" << std::endl;
        PARTHENON_THROW(ss);
      }
    }
  }

  void CheckOverridable(VariableProvider *pvp) {
    std::unordered_set<std::string> cache;
    for (auto &pair : overridable_vars) {
      auto &var = pair.first;
      auto &count = pair.second;
      if (!Provided(var)) {
        if (count > 1) {
          std::stringstream ss;
          ss << "Variable " << var
             << " registered as overridable multiple times, but never provided."
             << " This results in undefined behaviour as to which package will provide"
             << " it." << std::endl;
          PARTHENON_DEBUG_WARN(ss);
        }
        auto &mvec = overridable_meta[var];
        for (auto &metadata : mvec) {
          pvp->AddOverridable(var, metadata);
        }
      }
    }
  }

 private:
  std::unordered_set<std::string> provided_vars;
  std::unordered_set<std::string> depends_vars;

  Dictionary<int> overridable_vars;
  Dictionary<std::vector<Metadata>> overridable_meta;
};

// Helper functions for adding vars
// closures by reference
class FieldProvider : public VariableProvider {
 public:
  explicit FieldProvider(std::shared_ptr<StateDescriptor> &sd) : state_(sd) {}
  void AddPrivate(const std::string &package, const std::string &var,
                  const Metadata &metadata) {
    state_->AddFieldImpl(package + "::" + var, metadata);
  }
  void AddProvides(const std::string &package, const std::string &var,
                   const Metadata &metadata) {
    state_->AddFieldImpl(var, metadata);
  }
  void AddOverridable(const std::string &var, Metadata &metadata) {
    state_->AddFieldImpl(var, metadata);
  }

 private:
  std::shared_ptr<StateDescriptor> &state_;
};

class SwarmProvider : public VariableProvider {
 public:
  SwarmProvider(Packages_t &packages, std::shared_ptr<StateDescriptor> &sd)
      : packages_(packages), state_(sd) {}
  void AddPrivate(const std::string &package, const std::string &var,
                  const Metadata &metadata) {
    AddSwarm_(packages_.Get(package).get(), var, package + "::" + var, metadata);
  }
  void AddProvides(const std::string &package, const std::string &var,
                   const Metadata &metadata) {
    AddSwarm_(packages_.Get(package).get(), var, var, metadata);
  }
  void AddOverridable(const std::string &swarm, Metadata &metadata) {
    state_->AddSwarm(swarm, metadata);
    for (auto &pair : packages_.AllPackages()) {
      auto &package = pair.second;
      if (package->SwarmPresent(swarm)) {
        for (auto &pair : package->AllSwarmValues(swarm)) {
          state_->AddSwarmValue(pair.first, swarm, pair.second);
        }
        return;
      }
    }
  }

 private:
  void AddSwarm_(StateDescriptor *package, const std::string &swarm,
                 const std::string &swarm_name, const Metadata &metadata) {
    state_->AddSwarm(swarm_name, metadata);
    for (auto &p : package->AllSwarmValues(swarm)) {
      auto &val_name = p.first;
      auto &val_meta = p.second;
      state_->AddSwarmValue(val_name, swarm_name, val_meta);
    }
  }
  std::shared_ptr<StateDescriptor> &state_;
  Packages_t &packages_;
};

bool StateDescriptor::AddSwarmValue(const std::string &value_name,
                                    const std::string &swarm_name, const Metadata &m) {
  if (swarmMetadataMap_.count(swarm_name) == 0) {
    throw std::invalid_argument("Swarm " + swarm_name + " does not exist!");
  }
  if (swarmValueMetadataMap_[swarm_name].count(value_name) > 0) {
    throw std::invalid_argument("Swarm value " + value_name + " already exists!");
  }
  swarmValueMetadataMap_[swarm_name][value_name] = m;

  return true;
}

bool StateDescriptor::AddFieldImpl(const std::string &field_name, const Metadata &m_in) {
  Metadata m = m_in; // Force const correctness

  const std::string &assoc = m.getAssociated();
  if (!assoc.length()) m.Associate(field_name);
  if (metadataMap_.count(field_name) > 0) {
    return false; // this field has already been added
  } else {
    metadataMap_[field_name] = m;
  }

  return true;
}

bool StateDescriptor::FlagsPresent(std::vector<MetadataFlag> const &flags,
                                   bool matchAny) {
  for (auto &pair : metadataMap_)
    if (pair.second.FlagsSet(flags, matchAny)) return true;

  for (auto &pair : swarmMetadataMap_)
    if (pair.second.FlagsSet(flags, matchAny)) return true;

  // TODO(JL): What about swarmValueMetadataMap_?

  return false;
}

<<<<<<< HEAD
void StateDescriptor::ValidateMetadata() {
  auto set_default_provides = [](Metadata &m) {
    if (m.Role() == Metadata::None) m.Set(Metadata::Provides);
  };

  for (auto &pair : metadataMap_)
    set_default_provides(pair.second);

  for (auto &pair : swarmMetadataMap_)
    set_default_provides(pair.second);

  // TODO(JL): What about swarmValueMetadataMap_?
}

=======
>>>>>>> f1271de2
std::ostream &operator<<(std::ostream &os, const StateDescriptor &sd) {
  os << "# Package: " << sd.label() << "\n"
     << "# ---------------------------------------------------\n"
     << "# Variables:\n"
     << "# Name\tMetadata flags\n"
     << "# ---------------------------------------------------\n";
  for (auto &pair : sd.metadataMap_) {
    auto &metadata = pair.second;
    if (!metadata.IsSet(Metadata::Sparse))
      os << std::left << std::setw(25) << pair.first << " " << metadata << "\n";
  }
  os << "# ---------------------------------------------------\n"
     << "# Sparse Variables:\n"
     << "# Name\tsparse id\tMetadata flags\n"
     << "# ---------------------------------------------------\n";
  for (auto &pair : sd.metadataMap_) {
    auto &metadata = pair.second;
    if (metadata.IsSet(Metadata::Sparse))
      os << std::left << std::setw(25) << pair.first << " " << metadata << "\n";
  }
  os << "# ---------------------------------------------------\n"
     << "# Swarms:\n"
     << "# Swarm\tValue\tmetadata\n"
     << "# ---------------------------------------------------\n";
  for (auto &pair : sd.swarmValueMetadataMap_) {
    auto &swarm = pair.first;
    auto &svals = pair.second;
    os << swarm << "\n";
    for (auto &p2 : svals) {
      auto &val = p2.first;
      auto &metadata = p2.second;
      os << std::left << std::setw(25) << ("    \t" + val + " ") << metadata << "\n";
    }
  }
  return os;
}

// Takes all packages and combines them into a single state descriptor
// containing all variables with conflicts resolved.  Note the new
// state descriptor DOES not have any of its function pointers set.
std::shared_ptr<StateDescriptor>
StateDescriptor::CreateResolvedStateDescriptor(Packages_t &packages) {
  auto state = std::make_shared<StateDescriptor>("parthenon::resolved_state");

  // The workhorse data structure. Uses sets to cache which variables
  // are of what type.
  DependencyTracker var_tracker;
  DependencyTracker swarm_tracker;
  // closures that provide functions for DependencyTracker
  FieldProvider field_provider(state);
  SwarmProvider swarm_provider(packages, state);

  // Add private/provides variables. Check for conflicts among those.
  // Track dependent and overridable variables.
  for (auto &pair : packages.AllPackages()) {
    const auto &name = pair.first;
    auto &package = pair.second;
    // sort
    var_tracker.CategorizeCollection(name, package->AllFields(), &field_provider);
    swarm_tracker.CategorizeCollection(name, package->AllSwarms(), &swarm_provider);

    // add sparse ID pools
    for (const auto &pool_itr : package->AllSparseIdPools()) {
      const auto &base_name = pool_itr.first;

      const auto itm = state->sparseIdPool_.find(base_name);
      if (itm != state->sparseIdPool_.end()) {
        // we already have this sparse base name in the resolved state, check if the pool
        // of sparse ids is the same, if they are the same, move on
        if (itm->second != pool_itr.second) {
          std::stringstream err;
          err << "Package '" << name << "' tried to add a sparse ID pool '" << base_name
              << "' to the resolved state, but a different pool of this name already "
                 "exists";
          PARTHENON_THROW(err);
        }
      } else {
        // add this pool to the resolved state
        state->sparseIdPool_.insert(pool_itr);
      }
    }
  }

  // check that dependent variables are provided somewhere
  var_tracker.CheckRequires();
  swarm_tracker.CheckRequires();

  // Treat overridable vars:
  // If a var is overridable and provided, do nothing.
  // If a var is overridable and unique, add it to the state.
  // If a var is overridable and not unique, add one to the state
  // and optionally throw a warning.
  var_tracker.CheckOverridable(&field_provider);   // works on both dense and sparse
  swarm_tracker.CheckOverridable(&swarm_provider); // special for swarms

  return state;
}

} // namespace parthenon<|MERGE_RESOLUTION|>--- conflicted
+++ resolved
@@ -225,23 +225,6 @@
   return false;
 }
 
-<<<<<<< HEAD
-void StateDescriptor::ValidateMetadata() {
-  auto set_default_provides = [](Metadata &m) {
-    if (m.Role() == Metadata::None) m.Set(Metadata::Provides);
-  };
-
-  for (auto &pair : metadataMap_)
-    set_default_provides(pair.second);
-
-  for (auto &pair : swarmMetadataMap_)
-    set_default_provides(pair.second);
-
-  // TODO(JL): What about swarmValueMetadataMap_?
-}
-
-=======
->>>>>>> f1271de2
 std::ostream &operator<<(std::ostream &os, const StateDescriptor &sd) {
   os << "# Package: " << sd.label() << "\n"
      << "# ---------------------------------------------------\n"
