//========================================================================================
// (C) (or copyright) 2020-2023. Triad National Security, LLC. All rights reserved.
//
// This program was produced under U.S. Government contract 89233218CNA000001 for Los
// Alamos National Laboratory (LANL), which is operated by Triad National Security, LLC
// for the U.S. Department of Energy/National Nuclear Security Administration. All rights
// in the program are reserved by Triad National Security, LLC, and the U.S. Department
// of Energy/National Nuclear Security Administration. The Government is granted for
// itself and others acting on its behalf a nonexclusive, paid-up, irrevocable worldwide
// license in this material to reproduce, prepare derivative works, distribute copies to
// the public, perform publicly and display publicly, and to permit others to do so.
//========================================================================================
#ifndef INTERFACE_STATE_DESCRIPTOR_HPP_
#define INTERFACE_STATE_DESCRIPTOR_HPP_

#include <functional>
#include <iostream>
#include <limits>
#include <memory>
#include <sstream>
#include <string>
#include <unordered_map>
#include <unordered_set>
#include <utility>
#include <vector>

#include "amr_criteria/amr_criteria.hpp"
#include "basic_types.hpp"
#include "interface/metadata.hpp"
#include "interface/packages.hpp"
#include "interface/params.hpp"
#include "interface/sparse_pool.hpp"
#include "interface/swarm.hpp"
#include "interface/var_id.hpp"
#include "interface/variable.hpp"
#include "prolong_restrict/prolong_restrict.hpp"
#include "utils/error_checking.hpp"

namespace parthenon {

// Forward declarations
template <typename T>
class MeshBlockData;
template <typename T>
class MeshData;

using BValFunc = std::function<void(std::shared_ptr<MeshBlockData<Real>> &, bool)>;

/// A little container class owning refinement function properties
/// needed for the state descriptor.
/// Note using VarID here implies that custom prolongation/restriction
/// is identical for all sparse vars in a pool.
/// Note ignores sparse id, so all sparse ids of a
/// given sparse name have the same prolongation/restriction
/// operations
/// TODO(JMM): Should this cache be a static member field of
/// RefinementFunctions_t? That would mean we could avoid
/// StateDescriptor entirely.
/// TODO(JMM): The IDs here are not the same as the variable unique
/// IDs but they maybe could be? We should consider unifying that.
struct RefinementFunctionMaps {
  void Register(const Metadata &m, std::string varname) {
    if (m.IsRefined()) {
      const auto &funcs = m.GetRefinementFunctions();
      // Guard against uninitialized refinement functions by checking
      // if the label is the empty string.
      if (funcs.label().size() == 0) {
        std::stringstream ss;
        ss << "Variable " << varname << " registed for refinement, "
           << "but no prolongation/restriction options found!"
           << "Please register them with Metadata::RegisterRefinementOps." << std::endl;
        PARTHENON_THROW(ss);
      }
      bool in_map = (funcs_to_ids.count(funcs) > 0);
      if (!in_map) {
        funcs_to_ids[funcs] = next_refinement_id_++;
      }
    }
  }

  std::size_t size() const noexcept { return next_refinement_id_; }
  // A unique enumeration of refinement functions starting from zero.
  // This is used for caching which prolongation/restriction operator
  // matches which BndInfo struct in the buffer packing caches.
  // the other relevant information is in metadata, so this is all we
  // need.
  std::unordered_map<refinement::RefinementFunctions_t, std::size_t,
                     refinement::RefinementFunctionsHasher>
      funcs_to_ids;

 private:
  std::size_t next_refinement_id_ = 0;
};

/// The state metadata descriptor class.
///
/// Each State descriptor has a label, associated parameters, and
/// metadata for all fields within that state.
class StateDescriptor {
 public:
  // copy constructor throw error
  StateDescriptor(const StateDescriptor &s) = delete;

  // Preferred constructor
  explicit StateDescriptor(std::string const &label) : label_(label) {
    if (Metadata::FlagNameExists(label)) {
      AddParam("PackageMetadataFlag_", Metadata::GetUserFlag(label));
    } else {
      AddParam("PackageMetadataFlag_", Metadata::AddUserFlag(label));
    }
  }

  // Virtual destructor for subclassing
  virtual ~StateDescriptor() = default;

  static std::shared_ptr<StateDescriptor>
  CreateResolvedStateDescriptor(Packages_t &packages);

  MetadataFlag GetMetadataFlag() {
    return params_.Get<MetadataFlag>("PackageMetadataFlag_");
  }

  template <typename T>
  void AddParam(const std::string &key, T value, Params::Mutability mutability) {
    params_.Add<T>(key, value, mutability);
  }

  template <typename T>
  void AddParam(const std::string &key, T value, bool is_mutable = false) {
    params_.Add<T>(key, value, is_mutable);
  }

  template <typename T>
  void UpdateParam(const std::string &key, T value) {
    params_.Update<T>(key, value);
  }

  template <typename T>
  const T &Param(const std::string &key) const {
    return params_.Get<T>(key);
  }

  template <typename T>
  T *MutableParam(const std::string &key) const {
    return params_.GetMutable<T>(key);
  }

  // Set (if not set) and get simultaneously.
  // infers type correctly.
  template <typename T>
  const T &Param(const std::string &key, T value) const {
    return params_.Get(key, value);
  }

  const std::type_index &ParamType(const std::string &key) const {
    return params_.GetType(key);
  }

  Params &AllParams() noexcept { return params_; }

  // retrieve label
  const std::string &label() const noexcept { return label_; }

  bool AddSwarm(const std::string &swarm_name, const Metadata &m_in) {
    PARTHENON_REQUIRE(
        swarm_name != "swarm",
        "A swarm may not be named \"swarm\", as this may cause name collisions.");
    PARTHENON_REQUIRE(swarm_name.find_first_of("\n\t ") == std::string::npos,
                      "A swarm name may not contain whitespace");
    if (swarmMetadataMap_.count(swarm_name) > 0) {
      throw std::invalid_argument("Swarm " + swarm_name + " already exists!");
    }
    Metadata m = m_in; // so we can modify it
    if (!m.IsSet(GetMetadataFlag())) m.Set(GetMetadataFlag());
    swarmMetadataMap_[swarm_name] = m;

    return true;
  }
  template <typename T>
  bool AddSwarm(const Metadata &m) {
    return AddSwarm(T::name(), m);
  }

  bool AddSwarmValue(const std::string &value_name, const std::string &swarm_name,
                     const Metadata &m);
  template <typename T, typename V>
  bool AddSwarmValue(const Metadata &m) {
    return AddSwarmValue(T::name(), V::name(), m);
  }

  // field addition / retrieval routines
 private:
  // internal function to add dense/sparse fields. Private because outside classes must
  // use the public interface below
  bool AddFieldImpl(const VarID &vid, const Metadata &m, const VarID &control_vid);

  // add a sparse pool
  bool AddSparsePoolImpl(const SparsePool &pool);

 public:
  bool AddField(const std::string &field_name, const Metadata &m_in,
                const std::string &controlling_field = "") {
    Metadata m = m_in; // so we can modify it
    if (m.IsSet(Metadata::Sparse)) {
      PARTHENON_THROW(
          "Tried to add a sparse field with AddField, use AddSparsePool instead");
    }
    if (!m.IsSet(GetMetadataFlag())) m.Set(GetMetadataFlag());
    VarID controller = VarID(controlling_field);
    if (controlling_field == "") controller = VarID(field_name);
    return AddFieldImpl(VarID(field_name), m, controller);
  }
  template <typename T>
  bool AddField(const Metadata &m, const std::string &controlling_field = "") {
    return AddField(T::name(), m, controlling_field);
  }

  // add sparse pool, all arguments will be forwarded to the SparsePool constructor, so
  // one can pass in a reference to a SparsePool or arguments that match one of the
  // SparsePool constructors
  template <typename... Args>
  bool AddSparsePool(Args &&...args) {
    return AddSparsePoolImpl(SparsePool(std::forward<Args>(args)...));
  }
  template <typename... Args>
  bool AddSparsePool(const std::string &base_name, const Metadata &m_in, Args &&...args) {
    Metadata m = m_in; // so we can modify it
    if (!m.IsSet(GetMetadataFlag())) m.Set(GetMetadataFlag());
    return AddSparsePoolImpl(SparsePool(base_name, m, std::forward<Args>(args)...));
  }
  template <typename T, typename... Args>
  bool AddSparsePool(const Metadata &m_in, Args &&...args) {
    return AddSparsePool(T::name(), m_in, std::forward<Args>(args)...);
  }

  // retrieve number of fields
  int size() const noexcept { return metadataMap_.size(); }

  // retrieve all field names
  std::vector<std::string> Fields() noexcept {
    std::vector<std::string> names;
    names.reserve(metadataMap_.size());
    for (auto &x : metadataMap_) {
      names.push_back(x.first.label());
    }
    return names;
  }

  // retrieve all swarm names
  std::vector<std::string> Swarms() noexcept {
    std::vector<std::string> names;
    names.reserve(swarmMetadataMap_.size());
    for (auto &x : swarmMetadataMap_) {
      names.push_back(x.first);
    }
    return names;
  }

  const auto &AllFields() const noexcept { return metadataMap_; }
  const auto &AllSparsePools() const noexcept { return sparsePoolMap_; }
  const auto &AllSwarms() const noexcept { return swarmMetadataMap_; }
  const auto &AllSwarmValues(const std::string &swarm_name) noexcept {
    // JMM: It's ok for this to be empty. Swarms with no values
    // automatically have x, y, z.
    return swarmValueMetadataMap_[swarm_name];
  }
  std::vector<std::string> GetVariableNames(const std::vector<std::string> &req_names,
                                            const Metadata::FlagCollection &flags,
                                            const std::vector<int> &sparse_ids);
  std::vector<std::string> GetVariableNames(const std::vector<std::string> &req_names,
                                            const std::vector<int> &sparse_ids);
  std::vector<std::string> GetVariableNames(const Metadata::FlagCollection &flags,
                                            const std::vector<int> &sparse_ids);
  std::vector<std::string> GetVariableNames(const std::vector<std::string> &req_names);
  std::vector<std::string> GetVariableNames(const Metadata::FlagCollection &flags);

  std::size_t
  RefinementFuncID(const refinement::RefinementFunctions_t &funcs) const noexcept {
    return refinementFuncMaps_.funcs_to_ids.at(funcs);
  }
  std::size_t RefinementFuncID(const Metadata &m) const noexcept {
    return RefinementFuncID(m.GetRefinementFunctions());
  }
  std::size_t NumRefinementFuncs() const noexcept { return refinementFuncMaps_.size(); }
  const auto &RefinementFncsToIDs() const noexcept {
    return refinementFuncMaps_.funcs_to_ids;
  }
  bool FieldPresent(const std::string &base_name,
                    int sparse_id = InvalidSparseID) const noexcept {
    return metadataMap_.count(VarID(base_name, sparse_id)) > 0;
  }
  bool FieldPresent(const VarID &var_id) const noexcept {
    return metadataMap_.count(var_id) > 0;
  }
  bool SparseBaseNamePresent(const std::string &base_name) const noexcept {
    return sparsePoolMap_.count(base_name) > 0;
  }
  bool SwarmPresent(const std::string &swarm_name) const noexcept {
    return swarmMetadataMap_.count(swarm_name) > 0;
  }
  bool SwarmValuePresent(const std::string &value_name,
                         const std::string &swarm_name) const noexcept {
    if (!SwarmPresent(swarm_name)) return false;
    return swarmValueMetadataMap_.at(swarm_name).count(value_name) > 0;
  }

  std::string GetFieldController(const std::string &field_name) {
    VarID field_id(field_name);
    auto controller = allocControllerReverseMap_.find(field_id);
    PARTHENON_REQUIRE(controller != allocControllerReverseMap_.end(),
                      "Asking for controlling field that is not in this package (" +
                          field_name + ")");
    return controller->second.label();
  }

  bool ControlVariablesSet() { return (allocControllerMap_.size() > 0); }

  const std::vector<std::string> &GetControlledVariables(const std::string &field_name) {
    auto iter = allocControllerMap_.find(field_name);
    if (iter == allocControllerMap_.end()) return nullControl_;
    return iter->second;
  }

  std::vector<std::string> GetControlVariables() {
    std::vector<std::string> vars;
    for (auto &pair : allocControllerMap_) {
      vars.push_back(pair.first);
    }
    return vars;
  }

  // retrieve metadata for a specific field
  const Metadata &FieldMetadata(const std::string &base_name,
                                int sparse_id = InvalidSparseID) const {
    const auto itr = metadataMap_.find(VarID(base_name, sparse_id));
    PARTHENON_REQUIRE_THROWS(itr != metadataMap_.end(),
                             "FieldMetadata: Non-existent field: " +
                                 MakeVarLabel(base_name, sparse_id));
    return itr->second;
  }

  const auto &GetSparsePool(const std::string &base_name) const noexcept {
    const auto itr = sparsePoolMap_.find(base_name);
    PARTHENON_REQUIRE_THROWS(itr != sparsePoolMap_.end(),
                             "GetSparsePool: Non-existent sparse pool: " + base_name);
    return itr->second;
  }

  // retrieve metadata for a specific swarm
  Metadata &SwarmMetadata(const std::string &swarm_name) noexcept {
    // TODO(JL) Do we want to add a default metadata for a non-existent swarm_name?
    return swarmMetadataMap_[swarm_name];
  }

  bool FlagsPresent(std::vector<MetadataFlag> const &flags, bool matchAny = false);

  void PreCommFillDerived(MeshBlockData<Real> *rc) const {
    if (PreCommFillDerivedBlock != nullptr) PreCommFillDerivedBlock(rc);
  }
  void PreCommFillDerived(MeshData<Real> *rc) const {
    if (PreCommFillDerivedMesh != nullptr) PreCommFillDerivedMesh(rc);
  }
  void PreFillDerived(MeshBlockData<Real> *rc) const {
    if (PreFillDerivedBlock != nullptr) PreFillDerivedBlock(rc);
  }
  void PreFillDerived(MeshData<Real> *rc) const {
    if (PreFillDerivedMesh != nullptr) PreFillDerivedMesh(rc);
  }
  void PostFillDerived(MeshBlockData<Real> *rc) const {
    if (PostFillDerivedBlock != nullptr) PostFillDerivedBlock(rc);
  }
  void PostFillDerived(MeshData<Real> *rc) const {
    if (PostFillDerivedMesh != nullptr) PostFillDerivedMesh(rc);
  }
  void FillDerived(MeshBlockData<Real> *rc) const {
    if (FillDerivedBlock != nullptr) FillDerivedBlock(rc);
  }
  void FillDerived(MeshData<Real> *rc) const {
    if (FillDerivedMesh != nullptr) FillDerivedMesh(rc);
  }

  void PreStepDiagnostics(SimTime const &simtime, MeshData<Real> *rc) const {
    if (PreStepDiagnosticsMesh != nullptr) PreStepDiagnosticsMesh(simtime, rc);
  }
  void PostStepDiagnostics(SimTime const &simtime, MeshData<Real> *rc) const {
    if (PostStepDiagnosticsMesh != nullptr) PostStepDiagnosticsMesh(simtime, rc);
  }

  Real EstimateTimestep(MeshBlockData<Real> *rc) const {
    if (EstimateTimestepBlock != nullptr) return EstimateTimestepBlock(rc);
    return std::numeric_limits<Real>::max();
  }
  Real EstimateTimestep(MeshData<Real> *rc) const {
    if (EstimateTimestepMesh != nullptr) return EstimateTimestepMesh(rc);
    return std::numeric_limits<Real>::max();
  }

  AmrTag CheckRefinement(MeshBlockData<Real> *rc) const {
    if (CheckRefinementBlock != nullptr) return CheckRefinementBlock(rc);
    return AmrTag::derefine;
  }

  void InitNewlyAllocatedVars(MeshData<Real> *rc) const {
    if (InitNewlyAllocatedVarsMesh != nullptr) return InitNewlyAllocatedVarsMesh(rc);
  }

  void InitNewlyAllocatedVars(MeshBlockData<Real> *rc) const {
    if (InitNewlyAllocatedVarsBlock != nullptr) return InitNewlyAllocatedVarsBlock(rc);
  }

  void UserWorkBeforeLoop(Mesh *pmesh, ParameterInput *pin, SimTime &tm) const {
    if (UserWorkBeforeLoopMesh != nullptr) return UserWorkBeforeLoopMesh(pmesh, pin, tm);
  }

  std::vector<std::shared_ptr<AMRCriteria>> amr_criteria;

  std::function<void(MeshBlockData<Real> *rc)> PreCommFillDerivedBlock = nullptr;
  std::function<void(MeshData<Real> *rc)> PreCommFillDerivedMesh = nullptr;
  std::function<void(MeshBlockData<Real> *rc)> PreFillDerivedBlock = nullptr;
  std::function<void(MeshData<Real> *rc)> PreFillDerivedMesh = nullptr;
  std::function<void(MeshBlockData<Real> *rc)> PostFillDerivedBlock = nullptr;
  std::function<void(MeshData<Real> *rc)> PostFillDerivedMesh = nullptr;
  std::function<void(MeshBlockData<Real> *rc)> FillDerivedBlock = nullptr;
  std::function<void(MeshData<Real> *rc)> FillDerivedMesh = nullptr;
  std::function<void(Mesh *, ParameterInput *, SimTime &)> UserWorkBeforeLoopMesh =
      nullptr;

  std::function<void(SimTime const &simtime, MeshData<Real> *rc)> PreStepDiagnosticsMesh =
      nullptr;
  std::function<void(SimTime const &simtime, MeshData<Real> *rc)>
      PostStepDiagnosticsMesh = nullptr;

  std::function<Real(MeshBlockData<Real> *rc)> EstimateTimestepBlock = nullptr;
  std::function<Real(MeshData<Real> *rc)> EstimateTimestepMesh = nullptr;

  std::function<AmrTag(MeshBlockData<Real> *rc)> CheckRefinementBlock = nullptr;

  std::function<void(MeshData<Real> *rc)> InitNewlyAllocatedVarsMesh = nullptr;
  std::function<void(MeshBlockData<Real> *rc)> InitNewlyAllocatedVarsBlock = nullptr;

  friend std::ostream &operator<<(std::ostream &os, const StateDescriptor &sd);

<<<<<<< HEAD
  std::array<std::vector<BValFunc>, BOUNDARY_NFACES> UserBoundaryFunctions;

 private:
=======
 protected:
>>>>>>> e4d4d068
  void InvertControllerMap();

  Params params_;
  const std::string label_;

  // for each variable label (full label for sparse variables) hold metadata
  std::unordered_map<VarID, Metadata, VarIDHasher> metadataMap_;
  std::unordered_map<VarID, VarID, VarIDHasher> allocControllerReverseMap_;
  std::unordered_map<std::string, std::vector<std::string>> allocControllerMap_;
  const std::vector<std::string> nullControl_{};

  // for each sparse base name hold its sparse pool
  Dictionary<SparsePool> sparsePoolMap_;

  Dictionary<Metadata> swarmMetadataMap_;
  Dictionary<Dictionary<Metadata>> swarmValueMetadataMap_;

  RefinementFunctionMaps refinementFuncMaps_;
};

inline std::shared_ptr<StateDescriptor> ResolvePackages(Packages_t &packages) {
  return StateDescriptor::CreateResolvedStateDescriptor(packages);
}

} // namespace parthenon

#endif // INTERFACE_STATE_DESCRIPTOR_HPP_<|MERGE_RESOLUTION|>--- conflicted
+++ resolved
@@ -439,14 +439,9 @@
   std::function<void(MeshBlockData<Real> *rc)> InitNewlyAllocatedVarsBlock = nullptr;
 
   friend std::ostream &operator<<(std::ostream &os, const StateDescriptor &sd);
-
-<<<<<<< HEAD
   std::array<std::vector<BValFunc>, BOUNDARY_NFACES> UserBoundaryFunctions;
 
- private:
-=======
  protected:
->>>>>>> e4d4d068
   void InvertControllerMap();
 
   Params params_;
