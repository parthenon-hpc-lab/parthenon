//========================================================================================
// (C) (or copyright) 2020-2023. Triad National Security, LLC. All rights reserved.
//
// This program was produced under U.S. Government contract 89233218CNA000001 for Los
// Alamos National Laboratory (LANL), which is operated by Triad National Security, LLC
// for the U.S. Department of Energy/National Nuclear Security Administration. All rights
// in the program are reserved by Triad National Security, LLC, and the U.S. Department
// of Energy/National Nuclear Security Administration. The Government is granted for
// itself and others acting on its behalf a nonexclusive, paid-up, irrevocable worldwide
// license in this material to reproduce, prepare derivative works, distribute copies to
// the public, perform publicly and display publicly, and to permit others to do so.
//========================================================================================
#ifndef INTERFACE_METADATA_HPP_
#define INTERFACE_METADATA_HPP_

#include <algorithm>
#include <bitset>
#include <exception>
#include <initializer_list>
#include <iostream>
#include <memory>
#include <set>
#include <stdexcept>
#include <string>
#include <tuple>
#include <utility>
#include <vector>

#include "prolong_restrict/pr_ops.hpp"
#include "prolong_restrict/prolong_restrict.hpp"
#include "utils/error_checking.hpp"

/// The point of this macro is to generate code for each built-in flag using the
/// `PARTHENON_INTERNAL_FOR_FLAG` macro. This is to accomplish the following goals:
/// - Generate a unique value for each flag using an enum
/// - Wrap each value in a `MetadataFlag` type that can only be instantiated within
///   parthenon
/// - Make it possible to return a user-friendly string for each flag.
///
/// Having this macro means you only need to add a new flag in one place and have each of
/// these properties automatically be updated.
#define PARTHENON_INTERNAL_FOREACH_BUILTIN_FLAG                                          \
  /**  bit 0 is ignored */                                                               \
  PARTHENON_INTERNAL_FOR_FLAG(Ignore)                                                    \
  /************************************************/                                     \
  /** TOPOLOGY: Exactly one must be specified (default is None) */                       \
  /** no topology specified */                                                           \
  PARTHENON_INTERNAL_FOR_FLAG(None)                                                      \
  /** cell variable */                                                                   \
  PARTHENON_INTERNAL_FOR_FLAG(Cell)                                                      \
  /** face variable */                                                                   \
  PARTHENON_INTERNAL_FOR_FLAG(Face)                                                      \
  /** edge variable */                                                                   \
  PARTHENON_INTERNAL_FOR_FLAG(Edge)                                                      \
  /** node variable */                                                                   \
  PARTHENON_INTERNAL_FOR_FLAG(Node)                                                      \
  /** particle variable */                                                               \
  PARTHENON_INTERNAL_FOR_FLAG(Particle)                                                  \
  /** swarm */                                                                           \
  PARTHENON_INTERNAL_FOR_FLAG(Swarm)                                                     \
  /************************************************/                                     \
  /** ROLE: Exactly one must be specified (default is Provides) */                       \
  /** Private to a package */                                                            \
  PARTHENON_INTERNAL_FOR_FLAG(Private)                                                   \
  /** Provided by a package */                                                           \
  PARTHENON_INTERNAL_FOR_FLAG(Provides)                                                  \
  /** Not created by a package, assumes available from another package */                \
  PARTHENON_INTERNAL_FOR_FLAG(Requires)                                                  \
  /** does nothing if another package provides the variable */                           \
  PARTHENON_INTERNAL_FOR_FLAG(Overridable)                                               \
  /************************************************/                                     \
  /** SHAPE: Neither or one (but not both) can be specified */                           \
  /** a vector quantity, i.e. a rank 1 contravariant tensor */                           \
  PARTHENON_INTERNAL_FOR_FLAG(Vector)                                                    \
  /** a rank-2 tensor */                                                                 \
  PARTHENON_INTERNAL_FOR_FLAG(Tensor)                                                    \
  /************************************************/                                     \
  /** DATATYPE: Exactly one must be specified (default is Real) */                       \
  /** Boolean-valued quantity */                                                         \
  PARTHENON_INTERNAL_FOR_FLAG(Boolean)                                                   \
  /** Integer-valued quantity */                                                         \
  PARTHENON_INTERNAL_FOR_FLAG(Integer)                                                   \
  /** Real-valued quantity */                                                            \
  PARTHENON_INTERNAL_FOR_FLAG(Real)                                                      \
  /************************************************/                                     \
  /** INDEPENDENT: Exactly one must be specified (default is Derived) */                 \
  /** is an independent, evolved variable */                                             \
  PARTHENON_INTERNAL_FOR_FLAG(Independent)                                               \
  /** is a derived quantity (ignored) */                                                 \
  PARTHENON_INTERNAL_FOR_FLAG(Derived)                                                   \
  /************************************************/                                     \
  /** OTHER: All the following flags can be turned on or off independently */            \
  /** advected variable */                                                               \
  PARTHENON_INTERNAL_FOR_FLAG(Advected)                                                  \
  /** conserved variable */                                                              \
  PARTHENON_INTERNAL_FOR_FLAG(Conserved)                                                 \
  /** intensive variable */                                                              \
  PARTHENON_INTERNAL_FOR_FLAG(Intensive)                                                 \
  /** added to restart dump */                                                           \
  PARTHENON_INTERNAL_FOR_FLAG(Restart)                                                   \
  /** is a sparse variable */                                                            \
  PARTHENON_INTERNAL_FOR_FLAG(Sparse)                                                    \
  /** should this variable minimize buffer use during communication */                   \
  PARTHENON_INTERNAL_FOR_FLAG(SparseCommunication)                                       \
  /** only one copy even if multiple stages */                                           \
  PARTHENON_INTERNAL_FOR_FLAG(OneCopy)                                                   \
  /** Do boundary communication */                                                       \
  PARTHENON_INTERNAL_FOR_FLAG(FillGhost)                                                 \
  /** does variable have fluxes */                                                       \
  PARTHENON_INTERNAL_FOR_FLAG(WithFluxes)                                                \
  /** the variable needs to be communicated across ranks during remeshing */             \
  PARTHENON_INTERNAL_FOR_FLAG(ForceRemeshComm)                                           \
<<<<<<< HEAD
  /** the variable participate in GMG calculations */                                    \
  PARTHENON_INTERNAL_FOR_FLAG(GMG)
=======
  /** the variable must always be allocated for new blocks **/                           \
  PARTHENON_INTERNAL_FOR_FLAG(ForceAllocOnNewBlocks)
>>>>>>> 11c53d1c
namespace parthenon {

namespace internal {
enum class MetadataInternal {
// declare all the internal flags in an enum so that their values are unique and kept
// up to date
#define PARTHENON_INTERNAL_FOR_FLAG(name) name,
  PARTHENON_INTERNAL_FOREACH_BUILTIN_FLAG Max
#undef PARTHENON_INTERNAL_FOR_FLAG
};

class UserMetadataState;

} // namespace internal

class MeshBlock;
class Metadata;

class TensorShape {
 public:
  TensorShape() {}
  explicit TensorShape(int scalar) {}
  TensorShape(int rank, int *size) { shape_.insert(shape_.end(), size, size + rank); }
  std::vector<int> shape_;
};

class MetadataFlag {
  // This allows `Metadata` and `UserMetadataState` to instantiate `MetadataFlag`.
  friend class Metadata;
  friend class internal::UserMetadataState;

 public:
  constexpr bool operator==(MetadataFlag const &other) const {
    return flag_ == other.flag_;
  }

  constexpr bool operator!=(MetadataFlag const &other) const {
    return flag_ != other.flag_;
  }

  constexpr bool operator<(const MetadataFlag &other) const {
    return flag_ < other.flag_;
  }

  std::string const &Name() const;

#ifdef CATCH_VERSION_MAJOR
  // Should never be used for application code - only exposed for testing.
  constexpr int InternalFlagValue() const { return flag_; }
#endif

  friend std::ostream &operator<<(std::ostream &os, const Metadata &m);
  friend std::ostream &operator<<(std::ostream &os, const MetadataFlag &flag) {
    os << flag.Name();
    return os;
  }

 private:
  // MetadataFlag can only be instantiated by Metadata
  constexpr explicit MetadataFlag(int flag) : flag_(flag) {}

  int flag_;
};

/// @brief
///
/// The metadata class is a descriptor for variables in the
/// simulation.
///
///  Can set or query attributes specifed in flags.
///
class Metadata {
 public:
  /// The flags refer to the different attributes that a variable can
  /// have.  These include the topology, IO, advection, conservation,
  /// whether it sparse, etc.  This is designed to be easily extensible.

  // this wraps all the built-in flags in the `MetadataFlag` type so that using these
  // flags is type-safe.
#define PARTHENON_INTERNAL_FOR_FLAG(name)                                                \
  constexpr static MetadataFlag name =                                                   \
      MetadataFlag(static_cast<int>(::parthenon::internal::MetadataInternal::name));

  PARTHENON_INTERNAL_FOREACH_BUILTIN_FLAG
#undef PARTHENON_INTERNAL_FOR_FLAG

  // TODO(JMM): Kind of treating Metadata as a namespace here
  using FlagVec = std::vector<MetadataFlag>;

  // FlagCollection is a collection object that encapsulates the desire for
  // target variables/swarms with:
  // - At least ONE of the "unions" flags,
  // - ALL of the "intersections" flags,
  // - and NONE of the "exclusions" flags
  class FlagCollection {
   public:
    FlagCollection() = default;
    template <typename T,
              REQUIRES(std::is_same<typename T::value_type, MetadataFlag>::value)>
    explicit FlagCollection(const T &flags, bool take_union = false) {
      if (take_union) {
        unions_.insert(flags.begin(), flags.end());
      } else { // intersection
        intersections_.insert(flags.begin(), flags.end());
      }
    }
    // Constructor that takes a brace-enclosed initializer list
    // Required since the type of {...} cannot be deduced since it
    // could be the type of any object that could be initialized by
    // an initializer list
    // TODO(JMM): The cast to to a vector here implies some extra
    // copies which aren't great. Don't do this too much I guess.
    FlagCollection(std::initializer_list<MetadataFlag> flags, bool take_union = false)
        : FlagCollection(FlagVec(std::move(flags)), take_union) {}
    // Constructor from a comma-separated list. Default is union.
    // Force correct type inferrence by making the first arg a flag
    template <typename... Args>
    FlagCollection(MetadataFlag first, Args... args)
        : FlagCollection({first, std::forward<Args>(args)...}, false) {}
    // Check if set empty
    bool Empty() const {
      return (unions_.empty() && intersections_.empty() && exclusions_.empty());
    }
    // Union
    template <template <class...> class Container_t, class... extra>
    void TakeUnion(const Container_t<MetadataFlag, extra...> &flags) {
      unions_.insert(flags.begin(), flags.end());
    }
    template <typename... Args>
    void TakeUnion(MetadataFlag first, Args... args) {
      TakeUnion(FlagVec({first, std::forward<Args>(args)...}));
    }
    void TakeUnion(const FlagCollection &other) {
      unions_.insert(other.unions_.begin(), other.unions_.end());
      exclusions_.insert(other.exclusions_.begin(), other.exclusions_.end());
    }
    FlagCollection operator+(const FlagCollection &other) {
      FlagCollection s(*this);
      s.TakeUnion(other);
      return s;
    }
    FlagCollection operator||(const FlagCollection &other) { return (*this) + other; }
    // Intersection
    template <template <class...> class Container_t, class... extra>
    void TakeIntersection(const Container_t<MetadataFlag, extra...> &flags) {
      intersections_.insert(flags.begin(), flags.end());
    }
    template <typename... Args>
    void TakeIntersection(MetadataFlag first, Args... args) {
      TakeIntersection(FlagVec({first, std::forward<Args>(args)...}));
    }
    void TakeIntersection(const FlagCollection &other) {
      intersections_.insert(other.intersections_.begin(), other.intersections_.end());
      exclusions_.insert(other.exclusions_.begin(), other.exclusions_.end());
    }
    FlagCollection operator*(const FlagCollection &other) {
      FlagCollection s(*this);
      s.TakeIntersection(other);
      return s;
    }
    FlagCollection operator&&(const FlagCollection &other) { return (*this) * other; }
    // Set Difference
    template <template <class...> class Container_t, class... extra>
    void Exclude(const Container_t<MetadataFlag, extra...> &&flags) {
      exclusions_.insert(flags.begin(), flags.end());
    }
    template <typename... Args>
    void Exclude(MetadataFlag first, Args... args) {
      Exclude(FlagVec({first, std::forward<Args>(args)...}));
    }
    void Exclude(const FlagCollection &other) {
      exclusions_.insert(other.unions_.begin(), other.unions_.end());
      exclusions_.insert(other.intersections_.begin(), other.intersections_.end());
      exclusions_.insert(other.exclusions_.begin(), other.exclusions_.end());
    }
    FlagCollection operator-(const FlagCollection &other) {
      FlagCollection s(*this);
      s.Exclude(other);
      return s;
    }
    // Accessors
    const std::set<MetadataFlag> &GetUnions() const { return unions_; }
    const std::set<MetadataFlag> &GetIntersections() const { return intersections_; }
    const std::set<MetadataFlag> &GetExclusions() const { return exclusions_; }

   private:
    std::set<MetadataFlag> unions_, intersections_, exclusions_;
  };

  Metadata() = default;
  // Include explicit destructor to get rid of CUDA __host__ __device__ warning
  ~Metadata() {}

  // There are 3 optional arguments: shape, component_labels, and associated, so we'll
  // need 8 constructors to provide all possible variants

  // By default shape is empty; this corresponds to scalar data on the mesh

  // 4 constructors, this is the general constructor called by all other constructors, so
  // we do some sanity checks here
  Metadata(const std::vector<MetadataFlag> &bits, const std::vector<int> &shape = {},
           const std::vector<std::string> &component_labels = {},
           const std::string &associated = "");

  // 1 constructor
  Metadata(const std::vector<MetadataFlag> &bits, const std::vector<int> &shape,
           const std::string &associated)
      : Metadata(bits, shape, {}, associated) {}

  // 2 constructors
  Metadata(const std::vector<MetadataFlag> &bits,
           const std::vector<std::string> component_labels,
           const std::string &associated = "")
      : Metadata(bits, {1}, component_labels, associated) {}

  // 1 constructor
  Metadata(const std::vector<MetadataFlag> &bits, const std::string &associated)
      : Metadata(bits, {1}, {}, associated) {}

  // Static routines
  static MetadataFlag AddUserFlag(const std::string &name);
  static bool FlagNameExists(const std::string &flagname);
  static MetadataFlag GetUserFlag(const std::string &flagname);
  static MetadataFlag GetOrAddFlag(const std::string &name) {
    return FlagNameExists(name) ? GetUserFlag(name) : AddUserFlag(name);
  }
  static int num_flags;

  // Sparse threshold routines
  void SetSparseThresholds(parthenon::Real alloc, parthenon::Real dealloc,
                           parthenon::Real default_val = 0.0) {
    allocation_threshold_ = alloc;
    deallocation_threshold_ = dealloc;
    default_value_ = default_val;
  }

  parthenon::Real GetDeallocationThreshold() const { return deallocation_threshold_; }
  parthenon::Real GetAllocationThreshold() const { return allocation_threshold_; }
  parthenon::Real GetDefaultValue() const { return default_value_; }

  // Individual flag setters, using these could result in an invalid set of flags, use
  // IsValid to check if the flags are valid
  // TODO(JMM): This is dangerous. See Issue #844.
  void Set(MetadataFlag f) { DoBit(f, true); }    ///< Set specific bit
  void Unset(MetadataFlag f) { DoBit(f, false); } ///< Unset specific bit

  // Return true if the flags constraints are satisfied, false otherwise. If throw_on_fail
  // is true, throw a descriptive exception when invalid
  bool IsValid(bool throw_on_fail = false) const {
    bool valid = true;

    // Topology
    if (CountSet({None, Node, Edge, Face, Cell}) != 1) {
      valid = false;
      if (throw_on_fail) {
        PARTHENON_THROW("Exactly one topology flag must be set");
      }
    }

    // Role
    if (CountSet({Private, Provides, Requires, Overridable}) != 1) {
      valid = false;
      if (throw_on_fail) {
        PARTHENON_THROW("Exactly one role flag must be set");
      }
    }

    // Shape
    if (CountSet({Vector, Tensor}) > 1) {
      valid = false;
      if (throw_on_fail) {
        PARTHENON_THROW("At most one shape flag can be set");
      }
    }

    // Datatype
    if (CountSet({Boolean, Integer, Real}) != 1) {
      valid = false;
      if (throw_on_fail) {
        PARTHENON_THROW("Exactly one data type flag must be set");
      }
    }

    // Independent
    if (CountSet({Independent, Derived}) != 1) {
      valid = false;
      if (throw_on_fail) {
        PARTHENON_THROW("Either the Independent or Derived flag must be set");
      }
    }

    // Prolongation/restriction
    if (IsRefined()) {
      if (refinement_funcs_.label().size() == 0) {
        valid = false;
        if (throw_on_fail) {
          PARTHENON_THROW(
              "Registered for refinment but no prolongation/restriction ops found");
        }
      }
    }

    return valid;
  }

  /*--------------------------------------------------------*/
  // Getters for attributes
  /*--------------------------------------------------------*/
  // returns all set flags
  std::vector<MetadataFlag> Flags() const;

  /// returns the topological location of variable
  MetadataFlag Where() const {
    if (IsSet(Cell)) {
      return Cell;
    } else if (IsSet(Face)) {
      return Face;
    } else if (IsSet(Edge)) {
      return Edge;
    } else if (IsSet(Node)) {
      return Node;
    } else if (IsSet(None)) {
      return None;
    }

    PARTHENON_THROW("No topology flag set");
  }

  bool IsMeshTied() const { return (Where() != None); }

  /// returns the type of the variable
  MetadataFlag Type() const {
    if (IsSet(Boolean)) {
      return Boolean;
    } else if (IsSet(Integer)) {
      return Integer;
    } else if (IsSet(Real)) {
      return Real;
    }

    PARTHENON_THROW("No data type flag set");
  }

  MetadataFlag Role() const {
    if (IsSet(Private)) {
      return Private;
    } else if (IsSet(Provides)) {
      return Provides;
    } else if (IsSet(Requires)) {
      return Requires;
    } else if (IsSet(Overridable)) {
      return Overridable;
    }

    PARTHENON_THROW("No role flag set");
  }

  // Returns true if this variable should do prolongation/restriction
  // and false otherwise.
  bool IsRefined() const {
    return (IsSet(Independent) || IsSet(FillGhost) || IsSet(ForceRemeshComm));
  }

  const std::vector<int> &Shape() const { return shape_; }

  /*--------------------------------------------------------*/
  // Utility functions
  /*--------------------------------------------------------*/

  // get the dims of the 6D array
  std::array<int, MAX_VARIABLE_DIMENSION> GetArrayDims(std::weak_ptr<MeshBlock> wpmb,
                                                       bool coarse) const;

  /// Returns the attribute flags as a string of 1/0
  std::string MaskAsString() const {
    std::string str;
    for (auto const bit : bits_) {
      str += bit ? '1' : '0';
    }
    return str;
  }
  friend std::ostream &operator<<(std::ostream &os, const parthenon::Metadata &m);

  /**
   * @brief Returns true if any flag is set
   */
  template <class Container_t,
            REQUIRES(std::is_same<typename Container_t::value_type, MetadataFlag>::value)>
  bool AnyFlagsSet(const Container_t &flags) const {
    return std::any_of(flags.begin(), flags.end(),
                       [this](MetadataFlag const &f) { return IsSet(f); });
  }
  template <typename... Args>
  bool AnyFlagsSet(const MetadataFlag &flag, Args... args) const {
    return AnyFlagsSet(FlagVec{flag, std::forward<Args>(args)...});
  }

  template <class Container_t,
            REQUIRES(std::is_same<typename Container_t::value_type, MetadataFlag>::value)>
  bool AllFlagsSet(const Container_t &flags) const {
    return std::all_of(flags.begin(), flags.end(),
                       [this](MetadataFlag const &f) { return IsSet(f); });
  }
  template <typename... Args>
  bool AllFlagsSet(const MetadataFlag &flag, Args... args) const {
    return AllFlagsSet(FlagVec{flag, std::forward<Args>(args)...});
  }
  template <class Container_t,
            REQUIRES(std::is_same<typename Container_t::value_type, MetadataFlag>::value)>
  bool NoFlagsSet(const Container_t &flags) const {
    return std::none_of(flags.begin(), flags.end(),
                        [this](MetadataFlag const &f) { return IsSet(f); });
  }
  template <typename... Args>
  bool NoFlagsSet(const MetadataFlag &flag, Args... args) const {
    return NoFlagsSet(FlagVec{flag, std::forward<Args>(args)...});
  }

  template <template <class...> class Container_t, class... extra>
  bool FlagsSet(const Container_t<MetadataFlag, extra...> &flags,
                bool matchAny = false) const {
    return ((matchAny && AnyFlagsSet(flags)) || ((!matchAny) && AllFlagsSet(flags)));
  }

  /// returns true if bit is set, false otherwise
  bool IsSet(MetadataFlag bit) const {
    return bit.flag_ < bits_.size() && bits_[bit.flag_];
  }

  // Refinement stuff
  const refinement::RefinementFunctions_t &GetRefinementFunctions() const {
    PARTHENON_REQUIRE_THROWS(IsRefined(), "Variable must be registered for refinement");
    return refinement_funcs_;
  }
  template <class ProlongationOp, class RestrictionOp,
            class InternalProlongationOp = refinement_ops::ProlongateInternalAverage>
  void RegisterRefinementOps() {
    PARTHENON_REQUIRE_THROWS(
        IsRefined(),
        "Variable must be registered for refinement to accept custom refinement ops");
    refinement_funcs_ =
        refinement::RefinementFunctions_t::RegisterOps<ProlongationOp, RestrictionOp,
                                                       InternalProlongationOp>();
  }

  // Operators
  bool HasSameFlags(const Metadata &b) const {
    auto const &a = *this;

    // Check extra bits are unset
    auto const min_bits = std::min(a.bits_.size(), b.bits_.size());
    auto const &longer = a.bits_.size() > b.bits_.size() ? a.bits_ : b.bits_;
    for (auto i = min_bits; i < longer.size(); i++) {
      if (longer[i]) {
        // Bits are default false, so if any bit in the extraneous portion of the longer
        // bit list is set, then it cannot be equal to a.
        return false;
      }
    }

    for (size_t i = 0; i < min_bits; i++) {
      if (a.bits_[i] != b.bits_[i]) {
        return false;
      }
    }
    return true;
  }

  bool operator==(const Metadata &b) const {
    return HasSameFlags(b) && (shape_ == b.shape_);

    // associated_ can be used by downstream codes to associate some variables with
    // others, and component_labels_ are used in output files to label components of
    // vectors/tensors. Both are not true metadata of a variable for the purposes of the
    // infrastructure and hence are not checked here
  }

  bool operator!=(const Metadata &b) const { return !(*this == b); }

  void Associate(const std::string &name) { associated_ = name; }
  const std::string &getAssociated() const { return associated_; }

  const std::vector<std::string> getComponentLabels() const noexcept {
    return component_labels_;
  }

 private:
  /// the attribute flags that are set for the class
  refinement::RefinementFunctions_t refinement_funcs_;
  std::vector<bool> bits_;
  std::vector<int> shape_ = {1};
  std::vector<std::string> component_labels_ = {};
  std::string associated_ = "";

  parthenon::Real allocation_threshold_;
  parthenon::Real deallocation_threshold_;
  parthenon::Real default_value_;

  /// if flag is true set bit, clears otherwise
  void DoBit(MetadataFlag bit, bool flag) {
    if (bit.flag_ >= bits_.size()) {
      bits_.resize(bit.flag_ + 1);
    }
    bits_[bit.flag_] = flag;
  }

  /// count the number of set flags from the given list
  int CountSet(const std::vector<MetadataFlag> &flags) const {
    int num = 0;
    for (const auto f : flags) {
      if (IsSet(f)) {
        ++num;
      }
    }
    return num;
  }
};

inline TopologicalType GetTopologicalType(const Metadata &md) {
  using TT = TopologicalType;
  if (md.IsSet(Metadata::Face)) return TT::Face;
  if (md.IsSet(Metadata::Edge)) return TT::Edge;
  if (md.IsSet(Metadata::Node)) return TT::Node;
  return TT::Cell; // Default case
}

namespace MetadataUtils {
bool MatchFlags(const Metadata::FlagCollection &flags, Metadata m);
// From a given container, extract all variables whose Metadata matchs the all of the
// given flags (if the list of flags is empty, extract all variables), optionally only
// extracting sparse fields with an index from the given list of sparse indices
//
// JMM: This algorithm uses the map from metadata flags to variables
// to accelerate performance.
//
// The cost of this loop scales as O(Nflags * Nvars/flag) In worst
// case, this is linear in number of variables. However, on average,
// the number of vars with a desired flag will be much smaller than
// all vars. So average performance is much better than linear.
template <typename Set_t, typename NameMap_t, typename MetadataMap_t>
Set_t GetByFlag(const Metadata::FlagCollection &flags, NameMap_t &nameMap,
                MetadataMap_t &metadataMap) {
  // JMM: I'd like to make all inputs const, but apparently for (const
  // auto &thing : container) violates const correctness
  Set_t out;
  if (flags.Empty()) {
    for (const auto &p : nameMap) {
      out.insert(p.second);
    }
    return out;
  }
  const auto &intersections = flags.GetIntersections();
  const auto &unions = flags.GetUnions();
  const auto &exclusions = flags.GetExclusions();
  const bool check_excludes = exclusions.size() > 0;

  if (intersections.size() > 0) {
    // Dirty trick to get literally any flag from the intersections set
    MetadataFlag first_required = *(intersections.begin());

    for (const auto &v : metadataMap[first_required]) {
      const auto &m = v->metadata();
      // TODO(JMM): Note that AnyFlagsSet returns FALSE if the set of flags
      // it's asked about is empty.  Not sure that's desired
      // behaviour, but whatever, let's just guard against edge cases
      // here.
      if (m.AllFlagsSet(intersections) &&
          !(check_excludes && m.AnyFlagsSet(exclusions)) &&
          (unions.empty() || m.AnyFlagsSet(unions))) {
        // TODO(JMM): When dense sparse packing is moved to Parthenon
        // develop we need an extra check for IsAllocated here.
        out.insert(v);
      }
    }
  } else { // unions.size() > 0.
    for (const auto &f : unions) {
      for (const auto &v : metadataMap[f]) {
        // we know intersections.size == 0
        if (!(check_excludes && (v->metadata()).AnyFlagsSet(exclusions))) {
          // TODO(JMM): see above regarding IsAllocated()
          out.insert(v);
        }
      }
    }
  }
  return out;
}
} // namespace MetadataUtils

} // namespace parthenon

#endif // INTERFACE_METADATA_HPP_<|MERGE_RESOLUTION|>--- conflicted
+++ resolved
@@ -110,13 +110,10 @@
   PARTHENON_INTERNAL_FOR_FLAG(WithFluxes)                                                \
   /** the variable needs to be communicated across ranks during remeshing */             \
   PARTHENON_INTERNAL_FOR_FLAG(ForceRemeshComm)                                           \
-<<<<<<< HEAD
   /** the variable participate in GMG calculations */                                    \
-  PARTHENON_INTERNAL_FOR_FLAG(GMG)
-=======
+  PARTHENON_INTERNAL_FOR_FLAG(GMG)                                                       \
   /** the variable must always be allocated for new blocks **/                           \
   PARTHENON_INTERNAL_FOR_FLAG(ForceAllocOnNewBlocks)
->>>>>>> 11c53d1c
 namespace parthenon {
 
 namespace internal {
