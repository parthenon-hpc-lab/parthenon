--- conflicted
+++ resolved
@@ -116,13 +116,10 @@
   PARTHENON_INTERNAL_FOR_FLAG(GMGRestrict)                                               \
   /** the variable must always be allocated for new blocks **/                           \
   PARTHENON_INTERNAL_FOR_FLAG(ForceAllocOnNewBlocks)                                     \
-<<<<<<< HEAD
   /** the variable will have twice as many active zones in each direction **/            \
   PARTHENON_INTERNAL_FOR_FLAG(Fine)                                                      \
-=======
   /** this variable is the flux for another variable **/                                 \
   PARTHENON_INTERNAL_FOR_FLAG(Flux)                                                      \
->>>>>>> b1b61cdf
   /************************************************/                                     \
   /** Vars specifying coordinates for visualization purposes **/                         \
   /** You can specify a single 3D var **/                                                \
