//========================================================================================
// (C) (or copyright) 2020. Triad National Security, LLC. All rights reserved.
//
// This program was produced under U.S. Government contract 89233218CNA000001 for Los
// Alamos National Laboratory (LANL), which is operated by Triad National Security, LLC
// for the U.S. Department of Energy/National Nuclear Security Administration. All rights
// in the program are reserved by Triad National Security, LLC, and the U.S. Department
// of Energy/National Nuclear Security Administration. The Government is granted for
// itself and others acting on its behalf a nonexclusive, paid-up, irrevocable worldwide
// license in this material to reproduce, prepare derivative works, distribute copies to
// the public, perform publicly and display publicly, and to permit others to do so.
//========================================================================================
#ifndef INTERFACE_CONTAINER_ITERATOR_HPP_
#define INTERFACE_CONTAINER_ITERATOR_HPP_

/// Provides an iterator that iterates over the variables in a
/// container.  Eventually this will get transitioned to an iterator
/// type in the Container itself, but for now we have to do it this
/// way because Sriram doesn't know enough C++ to do this correctly.

#include <array>
#include <forward_list>
#include <memory>
#include <string>
#include <vector>

#include "interface/container.hpp"
#include "interface/properties_interface.hpp"
#include "interface/variable.hpp"

namespace parthenon {

template <typename T>
class VariablePack {
 public:
  VariablePack(T view, std::array<int, 4> dims) : v_(view), dims_(dims) {}
  KOKKOS_FORCEINLINE_FUNCTION
  auto &operator()(const int n) { return v_(n); }
  KOKKOS_FORCEINLINE_FUNCTION
  auto &operator()(const int n, const int k, const int j, const int i) const {
    return v_(n)(k, j, i);
  }
  KOKKOS_FORCEINLINE_FUNCTION
  int GetDim(const int i) {
    assert(i > 0 && i < 5);
    return dims_[i - 1];
  }

 private:
  const T v_;
  const std::array<int, 4> dims_;
};

template <typename T>
using VarList = std::forward_list<std::shared_ptr<CellVariable<T>>>;

template <typename T>
auto MakePack(VarList<T> &vars) {
  // count up the size
  int vsize = 0;
  for (const auto &v : vars) {
    vsize += v->GetDim(6) * v->GetDim(5) * v->GetDim(4);
  }
  auto fvar = vars.front()->data;
  auto slice = fvar.Get(0, 0, 0);
  auto cv = Kokkos::View<decltype(slice) *>("MakePack::cv", vsize);
  auto host_view = Kokkos::create_mirror_view(cv);
  int vindex = 0;
  for (const auto &v : vars) {
    for (int k = 0; k < v->GetDim(6); k++) {
      for (int j = 0; j < v->GetDim(5); j++) {
        for (int i = 0; i < v->GetDim(4); i++) {
          host_view(vindex++) = v->data.Get(k, j, i);
        }
      }
    }
  }
  Kokkos::deep_copy(cv, host_view);
  std::array<int, 4> cv_size = {fvar.GetDim(1), fvar.GetDim(2), fvar.GetDim(3), vsize};
  return VariablePack<decltype(cv)>(cv, cv_size);
}

template <typename T>
auto PackVariables(const Container<T> &c, const std::vector<MetadataFlag> &flags) {
  VarList<T> vars;
  for (const auto &v : c.GetCellVariableVector()) {
    if (v->metadata().AnyFlagsSet(flags)) {
      vars.push_front(v);
    }
  }
  for (const auto &sv : c.GetSparseVector()) {
    if (sv->metadata().AnyFlagsSet(flags)) {
      for (const auto &v : sv->GetVector()) {
        vars.push_front(v);
      }
    }
  }

  return MakePack<T>(vars);
}

template <typename T>
auto PackVariables(const Container<T> &c, const std::vector<std::string> &names) {
  VarList<T> vars;
  for (const auto &v : c.GetCellVariableVector()) {
    if (std::find(names.begin(), names.end(), v->label()) != names.end()) {
      vars.push_front(v);
    }
  }

  for (const auto &sv : c.GetSparseVector()) {
    if (std::find(names.begin(), names.end(), sv->label()) != names.end())
      for (const auto &v : sv->GetVector()) {
        vars.push_front(v);
      }
  }

  return MakePack<T>(vars);
}

template <typename T>
class ContainerIterator {
 public:
  /// the subset of variables that match this iterator
  CellVariableVector<T> vars;
  // std::vector<FaceVariable> varsFace; // face vars that match
  // std::vector<EdgeVariable> varsEdge; // edge vars that match

  /// initializes the iterator with a container and a flag to match
  /// @param c the container on which you want the iterator
  /// @param flags: a vector of Metadata::flags that you want to match
  ContainerIterator<T>(const Container<T> &c, const std::vector<MetadataFlag> &flags) {
    // c.print();
    auto allVars = c.GetCellVariableVector();
    for (auto &svar : c.GetSparseVector()) {
      CellVariableVector<T> &svec = svar->GetVector();
      allVars.insert(allVars.end(), svec.begin(), svec.end());
    }
<<<<<<< HEAD
    // faces not active yet    _allFaceVars = c.faceVars();
    // edges not active yet    _allEdgeVars = c.edgeVars();
    setMask(allVars, flags); // fill subset based on mask vector
=======
    // faces not active yet    allFaceVars_ = c.faceVars();
    // edges not active yet    allEdgeVars_ = c.edgeVars();
    setMask(allVars, flagVector); // fill subset based on mask vector
>>>>>>> e591c82b
  }

  //~ContainerIterator<T>() {
  //  emptyVars_();
  //}
  /// Changes the mask for the iterator and resets the iterator
  /// @param flagArray: a vector of MetadataFlag that you want to match
  void setMask(const CellVariableVector<T> &allVars,
               const std::vector<MetadataFlag> &flags) {
    // 1: clear out variables stored so far
    emptyVars_();

    // 2: fill in the subset of variables that match mask
    for (auto pv : allVars) {
      if (pv->metadata().AnyFlagsSet(flags)) {
        vars.push_back(pv);
      }
    }
  }

 private:
  uint64_t mask_;
  FaceVector<T> allFaceVars_ = {};
  // EdgeVector<T> allEdgeVars_ = {};
  // CellVariableVector<T> allVars_ = {};
  void emptyVars_() {
    vars.clear();
    //  varsFace.clear();
    //  varsEdge.clear();
  }
  static bool couldBeEdge(const std::vector<MetadataFlag> &flags) {
    // returns true if face is set or if no topology set
    for (auto &f : flags) {
      if (f == Metadata::Edge)
        return true;
      else if (f == Metadata::Cell)
        return false;
      else if (f == Metadata::Face)
        return false;
      else if (f == Metadata::Node)
        return false;
    }
    return true;
  }
  static bool couldBeFace(const std::vector<MetadataFlag> &flags) {
    // returns true if face is set or if no topology set
    for (auto &f : flags) {
      if (f == Metadata::Face)
        return true;
      else if (f == Metadata::Cell)
        return false;
      else if (f == Metadata::Edge)
        return false;
      else if (f == Metadata::Node)
        return false;
    }
    return true;
  }
};

} // namespace parthenon

#endif // INTERFACE_CONTAINER_ITERATOR_HPP_<|MERGE_RESOLUTION|>--- conflicted
+++ resolved
@@ -136,15 +136,9 @@
       CellVariableVector<T> &svec = svar->GetVector();
       allVars.insert(allVars.end(), svec.begin(), svec.end());
     }
-<<<<<<< HEAD
-    // faces not active yet    _allFaceVars = c.faceVars();
-    // edges not active yet    _allEdgeVars = c.edgeVars();
-    setMask(allVars, flags); // fill subset based on mask vector
-=======
     // faces not active yet    allFaceVars_ = c.faceVars();
     // edges not active yet    allEdgeVars_ = c.edgeVars();
-    setMask(allVars, flagVector); // fill subset based on mask vector
->>>>>>> e591c82b
+    setMask(allVars, flags); // fill subset based on mask vector
   }
 
   //~ContainerIterator<T>() {
