--- conflicted
+++ resolved
@@ -146,121 +146,6 @@
   bool is_allocated_ = false;
 };
 
-<<<<<<< HEAD
-///
-/// FaceVariable extends the FaceField struct to include the metadata
-/// and label so that we can refer to variables by name.  Since Athena
-/// currently only has scalar Face fields, we also only allow scalar
-/// face fields
-template <typename T>
-class FaceVariable {
- public:
-  /// Initialize a face variable
-  FaceVariable(const std::string &label, const std::array<int, 6> ncells,
-               const Metadata &metadata)
-      : data(label, ncells[5], ncells[4], ncells[3], ncells[2], ncells[1], ncells[0]),
-        dims_(ncells), m_(metadata), label_(label) {
-    PARTHENON_REQUIRE_THROWS(!metadata.IsSet(Metadata::Sparse),
-                             "Sparse not implemented yet for FaceVariable");
-  }
-
-  /// Create an alias for the variable by making a shallow slice with max dim
-  FaceVariable(const std::string &label, FaceVariable<T> &src)
-      : data(src.data), dims_(src.dims_), m_(src.m_), label_(label) {}
-
-  std::shared_ptr<FaceVariable<T>> AllocateCopy(std::weak_ptr<MeshBlock> wpmb) {
-    PARTHENON_THROW("FaceVariable::AllocateCopy is not implemented yet");
-  }
-
-  // KOKKOS_FUNCTION FaceVariable() = default;
-  // KOKKOS_FUNCTION FaceVariable(const FaceVariable<T>& v) = default;
-  // KOKKOS_FUNCTION ~FaceVariable() = default;
-
-  ///< retrieve label for variable
-  inline const std::string &label() const { return label_; }
-
-  ///< retrieve metadata for variable
-  inline const Metadata metadata() const { return m_; }
-
-  /// return information string
-  std::string info();
-
-  // TODO(JMM): should this be 0,1,2?
-  // Should we return the reference? Or something else?
-  KOKKOS_FORCEINLINE_FUNCTION
-  ParArrayND<T> &Get(int i) {
-    assert(1 <= i && i <= 3);
-    if (i == 1) return (data.x1f);
-    if (i == 2)
-      return (data.x2f);
-    else // i == 3
-      return (data.x3f);
-  }
-  template <typename... Args>
-  KOKKOS_FORCEINLINE_FUNCTION T &operator()(int dir, Args... args) const {
-    assert(1 <= dir && dir <= 3);
-    if (dir == 1) return data.x1f(std::forward<Args>(args)...);
-    if (dir == 2)
-      return data.x2f(std::forward<Args>(args)...);
-    else // dir == 3
-      return data.x3f(std::forward<Args>(args)...);
-  }
-
-  inline bool IsSet(const MetadataFlag bit) const { return m_.IsSet(bit); }
-
-  // to mimick interface of Variable, currently sparse FaceVariables are not
-  // implemented
-  inline bool IsSparse() const { return false; }
-  inline int GetSparseID() const { return InvalidSparseID; }
-
-  FaceArray<T> data;
-
- private:
-  std::array<int, 6> dims_;
-  Metadata m_;
-  std::string label_;
-};
-
-///
-/// EdgeVariable extends the EdgeField struct to include the metadata
-/// and label so that we can refer to variables by name.  Since Athena
-/// currently only has scalar Edge fields, we also only allow scalar
-/// edge fields
-template <typename T>
-class EdgeVariable {
- public:
-  /// Initialize an edge variable
-  EdgeVariable(const std::string &label, const std::array<int, 6> ncells,
-               const Metadata &metadata)
-      : data(label, ncells[5], ncells[4], ncells[3], ncells[2], ncells[1], ncells[0]),
-        dims_(ncells), m_(metadata), label_(label) {
-    assert(!metadata.IsSet(Metadata::Sparse) &&
-           "Sparse not implemented yet for FaceVariable");
-  }
-
-  /// Create an alias for the variable by making a shallow slice with max dim
-  EdgeVariable(const std::string &label, EdgeVariable<T> &src)
-      : data(src.data), dims_(src.dims_), m_(src.m_), label_(label) {}
-  ///< retrieve metadata for variable
-  inline const Metadata metadata() const { return m_; }
-
-  inline bool IsSet(const MetadataFlag bit) const { return m_.IsSet(bit); }
-  ///< retrieve label for variable
-  inline std::string label() { return label_; }
-
-  /// return information string
-  std::string info();
-
-  EdgeArray<Real> data;
-
- private:
-  std::array<int, 6> dims_;
-  Metadata m_;
-  std::string label_;
-};
-
-=======
->>>>>>> 15d64a5d
 template <typename T>
 class ParticleVariable {
  public:
@@ -308,21 +193,9 @@
 };
 
 template <typename T>
-<<<<<<< HEAD
 using VariableVector = std::vector<std::shared_ptr<Variable<T>>>;
 template <typename T>
-using FaceVector = std::vector<std::shared_ptr<FaceVariable<T>>>;
-
-template <typename T>
 using MapToVars = std::map<std::string, std::shared_ptr<Variable<T>>>;
-template <typename T>
-using MapToFace = std::map<std::string, std::shared_ptr<FaceVariable<T>>>;
-=======
-using CellVariableVector = std::vector<std::shared_ptr<CellVariable<T>>>;
-
-template <typename T>
-using MapToCellVars = std::map<std::string, std::shared_ptr<CellVariable<T>>>;
->>>>>>> 15d64a5d
 
 template <typename T>
 using ParticleVariableVector = std::vector<std::shared_ptr<ParticleVariable<T>>>;
