//========================================================================================
// (C) (or copyright) 2020-2021. Triad National Security, LLC. All rights reserved.
//
// This program was produced under U.S. Government contract 89233218CNA000001 for Los
// Alamos National Laboratory (LANL), which is operated by Triad National Security, LLC
// for the U.S. Department of Energy/National Nuclear Security Administration. All rights
// in the program are reserved by Triad National Security, LLC, and the U.S. Department
// of Energy/National Nuclear Security Administration. The Government is granted for
// itself and others acting on its behalf a nonexclusive, paid-up, irrevocable worldwide
// license in this material to reproduce, prepare derivative works, distribute copies to
// the public, perform publicly and display publicly, and to permit others to do so.
//========================================================================================
#ifndef INTERFACE_VARIABLE_HPP_
#define INTERFACE_VARIABLE_HPP_

///
/// A Variable type for Placebo-K.
/// Builds on ParArrayNDs
/// Date: August 21, 2019
///
///
/// The variable class typically contains state data for the
/// simulation but can also hold non-mesh-based data such as physics
/// parameters, etc.  It inherits the ParArrayND class, which is used
/// for actural data storage and generation

#include <array>
#include <cassert>
#include <cstdint>
#include <map>
#include <memory>
#include <string>
#include <utility>
#include <vector>

#include "basic_types.hpp"
#include "bvals/cc/bvals_cc.hpp"
#include "defs.hpp"
#include "interface/metadata.hpp"
#include "parthenon_arrays.hpp"

namespace parthenon {

class MeshBlock;

template <typename T>
class CellVariable {
 public:
  /// Initialize a 6D variable
  CellVariable<T>(const std::string &label, const std::array<int, 6> dims,
                  const Metadata &metadata, int sparse_id = -1)
      : data(label, dims[5], dims[4], dims[3], dims[2], dims[1], dims[0]),
        mpiStatus(false), m_(metadata),
        label_(label + (sparse_id >= 0 ? "_" + std::to_string(sparse_id) : "")),
        sparse_id_(sparse_id) {
    if (m_.getAssociated() == "") {
      m_.Associate(label);
    }
  }

  // make a new CellVariable based on an existing one
  std::shared_ptr<CellVariable<T>> AllocateCopy(const bool allocComms = false,
                                                std::weak_ptr<MeshBlock> wpmb = {});

  // accessors

  template <class... Args>
  KOKKOS_FORCEINLINE_FUNCTION auto &operator()(Args... args) {
    return data(std::forward<Args>(args)...);
  }

  KOKKOS_FORCEINLINE_FUNCTION
  auto GetDim(const int i) const { return data.GetDim(i); }

  ///< retrieve label for variable
  inline const std::string label() const { return label_; }

  ///< retrieve metadata for variable
  inline Metadata metadata() const { return m_; }

  /// Get Sparse ID (-1 if not sparse)
  inline int GetSparseID() const { return sparse_id_; }

  inline bool IsSparse() const { return sparse_id_ >= 0; }

  inline std::string getAssociated() { return m_.getAssociated(); }

  /// return information string
  std::string info();

  /// allocate communication space based on info in MeshBlock
  void allocateComms(std::weak_ptr<MeshBlock> wpmb);

  /// Repoint vbvar's var_cc array at the current variable
  inline void resetBoundary() { vbvar->var_cc = data; }

  inline bool IsSet(const MetadataFlag bit) const { return m_.IsSet(bit); }

  ParArrayND<T> data;
  ParArrayND<T> flux[4];  // used for boundary calculation
  ParArrayND<T> coarse_s; // used for sending coarse boundary calculation
  // used in case of cell boundary communication
  std::shared_ptr<CellCenteredBoundaryVariable> vbvar;
  bool mpiStatus;

 private:
  Metadata m_;
  std::string label_;
<<<<<<< HEAD
  ParArray7D<T> comm_data_; // unified par array for the fluxes and coarse buffer
=======
  int sparse_id_;
>>>>>>> d5b5f757
};

///
/// FaceVariable extends the FaceField struct to include the metadata
/// and label so that we can refer to variables by name.  Since Athena
/// currently only has scalar Face fields, we also only allow scalar
/// face fields
template <typename T>
class FaceVariable {
 public:
  /// Initialize a face variable
  FaceVariable(const std::string &label, const std::array<int, 6> ncells,
               const Metadata &metadata)
      : data(label, ncells[5], ncells[4], ncells[3], ncells[2], ncells[1], ncells[0]),
        dims_(ncells), m_(metadata), label_(label) {
    assert(!metadata.IsSet(Metadata::Sparse) &&
           "Sparse not implemented yet for FaceVariable");
  }

  /// Create an alias for the variable by making a shallow slice with max dim
  FaceVariable(const std::string &label, FaceVariable<T> &src)
      : data(src.data), dims_(src.dims_), m_(src.m_), label_(label) {}

  // KOKKOS_FUNCTION FaceVariable() = default;
  // KOKKOS_FUNCTION FaceVariable(const FaceVariable<T>& v) = default;
  // KOKKOS_FUNCTION ~FaceVariable() = default;

  ///< retrieve label for variable
  inline const std::string &label() const { return label_; }

  ///< retrieve metadata for variable
  inline const Metadata metadata() const { return m_; }

  /// return information string
  std::string info();

  // TODO(JMM): should this be 0,1,2?
  // Should we return the reference? Or something else?
  KOKKOS_FORCEINLINE_FUNCTION
  ParArrayND<T> &Get(int i) {
    assert(1 <= i && i <= 3);
    if (i == 1) return (data.x1f);
    if (i == 2)
      return (data.x2f);
    else // i == 3
      return (data.x3f);
  }
  template <typename... Args>
  KOKKOS_FORCEINLINE_FUNCTION T &operator()(int dir, Args... args) const {
    assert(1 <= dir && dir <= 3);
    if (dir == 1) return data.x1f(std::forward<Args>(args)...);
    if (dir == 2)
      return data.x2f(std::forward<Args>(args)...);
    else // dir == 3
      return data.x3f(std::forward<Args>(args)...);
  }

  inline bool IsSet(const MetadataFlag bit) const { return m_.IsSet(bit); }

  FaceArray<T> data;

 private:
  std::array<int, 6> dims_;
  Metadata m_;
  std::string label_;
};

///
/// EdgeVariable extends the EdgeField struct to include the metadata
/// and label so that we can refer to variables by name.  Since Athena
/// currently only has scalar Edge fields, we also only allow scalar
/// edge fields
template <typename T>
class EdgeVariable {
 public:
  /// Initialize an edge variable
  EdgeVariable(const std::string &label, const std::array<int, 6> ncells,
               const Metadata &metadata)
      : data(label, ncells[5], ncells[4], ncells[3], ncells[2], ncells[1], ncells[0]),
        dims_(ncells), m_(metadata), label_(label) {
    assert(!metadata.IsSet(Metadata::Sparse) &&
           "Sparse not implemented yet for FaceVariable");
  }

  /// Create an alias for the variable by making a shallow slice with max dim
  EdgeVariable(const std::string &label, EdgeVariable<T> &src)
      : data(src.data), dims_(src.dims_), m_(src.m_), label_(label) {}
  ///< retrieve metadata for variable
  inline const Metadata metadata() const { return m_; }

  inline bool IsSet(const MetadataFlag bit) const { return m_.IsSet(bit); }
  ///< retrieve label for variable
  inline std::string label() { return label_; }

  /// return information string
  std::string info();

  EdgeArray<Real> data;

 private:
  std::array<int, 6> dims_;
  Metadata m_;
  std::string label_;
};

template <typename T>
class ParticleVariable {
 public:
  /// Initialize a particle variable
  ParticleVariable(const std::string &label, const int npool, const Metadata &metadata)
      : data(label, npool), npool_(npool), m_(metadata), label_(label) {}

  // accessors
  KOKKOS_FORCEINLINE_FUNCTION
  ParArrayND<T> &Get() { return data; }
  template <class... Args>
  KOKKOS_FORCEINLINE_FUNCTION auto &operator()(Args... args) {
    return data(std::forward<Args>(args)...);
  }

  ///< retrieve metadata for variable
  inline const Metadata metadata() const { return m_; }

  inline bool IsSet(const MetadataFlag bit) const { return m_.IsSet(bit); }

  ///< retrieve label for variable
  inline const std::string label() const { return label_; }

  /// return information string
  std::string info() const;

  ParArrayND<T> data;

 private:
  int npool_;
  Metadata m_;
  std::string label_;
};

template <typename T>
using CellVariableVector = std::vector<std::shared_ptr<CellVariable<T>>>;
template <typename T>
using FaceVector = std::vector<std::shared_ptr<FaceVariable<T>>>;

template <typename T>
using MapToCellVars = std::map<std::string, std::shared_ptr<CellVariable<T>>>;
template <typename T>
using MapToFace = std::map<std::string, std::shared_ptr<FaceVariable<T>>>;

template <typename T>
using ParticleVariableVector = std::vector<std::shared_ptr<ParticleVariable<T>>>;
template <typename T>
using MapToParticle = std::map<std::string, std::shared_ptr<ParticleVariable<T>>>;

} // namespace parthenon

#endif // INTERFACE_VARIABLE_HPP_<|MERGE_RESOLUTION|>--- conflicted
+++ resolved
@@ -106,11 +106,8 @@
  private:
   Metadata m_;
   std::string label_;
-<<<<<<< HEAD
   ParArray7D<T> comm_data_; // unified par array for the fluxes and coarse buffer
-=======
   int sparse_id_;
->>>>>>> d5b5f757
 };
 
 ///
