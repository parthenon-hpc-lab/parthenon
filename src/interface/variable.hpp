//========================================================================================
// (C) (or copyright) 2020-2021. Triad National Security, LLC. All rights reserved.
//
// This program was produced under U.S. Government contract 89233218CNA000001 for Los
// Alamos National Laboratory (LANL), which is operated by Triad National Security, LLC
// for the U.S. Department of Energy/National Nuclear Security Administration. All rights
// in the program are reserved by Triad National Security, LLC, and the U.S. Department
// of Energy/National Nuclear Security Administration. The Government is granted for
// itself and others acting on its behalf a nonexclusive, paid-up, irrevocable worldwide
// license in this material to reproduce, prepare derivative works, distribute copies to
// the public, perform publicly and display publicly, and to permit others to do so.
//========================================================================================
#ifndef INTERFACE_VARIABLE_HPP_
#define INTERFACE_VARIABLE_HPP_

///
/// A Variable type for Placebo-K.
/// Builds on ParArrayNDs
/// Date: August 21, 2019
///
///
/// The variable class typically contains state data for the
/// simulation but can also hold non-mesh-based data such as physics
/// parameters, etc.  It inherits the ParArrayND class, which is used
/// for actural data storage and generation

#include <array>
#include <cassert>
#include <cstdint>
#include <limits>
#include <map>
#include <memory>
#include <string>
#include <utility>
#include <vector>

#include "basic_types.hpp"
#include "bvals/cc/bvals_cc.hpp"
#include "defs.hpp"
#include "interface/metadata.hpp"
#include "parthenon_arrays.hpp"
#include "utils/error_checking.hpp"

namespace parthenon {

class MeshBlock;

static constexpr int InvalidSparseID = std::numeric_limits<int>::min();

inline std::string MakeVarLabel(const std::string &base_name, int sparse_id) {
  return base_name +
         (sparse_id == InvalidSparseID ? "" : "_" + std::to_string(sparse_id));
}

template <typename T>
class CellVariable {
 public:
  /// Initialize a 6D variable
<<<<<<< HEAD
  CellVariable<T>(const std::string &base_name, const Metadata &metadata, int sparse_id)
      : m_(metadata), base_name_(base_name), sparse_id_(sparse_id) {
    PARTHENON_REQUIRE_THROWS(
        m_.IsSet(Metadata::Real),
        "Only Real data type is currently supported for CellVariable");

    PARTHENON_REQUIRE_THROWS(IsSparse() == (sparse_id_ != InvalidSparseID),
                             "Mismatch between sparse flag and sparse ID");

=======
  CellVariable<T>(const std::string &label, const std::array<int, 6> dims,
                  const Metadata &metadata, int sparse_id = -1)
      : data(label, dims[5], dims[4], dims[3], dims[2], dims[1], dims[0]),
        mpiStatus(false), m_(metadata),
        label_(label + (sparse_id >= 0 ? "_" + std::to_string(sparse_id) : "")),
        sparse_id_(sparse_id) {
    PARTHENON_REQUIRE_THROWS(
        m_.IsSet(Metadata::Real),
        "Only Real data type is currently supported for CellVariable");
>>>>>>> 83f2edd1
    if (m_.getAssociated() == "") {
      m_.Associate(label());
    }
  }

  // make a new CellVariable based on an existing one
<<<<<<< HEAD
  std::shared_ptr<CellVariable<T>> AllocateCopy(std::weak_ptr<MeshBlock> wpmb,
                                                const bool allocComms = false);
=======
  std::shared_ptr<CellVariable<T>>
  AllocateCopy(const bool alloc_separate_fluxes_and_bvar = false,
               std::weak_ptr<MeshBlock> wpmb = {});
>>>>>>> 83f2edd1

  // accessors
  template <class... Args>
  KOKKOS_FORCEINLINE_FUNCTION auto &operator()(Args... args) {
    return data(std::forward<Args>(args)...);
  }

  KOKKOS_FORCEINLINE_FUNCTION
  auto GetDim(const int i) const { return data.GetDim(i); }

  KOKKOS_FORCEINLINE_FUNCTION
  auto NumComponents() const { return GetDim(6) * GetDim(5) * GetDim(4); }

  ///< retrieve label for variable
  inline const auto label() const { return MakeVarLabel(base_name_, sparse_id_); }
  inline const auto base_name() const { return base_name_; }

  ///< retrieve metadata for variable
  inline Metadata metadata() const { return m_; }

  /// Get Sparse ID (InvalidSparseID if not sparse)
  inline int GetSparseID() const { return IsSparse() ? sparse_id_ : InvalidSparseID; }

  inline bool IsSparse() const { return m_.IsSet(Metadata::Sparse); }

  inline std::string getAssociated() { return m_.getAssociated(); }

  /// return information string
  std::string info();

<<<<<<< HEAD
  bool IsAllocated() const { return is_allocated_; }

  // allocate data
  void Allocate(std::weak_ptr<MeshBlock> wpmb);
=======
  /// allocate fluxes (if Metadata::WithFluxes is set) and boundary variable if
  /// (Metadata::FillGhost is set)
  void AllocateFluxesAndBdryVar(std::weak_ptr<MeshBlock> wpmb);
>>>>>>> 83f2edd1

  /// Repoint vbvar's var_cc array at the current variable
  inline void resetBoundary() { vbvar->var_cc = data; }

  inline bool IsSet(const MetadataFlag bit) const { return m_.IsSet(bit); }

  ParArrayND<T> data;
  ParArrayND<T> flux[4];  // used for boundary calculation
  ParArrayND<T> coarse_s; // used for sending coarse boundary calculation
  // used in case of cell boundary communication
  std::shared_ptr<CellCenteredBoundaryVariable> vbvar;
  bool mpiStatus = false;

 private:
  // allocate data only
  void AllocateData(std::weak_ptr<MeshBlock> wpmb);

  /// allocate communication space based on info in MeshBlock
  void AllocateComms(std::weak_ptr<MeshBlock> wpmb);

  Metadata m_;
<<<<<<< HEAD
  std::string base_name_;
  int sparse_id_ = InvalidSparseID;

  bool is_allocated_ = false;
=======
  std::string label_;
  ParArray7D<T> flux_data_; // unified par array for the fluxes
  int sparse_id_;
>>>>>>> 83f2edd1
};

///
/// FaceVariable extends the FaceField struct to include the metadata
/// and label so that we can refer to variables by name.  Since Athena
/// currently only has scalar Face fields, we also only allow scalar
/// face fields
template <typename T>
class FaceVariable {
 public:
  /// Initialize a face variable
  FaceVariable(const std::string &label, const std::array<int, 6> ncells,
               const Metadata &metadata)
      : data(label, ncells[5], ncells[4], ncells[3], ncells[2], ncells[1], ncells[0]),
        dims_(ncells), m_(metadata), label_(label) {
    assert(!metadata.IsSet(Metadata::Sparse) &&
           "Sparse not implemented yet for FaceVariable");
  }

  /// Create an alias for the variable by making a shallow slice with max dim
  FaceVariable(const std::string &label, FaceVariable<T> &src)
      : data(src.data), dims_(src.dims_), m_(src.m_), label_(label) {}

  // KOKKOS_FUNCTION FaceVariable() = default;
  // KOKKOS_FUNCTION FaceVariable(const FaceVariable<T>& v) = default;
  // KOKKOS_FUNCTION ~FaceVariable() = default;

  ///< retrieve label for variable
  inline const std::string &label() const { return label_; }

  ///< retrieve metadata for variable
  inline const Metadata metadata() const { return m_; }

  /// return information string
  std::string info();

  // TODO(JMM): should this be 0,1,2?
  // Should we return the reference? Or something else?
  KOKKOS_FORCEINLINE_FUNCTION
  ParArrayND<T> &Get(int i) {
    assert(1 <= i && i <= 3);
    if (i == 1) return (data.x1f);
    if (i == 2)
      return (data.x2f);
    else // i == 3
      return (data.x3f);
  }
  template <typename... Args>
  KOKKOS_FORCEINLINE_FUNCTION T &operator()(int dir, Args... args) const {
    assert(1 <= dir && dir <= 3);
    if (dir == 1) return data.x1f(std::forward<Args>(args)...);
    if (dir == 2)
      return data.x2f(std::forward<Args>(args)...);
    else // dir == 3
      return data.x3f(std::forward<Args>(args)...);
  }

  inline bool IsSet(const MetadataFlag bit) const { return m_.IsSet(bit); }

  FaceArray<T> data;

 private:
  std::array<int, 6> dims_;
  Metadata m_;
  std::string label_;
};

///
/// EdgeVariable extends the EdgeField struct to include the metadata
/// and label so that we can refer to variables by name.  Since Athena
/// currently only has scalar Edge fields, we also only allow scalar
/// edge fields
template <typename T>
class EdgeVariable {
 public:
  /// Initialize an edge variable
  EdgeVariable(const std::string &label, const std::array<int, 6> ncells,
               const Metadata &metadata)
      : data(label, ncells[5], ncells[4], ncells[3], ncells[2], ncells[1], ncells[0]),
        dims_(ncells), m_(metadata), label_(label) {
    assert(!metadata.IsSet(Metadata::Sparse) &&
           "Sparse not implemented yet for FaceVariable");
  }

  /// Create an alias for the variable by making a shallow slice with max dim
  EdgeVariable(const std::string &label, EdgeVariable<T> &src)
      : data(src.data), dims_(src.dims_), m_(src.m_), label_(label) {}
  ///< retrieve metadata for variable
  inline const Metadata metadata() const { return m_; }

  inline bool IsSet(const MetadataFlag bit) const { return m_.IsSet(bit); }
  ///< retrieve label for variable
  inline std::string label() { return label_; }

  /// return information string
  std::string info();

  EdgeArray<Real> data;

 private:
  std::array<int, 6> dims_;
  Metadata m_;
  std::string label_;
};

template <typename T>
class ParticleVariable {
 public:
  /// Initialize a particle variable
  ParticleVariable(const std::string &label, const int npool, const Metadata &metadata)
      : data(label, npool), npool_(npool), m_(metadata), label_(label) {}

  // accessors
  KOKKOS_FORCEINLINE_FUNCTION
  ParArrayND<T> &Get() { return data; }
  template <class... Args>
  KOKKOS_FORCEINLINE_FUNCTION auto &operator()(Args... args) {
    return data(std::forward<Args>(args)...);
  }

  ///< retrieve metadata for variable
  inline const Metadata metadata() const { return m_; }

  inline bool IsSet(const MetadataFlag bit) const { return m_.IsSet(bit); }

  ///< retrieve label for variable
  inline const std::string label() const { return label_; }

  /// return information string
  std::string info() const;

  ParArrayND<T> data;

 private:
  int npool_;
  Metadata m_;
  std::string label_;
};

template <typename T>
using CellVariableVector = std::vector<std::shared_ptr<CellVariable<T>>>;
template <typename T>
using FaceVector = std::vector<std::shared_ptr<FaceVariable<T>>>;

template <typename T>
using MapToCellVars = std::map<std::string, std::shared_ptr<CellVariable<T>>>;
template <typename T>
using MapToFace = std::map<std::string, std::shared_ptr<FaceVariable<T>>>;

template <typename T>
using ParticleVariableVector = std::vector<std::shared_ptr<ParticleVariable<T>>>;
template <typename T>
using MapToParticle = std::map<std::string, std::shared_ptr<ParticleVariable<T>>>;

} // namespace parthenon

#endif // INTERFACE_VARIABLE_HPP_<|MERGE_RESOLUTION|>--- conflicted
+++ resolved
@@ -56,7 +56,6 @@
 class CellVariable {
  public:
   /// Initialize a 6D variable
-<<<<<<< HEAD
   CellVariable<T>(const std::string &base_name, const Metadata &metadata, int sparse_id)
       : m_(metadata), base_name_(base_name), sparse_id_(sparse_id) {
     PARTHENON_REQUIRE_THROWS(
@@ -66,31 +65,15 @@
     PARTHENON_REQUIRE_THROWS(IsSparse() == (sparse_id_ != InvalidSparseID),
                              "Mismatch between sparse flag and sparse ID");
 
-=======
-  CellVariable<T>(const std::string &label, const std::array<int, 6> dims,
-                  const Metadata &metadata, int sparse_id = -1)
-      : data(label, dims[5], dims[4], dims[3], dims[2], dims[1], dims[0]),
-        mpiStatus(false), m_(metadata),
-        label_(label + (sparse_id >= 0 ? "_" + std::to_string(sparse_id) : "")),
-        sparse_id_(sparse_id) {
-    PARTHENON_REQUIRE_THROWS(
-        m_.IsSet(Metadata::Real),
-        "Only Real data type is currently supported for CellVariable");
->>>>>>> 83f2edd1
     if (m_.getAssociated() == "") {
       m_.Associate(label());
     }
   }
 
   // make a new CellVariable based on an existing one
-<<<<<<< HEAD
-  std::shared_ptr<CellVariable<T>> AllocateCopy(std::weak_ptr<MeshBlock> wpmb,
-                                                const bool allocComms = false);
-=======
   std::shared_ptr<CellVariable<T>>
   AllocateCopy(const bool alloc_separate_fluxes_and_bvar = false,
                std::weak_ptr<MeshBlock> wpmb = {});
->>>>>>> 83f2edd1
 
   // accessors
   template <class... Args>
@@ -121,16 +104,10 @@
   /// return information string
   std::string info();
 
-<<<<<<< HEAD
   bool IsAllocated() const { return is_allocated_; }
 
   // allocate data
   void Allocate(std::weak_ptr<MeshBlock> wpmb);
-=======
-  /// allocate fluxes (if Metadata::WithFluxes is set) and boundary variable if
-  /// (Metadata::FillGhost is set)
-  void AllocateFluxesAndBdryVar(std::weak_ptr<MeshBlock> wpmb);
->>>>>>> 83f2edd1
 
   /// Repoint vbvar's var_cc array at the current variable
   inline void resetBoundary() { vbvar->var_cc = data; }
@@ -148,20 +125,16 @@
   // allocate data only
   void AllocateData(std::weak_ptr<MeshBlock> wpmb);
 
-  /// allocate communication space based on info in MeshBlock
-  void AllocateComms(std::weak_ptr<MeshBlock> wpmb);
-
-  Metadata m_;
-<<<<<<< HEAD
+  /// allocate fluxes (if Metadata::WithFluxes is set) and boundary variable if
+  /// (Metadata::FillGhost is set)
+  void AllocateFluxesAndBdryVar(std::weak_ptr<MeshBlock> wpmb);
+
+  Metadata m_;
   std::string base_name_;
   int sparse_id_ = InvalidSparseID;
 
   bool is_allocated_ = false;
-=======
-  std::string label_;
   ParArray7D<T> flux_data_; // unified par array for the fluxes
-  int sparse_id_;
->>>>>>> 83f2edd1
 };
 
 ///
