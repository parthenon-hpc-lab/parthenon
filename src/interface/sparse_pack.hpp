--- conflicted
+++ resolved
@@ -99,10 +99,6 @@
   KOKKOS_INLINE_FUNCTION
   explicit base_t(int idx1) : idx(idx1) {}
 
-<<<<<<< HEAD
-=======
-  template <typename... Args, REQUIRES(all_implement<integral(Args...)>::value), REQUIRES(sizeof...(Args) == sizeof...(NCOMP)>
->>>>>>> cd978ddd
   /*
     for 2D:, (M, N),
     idx(m, n) = N*m + n
@@ -110,11 +106,11 @@
     idx(l, m, n) = (M*l + m)*N + n
                  = l*M*N + m*N + n
    */
-
   template <typename... Args, REQUIRES(all_implement<integral(Args...)>::value),
             REQUIRES(sizeof...(Args) == sizeof...(NCOMP))>
   KOKKOS_INLINE_FUNCTION explicit base_t(Args... args)
       : idx(GetIndex_(std::forward<Args>(args)...)) {}
+
   virtual ~base_t() = default;
 
   // All of these are just static methods so that there is no
