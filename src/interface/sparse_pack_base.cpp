//========================================================================================
// (C) (or copyright) 2020-2022. Triad National Security, LLC. All rights reserved.
//
// This program was produced under U.S. Government contract 89233218CNA000001 for Los
// Alamos National Laboratory (LANL), which is operated by Triad National Security, LLC
// for the U.S. Department of Energy/National Nuclear Security Administration. All rights
// in the program are reserved by Triad National Security, LLC, and the U.S. Department
// of Energy/National Nuclear Security Administration. The Government is granted for
// itself and others acting on its behalf a nonexclusive, paid-up, irrevocable worldwide
// license in this material to reproduce, prepare derivative works, distribute copies to
// the public, perform publicly and display publicly, and to permit others to do so.
//========================================================================================

#include <algorithm>
#include <functional>
#include <limits>
#include <map>
#include <memory>
#include <regex>
#include <string>
#include <type_traits>
#include <utility>
#include <vector>

#include "coordinates/coordinates.hpp"
#include "interface/mesh_data.hpp"
#include "interface/meshblock_data.hpp"
#include "interface/sparse_pack_base.hpp"
#include "interface/variable.hpp"
#include "utils/utils.hpp"

namespace {
// SFINAE for block iteration so that sparse packs can work for MeshBlockData and MeshData
template <class T, class F>
inline auto ForEachBlock(T *pmd, F func) -> decltype(T().GetBlockData(0), void()) {
  for (int b = 0; b < pmd->NumBlocks(); ++b) {
    auto &pmbd = pmd->GetBlockData(b);
    func(b, pmbd.get());
  }
}

template <class T, class F>
inline auto ForEachBlock(T *pmbd, F func) -> decltype(T().GetBlockPointer(), void()) {
  func(0, pmbd);
}
} // namespace

namespace parthenon {

using namespace impl;

template <class T>
SparsePackBase::alloc_t SparsePackBase::GetAllocStatus(T *pmd,
                                                       const PackDescriptor &desc) {
  using mbd_t = MeshBlockData<Real>;

  int nvar = desc.vars.size();

  std::vector<int> astat;
  ForEachBlock(pmd, [&](int b, mbd_t *pmbd) {
    for (int i = 0; i < nvar; ++i) {
      for (auto &pv : pmbd->GetVariableVector()) {
        if (desc.IncludeVariable(i, pv)) {
          astat.push_back(pv->GetAllocationStatus());
        }
      }
    }
  });
  return astat;
}

// Specialize for the only two types this should work for
template SparsePackBase::alloc_t
SparsePackBase::GetAllocStatus<MeshBlockData<Real>>(MeshBlockData<Real> *,
                                                    const PackDescriptor &);
template SparsePackBase::alloc_t
SparsePackBase::GetAllocStatus<MeshData<Real>>(MeshData<Real> *, const PackDescriptor &);

template <class T>
SparsePackBase SparsePackBase::Build(T *pmd, const PackDescriptor &desc) {
  using mbd_t = MeshBlockData<Real>;
  int nvar = desc.vars.size();

  SparsePackBase pack;
  pack.with_fluxes_ = desc.with_fluxes;
  pack.coarse_ = desc.coarse;
  pack.nvar_ = desc.vars.size();
  pack.flat_ = desc.flat;

  // Count up the size of the array that is required
  int max_size = 0;
  int nblocks = desc.flat;
  int size = 0;
  ForEachBlock(pmd, [&](int b, mbd_t *pmbd) {
<<<<<<< HEAD
    if (!desc.flat) {
      size = 0;
      nblocks++;
    }
    for (auto &pv : pmbd->GetCellVariableVector()) {
=======
    int size = 0;
    nblocks++;
    for (auto &pv : pmbd->GetVariableVector()) {
>>>>>>> 4304bed6
      for (int i = 0; i < nvar; ++i) {
        if (desc.IncludeVariable(i, pv)) {
          if (pv->IsAllocated()) {
            size += pv->GetDim(6) * pv->GetDim(5) * pv->GetDim(4);
          }
        }
      }
    }
    max_size = std::max(size, max_size);
  });
  pack.nblocks_ = nblocks;

  // Allocate the views
  int leading_dim = 1;
  if (desc.with_fluxes) leading_dim += 3;
  pack.pack_ = pack_t("data_ptr", leading_dim, nblocks, max_size);
  auto pack_h = Kokkos::create_mirror_view(pack.pack_);

  // For non-flat packs, shape of pack is type x block x var x k x j x i
  // where type here might be a flux.
  // For flat packs, shape is type x (some var on some block)  x k x j x 1
  // in the latter case, coords indexes into the some var on some
  // block but bounds is reinterpreted as the lower and upper bounds
  // of the (some var on some block) index range.
  // Size is nvar + 1 to store the maximum idx for easy access
  pack.bounds_ = bounds_t("bounds", 2, desc.flat ? 1 : nblocks, !desc.flat * nvar + 1);
  pack.bounds_h_ = Kokkos::create_mirror_view(pack.bounds_);

  pack.coords_ = coords_t("coords", desc.flat ? max_size : nblocks);
  auto coords_h = Kokkos::create_mirror_view(pack.coords_);

  // Fill the views
  int idx = 0;
  ForEachBlock(pmd, [&](int block, mbd_t *pmbd) {
    int b = 0;
    if (!desc.flat) {
      idx = 0;
      b = block;
      // JMM: This line could be unified with the coords_h line below,
      // but it would imply unnecessary copies in the case of non-flat
      // packs.
      coords_h(b) = pmbd->GetBlockPointer()->coords_device;
    }

    for (int i = 0; i < nvar; ++i) {
      if (!desc.flat) {
        pack.bounds_h_(0, b, i) = idx;
      }

      for (auto &pv : pmbd->GetVariableVector()) {
        if (desc.IncludeVariable(i, pv)) {
          if (pv->IsAllocated()) {
            for (int t = 0; t < pv->GetDim(6); ++t) {
              for (int u = 0; u < pv->GetDim(5); ++u) {
                for (int v = 0; v < pv->GetDim(4); ++v) {
                  if (pack.coarse_) {
                    pack_h(0, b, idx) = pv->coarse_s.Get(t, u, v);
                  } else {
                    pack_h(0, b, idx) = pv->data.Get(t, u, v);
                  }
                  PARTHENON_REQUIRE(
                      pack_h(0, b, idx).size() > 0,
                      "Seems like this variable might not actually be allocated.");
                  if (desc.with_fluxes && pv->IsSet(Metadata::WithFluxes)) {
                    pack_h(1, b, idx) = pv->flux[1].Get(t, u, v);
                    PARTHENON_REQUIRE(pack_h(1, b, idx).size() ==
                                          pack_h(0, b, idx).size(),
                                      "Different size fluxes.");
                    pack_h(2, b, idx) = pv->flux[2].Get(t, u, v);
                    pack_h(3, b, idx) = pv->flux[3].Get(t, u, v);
                  }
                  if (desc.flat) {
                    coords_h(idx) = pmbd->GetBlockPointer()->coords_device;
                  }
                  idx++;
                }
              }
            }
          }
        }
      }

      if (!desc.flat) {
        pack.bounds_h_(1, b, i) = idx - 1;
        if (pack.bounds_h_(1, b, i) < pack.bounds_h_(0, b, i)) {
          // Did not find any allocated variables meeting our criteria
          pack.bounds_h_(0, b, i) = -1;
          // Make the upper bound more negative so a for loop won't iterate once
          pack.bounds_h_(1, b, i) = -2;
        }
      }
    }
    // Record the maximum for easy access
    pack.bounds_h_(1, !desc.flat * b, !desc.flat * nvar) = idx - 1;
  });

  Kokkos::deep_copy(pack.pack_, pack_h);
  Kokkos::deep_copy(pack.bounds_, pack.bounds_h_);
  Kokkos::deep_copy(pack.coords_, coords_h);
  pack.dims_[1] = pack.nblocks_;
  pack.dims_[2] = -1; // Not allowed to ask for the ragged dimension anyway
  pack.dims_[3] = pack_h(0, 0, 0).extent_int(0);
  pack.dims_[4] = pack_h(0, 0, 0).extent_int(2);
  pack.dims_[5] = pack_h(0, 0, 0).extent_int(3);

  return pack;
}

// Specialize for the only two types this should work for
template SparsePackBase
SparsePackBase::Build<MeshBlockData<Real>>(MeshBlockData<Real> *, const PackDescriptor &);
template SparsePackBase SparsePackBase::Build<MeshData<Real>>(MeshData<Real> *,
                                                              const PackDescriptor &);

template <class T>
SparsePackBase &SparsePackCache::Get(T *pmd, const PackDescriptor &desc) {
  std::string ident = GetIdentifier(desc);
  if (pack_map.count(ident) > 0) {
    auto &pack = pack_map[ident].first;
    auto alloc_status_in = SparsePackBase::GetAllocStatus(pmd, desc);
    auto &alloc_status = pack_map[ident].second;
    if (alloc_status.size() != alloc_status_in.size())
      return BuildAndAdd(pmd, desc, ident);
    for (int i = 0; i < alloc_status_in.size(); ++i) {
      if (alloc_status[i] != alloc_status_in[i]) return BuildAndAdd(pmd, desc, ident);
    }
    // Cached version is not stale, so just return a reference to it
    return pack_map[ident].first;
  }
  return BuildAndAdd(pmd, desc, ident);
}
template SparsePackBase &SparsePackCache::Get<MeshData<Real>>(MeshData<Real> *,
                                                              const PackDescriptor &);
template SparsePackBase &
SparsePackCache::Get<MeshBlockData<Real>>(MeshBlockData<Real> *, const PackDescriptor &);

template <class T>
SparsePackBase &SparsePackCache::BuildAndAdd(T *pmd, const PackDescriptor &desc,
                                             const std::string &ident) {
  if (pack_map.count(ident) > 0) pack_map.erase(ident);
  pack_map[ident] = {SparsePackBase::Build(pmd, desc),
                     SparsePackBase::GetAllocStatus(pmd, desc)};
  return pack_map[ident].first;
}
template SparsePackBase &
SparsePackCache::BuildAndAdd<MeshData<Real>>(MeshData<Real> *, const PackDescriptor &,
                                             const std::string &);
template SparsePackBase &SparsePackCache::BuildAndAdd<MeshBlockData<Real>>(
    MeshBlockData<Real> *, const PackDescriptor &, const std::string &);

std::string SparsePackCache::GetIdentifier(const PackDescriptor &desc) const {
  std::string identifier("");
  for (const auto &flag : desc.flags)
    identifier += flag.Name();
  identifier += "____";
  for (int i = 0; i < desc.vars.size(); ++i)
    identifier += desc.vars[i] + std::to_string(desc.use_regex[i]);
  identifier += "____";
  identifier += std::to_string(desc.with_fluxes);
  identifier += std::to_string(desc.coarse);
  identifier += std::to_string(desc.flat);
  return identifier;
}

} // namespace parthenon<|MERGE_RESOLUTION|>--- conflicted
+++ resolved
@@ -92,17 +92,11 @@
   int nblocks = desc.flat;
   int size = 0;
   ForEachBlock(pmd, [&](int b, mbd_t *pmbd) {
-<<<<<<< HEAD
     if (!desc.flat) {
       size = 0;
       nblocks++;
     }
     for (auto &pv : pmbd->GetCellVariableVector()) {
-=======
-    int size = 0;
-    nblocks++;
-    for (auto &pv : pmbd->GetVariableVector()) {
->>>>>>> 4304bed6
       for (int i = 0; i < nvar; ++i) {
         if (desc.IncludeVariable(i, pv)) {
           if (pv->IsAllocated()) {
