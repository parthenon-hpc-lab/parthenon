//========================================================================================
// (C) (or copyright) 2020-2021. Triad National Security, LLC. All rights reserved.
//
// This program was produced under U.S. Government contract 89233218CNA000001 for Los
// Alamos National Laboratory (LANL), which is operated by Triad National Security, LLC
// for the U.S. Department of Energy/National Nuclear Security Administration. All rights
// in the program are reserved by Triad National Security, LLC, and the U.S. Department
// of Energy/National Nuclear Security Administration. The Government is granted for
// itself and others acting on its behalf a nonexclusive, paid-up, irrevocable worldwide
// license in this material to reproduce, prepare derivative works, distribute copies to
// the public, perform publicly and display publicly, and to permit others to do so.
//========================================================================================
#ifndef INTERFACE_MESH_DATA_HPP_
#define INTERFACE_MESH_DATA_HPP_

#include <algorithm>
#include <limits>
#include <map>
#include <memory>
#include <string>
#include <type_traits>
#include <utility>
#include <vector>

#include "bvals/cc/bvals_cc_in_one.hpp"
#include "interface/sparse_pack_base.hpp"
#include "interface/variable_pack.hpp"
#include "mesh/domain.hpp"
#include "mesh/meshblock.hpp"
#include "mesh/meshblock_pack.hpp"
#include "utils/communication_buffer.hpp"
#include "utils/error_checking.hpp"
#include "utils/object_pool.hpp"
#include "utils/utils.hpp"

namespace parthenon {

class Mesh;
template <typename T>
class MeshBlockData;

template <typename T>
using BlockDataList_t = std::vector<std::shared_ptr<MeshBlockData<T>>>;

namespace pack_on_mesh_impl {

// This function template takes a new key and adds it to a key collection
template <typename K>
inline void AppendKey(K *key_collection, const K *new_key);

// Specialization for variable packs where key is a std::vector<std::string>
template <>
inline void AppendKey<std::vector<std::string>>(std::vector<std::string> *key_collection,
                                                const std::vector<std::string> *new_key) {
  for (const auto &k : *new_key) {
    key_collection->push_back(k);
  }
}

// Specialization for flux-variable packs where key is a vpack_types::StringPair (which is
// a pair of std::vector<std::string>)
template <>
inline void AppendKey<vpack_types::StringPair>(vpack_types::StringPair *key_collection,
                                               const vpack_types::StringPair *new_key) {
  for (const auto &k : new_key->first) {
    key_collection->first.push_back(k);
  }
  for (const auto &k : new_key->second) {
    key_collection->second.push_back(k);
  }
}

// This functor template takes a pack (VariablePack or VariableFluxPack) and appends
// all the allocation statuses to the given collection of allocation statuses. We have to
// use a functor instead of a template function because template function cannot be
// partially specialized
template <typename P>
struct AllocationStatusCollector {
  static inline void Append(std::vector<bool> *alloc_status_collection, const P &pack);
};

// Specialization for VariablePack<T>
template <typename T>
struct AllocationStatusCollector<VariablePack<T>> {
  static inline void Append(std::vector<bool> *alloc_status_collection,
                            const VariablePack<T> &var_pack) {
    alloc_status_collection->insert(alloc_status_collection->end(),
                                    var_pack.alloc_status()->begin(),
                                    var_pack.alloc_status()->end());
  }
};

// Specialization for VariableFluxPack<T>
template <typename T>
struct AllocationStatusCollector<VariableFluxPack<T>> {
  static inline void Append(std::vector<bool> *alloc_status_collection,
                            const VariableFluxPack<T> &var_flux_pack) {
    alloc_status_collection->insert(alloc_status_collection->end(),
                                    var_flux_pack.alloc_status()->cbegin(),
                                    var_flux_pack.alloc_status()->cend());
    alloc_status_collection->insert(alloc_status_collection->end(),
                                    var_flux_pack.flux_alloc_status()->cbegin(),
                                    var_flux_pack.flux_alloc_status()->cend());
  }
};

// TODO(JMM): pass the coarse/fine option through the meshblockpack machinery
template <typename P, typename K, typename M, typename F>
const MeshBlockPack<P> &PackOnMesh(M &map, BlockDataList_t<Real> &block_data_,
                                   F &packing_function, PackIndexMap *map_out) {
  const auto nblocks = block_data_.size();

  // since the pack keys used by MeshBlockData includes the allocation status of each
  // variable, we cannot simply use the key from the first MeshBlockData, but we need to
  // get the keys from all MeshBlockData instances and concatenate them
  K total_key;
  K this_key;

  PackIndexMap pack_idx_map;
  PackIndexMap this_map;

  std::vector<bool> alloc_status_collection;

  for (size_t i = 0; i < nblocks; i++) {
    const auto &pack = packing_function(block_data_[i], this_map, this_key);
    AppendKey(&total_key, &this_key);
    AllocationStatusCollector<P>::Append(&alloc_status_collection, pack);

    if (i == 0) {
      pack_idx_map = this_map;
    } else {
      assert(this_map == pack_idx_map);
    }
  }

  auto itr = map.find(total_key);
  bool make_new_pack = false;
  if (itr == map.end()) {
    // we don't have a cached pack, need to make a new one
    make_new_pack = true;
  } else {
    // we have a cached pack, check allocation status
    if (alloc_status_collection != itr->second.alloc_status) {
      // allocation statuses differ, need to make a new pack and remove outdated one
      make_new_pack = true;
      map.erase(itr);
    }
  }

  if (make_new_pack) {
    ParArray1D<P> packs("MeshData::PackVariables::packs", nblocks);
    auto packs_host = Kokkos::create_mirror_view(packs);

    for (size_t i = 0; i < nblocks; i++) {
      const auto &pack = packing_function(block_data_[i], this_map, this_key);
      packs_host(i) = pack;
    }

    std::array<int, 5> dims;
    for (int i = 0; i < 4; i++) {
      dims[i] = packs_host(0).GetDim(i + 1);
    }
    dims[4] = nblocks;

    Kokkos::deep_copy(packs, packs_host);

    typename M::mapped_type new_item;
    new_item.alloc_status = alloc_status_collection;
    new_item.map = pack_idx_map;
    new_item.pack = MeshBlockPack<P>(packs, dims);

    itr = map.insert({total_key, new_item}).first;
  }

  if (map_out != nullptr) {
    *map_out = itr->second.map;
  }

  return itr->second.pack;
}

} // namespace pack_on_mesh_impl

/// The MeshData class is a container for cached MeshBlockPacks, i.e., it
/// contains both the pointers to the MeshBlockData of the MeshBlocks contained
/// in the object as well as maps to the cached MeshBlockPacks of VariablePacks or
/// VariableFluxPacks.

template <typename T>
class MeshData {
 public:
  MeshData() = default;

  const auto &StageName() const { return stage_name_; }

  Mesh *GetMeshPointer() const { return pmy_mesh_; }
  auto GetParentPointer() const { return GetMeshPointer(); }

  void SetMeshPointer(Mesh *pmesh) { pmy_mesh_ = pmesh; }
  void SetMeshPointer(const std::shared_ptr<MeshData<T>> &other) {
    pmy_mesh_ = other->GetMeshPointer();
  }

  void SetAllowedDt(const Real dt) const {
    for (const auto &pbd : block_data_) {
      pbd->SetAllowedDt(std::min(dt, pbd->GetBlockPointer()->NewDt()));
    }
  }
  const auto &GetRestrictBufAllocStatus() const { return restrict_buf_alloc_status_; }

  void SetRestrictBuffers(const cell_centered_bvars::BufferCache_t &restrict_buffers,
                          const std::vector<bool> &restrict_buf_alloc_status) {
    restrict_buffers_ = restrict_buffers;
    restrict_buf_alloc_status_ = restrict_buf_alloc_status;
  }

  auto &GetBvarsCache() { return bvars_cache_; }
  auto &GetRestrictBuffers() const { return restrict_buffers_; }

  IndexRange GetBoundsI(const IndexDomain &domain) const {
    return block_data_[0]->GetBoundsI(domain);
  }
  IndexRange GetBoundsJ(const IndexDomain &domain) const {
    return block_data_[0]->GetBoundsJ(domain);
  }
  IndexRange GetBoundsK(const IndexDomain &domain) const {
    return block_data_[0]->GetBoundsK(domain);
  }

  template <class... Args>
  void Add(Args &&...args) {
    for (const auto &pbd : block_data_) {
      pbd->Add(std::forward<Args>(args)...);
    }
  }

  void Set(BlockList_t blocks, const std::string &name) {
    stage_name_ = name;
    const int nblocks = blocks.size();
    block_data_.resize(nblocks);
    SetMeshPointer(blocks[0]->pmy_mesh);
    for (int i = 0; i < nblocks; i++) {
      block_data_[i] = blocks[i]->meshblock_data.Get(name);
    }
  }

  template <typename... Args>
  void Copy(const std::shared_ptr<MeshData<T>> src, Args &&...args) {
    if (src.get() == nullptr) {
      PARTHENON_THROW("src points at null");
    }
    const int nblocks = src->NumBlocks();
    block_data_.resize(nblocks);
    for (int i = 0; i < nblocks; i++) {
      block_data_[i]->Copy(src->GetBlockData(i), std::forward<Args>(args)...);
    }
  }

  const std::shared_ptr<MeshBlockData<T>> &GetBlockData(int n) const {
    assert(n >= 0 && n < block_data_.size());
    return block_data_[n];
  }

 private:
  template <typename... Args>
  const auto &PackVariablesAndFluxesImpl(PackIndexMap *map_out, Args &&...args) {
    auto pack_function = [&](std::shared_ptr<MeshBlockData<T>> meshblock_data,
                             PackIndexMap &map, vpack_types::StringPair &key) {
      return meshblock_data->PackVariablesAndFluxes(std::forward<Args>(args)..., map,
                                                    key);
    };

    return pack_on_mesh_impl::PackOnMesh<VariableFluxPack<T>, vpack_types::StringPair>(
        varFluxPackMap_, block_data_, pack_function, map_out);
  }

  template <typename... Args>
  const auto &PackVariablesImpl(PackIndexMap *map_out, bool coarse, Args &&...args) {
    auto pack_function = [&](std::shared_ptr<MeshBlockData<T>> meshblock_data,
                             PackIndexMap &map, std::vector<std::string> &key) {
      return meshblock_data->PackVariables(std::forward<Args>(args)..., map, key, coarse);
    };
    return pack_on_mesh_impl::PackOnMesh<VariablePack<T>, vpack_types::VPackKey_t>(
        varPackMap_, block_data_, pack_function, map_out);
  }

 public:
  // DO NOT use variatic templates here. They shadow each other

  // Pack by separate variable and flux names
  const auto &PackVariablesAndFluxes(const std::vector<std::string> &var_names,
                                     const std::vector<std::string> &flx_names,
                                     const std::vector<int> &sparse_ids,
                                     PackIndexMap &map) {
    return PackVariablesAndFluxesImpl(&map, var_names, flx_names, sparse_ids);
  }
  const auto &PackVariablesAndFluxes(const std::vector<std::string> &var_names,
                                     const std::vector<std::string> &flx_names,
                                     const std::vector<int> &sparse_ids) {
    return PackVariablesAndFluxesImpl(nullptr, var_names, flx_names, sparse_ids);
  }
  // no sparse ids
  const auto &PackVariablesAndFluxes(const std::vector<std::string> &var_names,
                                     const std::vector<std::string> &flx_names,
                                     PackIndexMap &map) {
    return PackVariablesAndFluxesImpl(&map, var_names, flx_names);
  }
  const auto &PackVariablesAndFluxes(const std::vector<std::string> &var_names,
                                     const std::vector<std::string> &flx_names) {
    return PackVariablesAndFluxesImpl(nullptr, var_names, flx_names);
  }
  // Pack by either the same variable and flux names, or by metadata flags
  template <typename Elem>
  const auto &PackVariablesAndFluxes(const std::vector<Elem> &names_or_flags,
                                     const std::vector<int> &sparse_ids,
                                     PackIndexMap &map) {
    return PackVariablesAndFluxesImpl(&map, names_or_flags, sparse_ids);
  }
  template <typename Elem>
  const auto &PackVariablesAndFluxes(const std::vector<Elem> &names_or_flags,
                                     const std::vector<int> &sparse_ids) {
    return PackVariablesAndFluxesImpl(nullptr, names_or_flags, sparse_ids);
  }
  // no sparse ids
  template <typename Elem>
  const auto &PackVariablesAndFluxes(const std::vector<Elem> &names_or_flags,
                                     PackIndexMap &map) {
    return PackVariablesAndFluxesImpl(&map, names_or_flags);
  }
  template <typename Elem>
  const auto &PackVariablesAndFluxes(const std::vector<Elem> &names_or_flags) {
    return PackVariablesAndFluxesImpl(nullptr, names_or_flags);
  }
  // only sparse ids
  const auto &PackVariablesAndFluxes(const std::vector<int> &sparse_ids,
                                     PackIndexMap &map) {
    return PackVariablesAndFluxesImpl(&map, sparse_ids);
  }
  const auto &PackVariablesAndFluxes(const std::vector<int> &sparse_ids) {
    return PackVariablesAndFluxesImpl(nullptr, sparse_ids);
  }
  // No nothing
  const auto &PackVariablesAndFluxes(PackIndexMap &map) {
    return PackVariablesAndFluxesImpl(&map);
  }
  const auto &PackVariablesAndFluxes() { return PackVariablesAndFluxesImpl(nullptr); }

  // As above, DO NOT use variatic templates here. They shadow each other.
  // covers names and metadata flags
  template <typename Elem>
  const auto &PackVariables(const std::vector<Elem> names_or_flags,
                            const std::vector<int> &sparse_ids, PackIndexMap &map,
                            bool coarse = false) {
    return PackVariablesImpl(&map, coarse, names_or_flags, sparse_ids);
  }
  template <typename Elem>
  const auto &PackVariables(const std::vector<Elem> names_or_flags,
                            const std::vector<int> &sparse_ids, bool coarse = false) {
    return PackVariablesImpl(nullptr, coarse, names_or_flags, sparse_ids);
  }
  // no sparse ids
  template <typename Elem>
  const auto &PackVariables(const std::vector<Elem> names_or_flags, PackIndexMap &map,
                            bool coarse = false) {
    return PackVariablesImpl(&map, coarse, names_or_flags);
  }
  template <typename Elem>
  const auto &PackVariables(const std::vector<Elem> names_or_flags, bool coarse = false) {
    return PackVariablesImpl(nullptr, coarse, names_or_flags);
  }
  // No names or flags
  const auto &PackVariables(const std::vector<int> &sparse_ids, PackIndexMap &map,
                            bool coarse = false) {
    return PackVariablesImpl(&map, coarse, sparse_ids);
  }
  const auto &PackVariables(const std::vector<int> &sparse_ids, bool coarse = false) {
    return PackVariablesImpl(nullptr, coarse, sparse_ids);
  }
  // no nothing
  const auto &PackVariables(PackIndexMap &map, bool coarse = false) {
    return PackVariablesImpl(&map, coarse);
  }
  const auto &PackVariables(bool coarse = false) {
    return PackVariablesImpl(nullptr, coarse);
  }

  void ClearCaches() {
    sparse_pack_cache_.clear();
    block_data_.clear();
    varPackMap_.clear();
    varFluxPackMap_.clear();

    bvars_cache_.clear();
    restrict_buffers_ = cell_centered_bvars::BufferCache_t{};
    restrict_buf_alloc_status_.clear();
  }

  int NumBlocks() const { return block_data_.size(); }

  bool operator==(MeshData<T> &cmp) const {
    const int nblocks = block_data_.size();
    const int nblocks_cmp = cmp.NumBlocks();
    if (nblocks != nblocks_cmp) return false;

    for (int i = 0; i < nblocks; i++) {
      if (!(*block_data_[i] == *(cmp.GetBlockData(i)))) return false;
    }
    return true;
  }

  bool Contains(const std::vector<std::string> &names) const {
    for (const auto &b : block_data_) {
      if (!b->Contains(names)) return false;
    }
    return true;
  }

  SparsePackCache &GetSparsePackCache() { return sparse_pack_cache_; }

 private:
  Mesh *pmy_mesh_;
  BlockDataList_t<T> block_data_;
  std::string stage_name_;

  // caches for packs
  MapToMeshBlockVarPack<T> varPackMap_;
  MapToMeshBlockVarFluxPack<T> varFluxPackMap_;
<<<<<<< HEAD
  SparsePackCache sparse_pack_cache_;
=======

>>>>>>> 6663507d
  // caches for boundary information
  cell_centered_bvars::BvarsCache_t bvars_cache_;
  cell_centered_bvars::BufferCache_t restrict_buffers_{};
  std::vector<bool> restrict_buf_alloc_status_;
};

} // namespace parthenon

#endif // INTERFACE_MESH_DATA_HPP_<|MERGE_RESOLUTION|>--- conflicted
+++ resolved
@@ -425,11 +425,7 @@
   // caches for packs
   MapToMeshBlockVarPack<T> varPackMap_;
   MapToMeshBlockVarFluxPack<T> varFluxPackMap_;
-<<<<<<< HEAD
   SparsePackCache sparse_pack_cache_;
-=======
-
->>>>>>> 6663507d
   // caches for boundary information
   cell_centered_bvars::BvarsCache_t bvars_cache_;
   cell_centered_bvars::BufferCache_t restrict_buffers_{};
