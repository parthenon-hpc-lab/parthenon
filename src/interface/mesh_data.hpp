--- conflicted
+++ resolved
@@ -328,12 +328,8 @@
 
  private:
   template <typename... Args>
-<<<<<<< HEAD
-  const auto &PackVariablesAndFluxesImpl(PackIndexMap *map_out, Args &&...args) {
-=======
   const auto &PackVariablesAndFluxesImpl(std::vector<std::string> ordered_list, const int vsize,
                                          PackIndexMap *map_out, Args &&... args) {
->>>>>>> 93ac6c7b
     auto pack_function = [&](std::shared_ptr<MeshBlockData<T>> meshblock_data,
                              PackIndexMap &map, vpack_types::StringPair &key) {
       return meshblock_data->PackVariablesAndFluxes(std::forward<Args>(args)..., map,
@@ -345,12 +341,8 @@
   }
 
   template <typename... Args>
-<<<<<<< HEAD
-  const auto &PackVariablesImpl(PackIndexMap *map_out, bool coarse, Args &&...args) {
-=======
   const auto &PackVariablesImpl(std::vector<std::string> ordered_list, const int vsize,
                                 PackIndexMap *map_out, bool coarse, Args &&... args) {
->>>>>>> 93ac6c7b
     auto pack_function = [&](std::shared_ptr<MeshBlockData<T>> meshblock_data,
                              PackIndexMap &map, std::vector<std::string> &key) {
       return meshblock_data->PackVariables(std::forward<Args>(args)..., map, key, coarse);
