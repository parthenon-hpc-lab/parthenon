//========================================================================================
// (C) (or copyright) 2020-2021. Triad National Security, LLC. All rights reserved.
//
// This program was produced under U.S. Government contract 89233218CNA000001 for Los
// Alamos National Laboratory (LANL), which is operated by Triad National Security, LLC
// for the U.S. Department of Energy/National Nuclear Security Administration. All rights
// in the program are reserved by Triad National Security, LLC, and the U.S. Department
// of Energy/National Nuclear Security Administration. The Government is granted for
// itself and others acting on its behalf a nonexclusive, paid-up, irrevocable worldwide
// license in this material to reproduce, prepare derivative works, distribute copies to
// the public, perform publicly and display publicly, and to permit others to do so.
//========================================================================================

#include "interface/update.hpp"

#include <memory>

#include "config.hpp"
#include "coordinates/coordinates.hpp"
#include "globals.hpp"
#include "interface/meshblock_data.hpp"
#include "interface/metadata.hpp"
#include "interface/variable_pack.hpp"
#include "mesh/mesh.hpp"
#include "mesh/meshblock.hpp"

#include "kokkos_abstraction.hpp"
#include "mesh/meshblock_pack.hpp"

namespace parthenon {

namespace Update {

template <>
TaskStatus FluxDivergence(MeshBlockData<Real> *in, MeshBlockData<Real> *dudt_cont) {
  std::shared_ptr<MeshBlock> pmb = in->GetBlockPointer();

  const IndexDomain interior = IndexDomain::interior;
  const IndexRange ib = in->GetBoundsI(interior);
  const IndexRange jb = in->GetBoundsJ(interior);
  const IndexRange kb = in->GetBoundsK(interior);

  const auto &vin = in->PackVariablesAndFluxes({Metadata::WithFluxes});
  auto dudt = dudt_cont->PackVariables({Metadata::WithFluxes});

  const auto &coords = pmb->coords;
  const int ndim = pmb->pmy_mesh->ndim;
  pmb->par_for(
      "FluxDivergenceBlock", 0, vin.GetDim(4) - 1, kb.s, kb.e, jb.s, jb.e, ib.s, ib.e,
      KOKKOS_LAMBDA(const int l, const int k, const int j, const int i) {
        if (dudt.IsAllocated(l) && vin.IsAllocated(l)) {
          dudt(l, k, j, i) = FluxDivHelper(l, k, j, i, ndim, coords, vin);
        }
      });

  return TaskStatus::complete;
}

template <>
TaskStatus FluxDivergence(MeshData<Real> *in_obj, MeshData<Real> *dudt_obj) {
  const IndexDomain interior = IndexDomain::interior;

  std::vector<MetadataFlag> flags({Metadata::WithFluxes});
  const auto &vin = in_obj->PackVariablesAndFluxes(flags);
  auto dudt = dudt_obj->PackVariables(flags);
  const IndexRange ib = in_obj->GetBoundsI(interior);
  const IndexRange jb = in_obj->GetBoundsJ(interior);
  const IndexRange kb = in_obj->GetBoundsK(interior);

  const int ndim = vin.GetNdim();
  parthenon::par_for(
      DEFAULT_LOOP_PATTERN, "FluxDivergenceMesh", DevExecSpace(), 0, vin.GetDim(5) - 1, 0,
      vin.GetDim(4) - 1, kb.s, kb.e, jb.s, jb.e, ib.s, ib.e,
      KOKKOS_LAMBDA(const int m, const int l, const int k, const int j, const int i) {
<<<<<<< HEAD
        if (dudt.IsAllocated(m, l) && vin.IsAllocated(m, l)) {
          const auto &coords = vin.coords(m);
          const auto &v = vin(m);
          dudt(m, l, k, j, i) = FluxDivHelper(l, k, j, i, ndim, coords, v);
        }
=======
        const auto &coords = vin.GetCoords(m);
        const auto &v = vin(m);
        dudt(m, l, k, j, i) = FluxDivHelper(l, k, j, i, ndim, coords, v);
>>>>>>> 2669ebdd
      });
  return TaskStatus::complete;
}

template <>
TaskStatus UpdateWithFluxDivergence(MeshBlockData<Real> *u0_data,
                                    MeshBlockData<Real> *u1_data, const Real gam0,
                                    const Real gam1, const Real beta_dt) {
  std::shared_ptr<MeshBlock> pmb = u0_data->GetBlockPointer();

  const IndexDomain interior = IndexDomain::interior;
  const IndexRange ib = u0_data->GetBoundsI(interior);
  const IndexRange jb = u0_data->GetBoundsJ(interior);
  const IndexRange kb = u0_data->GetBoundsK(interior);

  auto u0 = u0_data->PackVariablesAndFluxes({Metadata::WithFluxes});
  const auto &u1 = u1_data->PackVariables({Metadata::WithFluxes});

  const auto &coords = pmb->coords;
  const int ndim = pmb->pmy_mesh->ndim;
  pmb->par_for(
      "UpdateWithFluxDivergenceBlock", 0, u0.GetDim(4) - 1, kb.s, kb.e, jb.s, jb.e, ib.s,
      ib.e, KOKKOS_LAMBDA(const int l, const int k, const int j, const int i) {
        if (u0.IsAllocated(l) && u1.IsAllocated(l)) {
          u0(l, k, j, i) = gam0 * u0(l, k, j, i) + gam1 * u1(l, k, j, i) +
                           beta_dt * FluxDivHelper(l, k, j, i, ndim, coords, u0);
        }
      });

  return TaskStatus::complete;
}

template <>
TaskStatus UpdateWithFluxDivergence(MeshData<Real> *u0_data, MeshData<Real> *u1_data,
                                    const Real gam0, const Real gam1,
                                    const Real beta_dt) {
  const IndexDomain interior = IndexDomain::interior;

  std::vector<MetadataFlag> flags({Metadata::WithFluxes});
  auto u0_pack = u0_data->PackVariablesAndFluxes(flags);
  const auto &u1_pack = u1_data->PackVariables(flags);
  const IndexRange ib = u0_data->GetBoundsI(interior);
  const IndexRange jb = u0_data->GetBoundsJ(interior);
  const IndexRange kb = u0_data->GetBoundsK(interior);

  const int ndim = u0_pack.GetNdim();
  parthenon::par_for(
      DEFAULT_LOOP_PATTERN, "UpdateWithFluxDivergenceMesh", DevExecSpace(), 0,
      u0_pack.GetDim(5) - 1, 0, u0_pack.GetDim(4) - 1, kb.s, kb.e, jb.s, jb.e, ib.s, ib.e,
      KOKKOS_LAMBDA(const int m, const int l, const int k, const int j, const int i) {
<<<<<<< HEAD
        if (u0_pack.IsAllocated(m, l) && u1_pack.IsAllocated(m, l)) {
          const auto &coords = u0_pack.coords(m);
          const auto &u0 = u0_pack(m);
          u0_pack(m, l, k, j, i) = gam0 * u0(l, k, j, i) + gam1 * u1_pack(m, l, k, j, i) +
                                   beta_dt * FluxDivHelper(l, k, j, i, ndim, coords, u0);
        }
=======
        const auto &coords = u0_pack.GetCoords(m);
        const auto &u0 = u0_pack(m);
        u0_pack(m, l, k, j, i) = gam0 * u0(l, k, j, i) + gam1 * u1_pack(m, l, k, j, i) +
                                 beta_dt * FluxDivHelper(l, k, j, i, ndim, coords, u0);
>>>>>>> 2669ebdd
      });
  return TaskStatus::complete;
}

TaskStatus SparseDealloc(MeshData<Real> *md) {
  if (!Globals::sparse_config.enabled || (md->NumBlocks() == 0)) {
    return TaskStatus::complete;
  }

  Kokkos::Profiling::pushRegion("Task_SparseDealloc");

  const IndexRange ib = md->GetBoundsI(IndexDomain::entire);
  const IndexRange jb = md->GetBoundsJ(IndexDomain::entire);
  const IndexRange kb = md->GetBoundsK(IndexDomain::entire);

  PackIndexMap map;
  const std::vector<MetadataFlag> flags({Metadata::Sparse});
  const auto &pack = md->PackVariables(flags, map);

  const int num_blocks = pack.GetDim(5);
  const int num_vars = pack.GetDim(4);
  ParArray2D<bool> is_zero("IsZero", num_blocks, num_vars);

  const Real threshold = Globals::sparse_config.deallocation_threshold;

  Kokkos::parallel_for(
      "SparseDealloc",
      Kokkos::TeamPolicy<>(parthenon::DevExecSpace(), num_blocks * num_vars,
                           Kokkos::AUTO),
      KOKKOS_LAMBDA(parthenon::team_mbr_t team_member) {
        const int idx = team_member.league_rank();
        const int b = idx / num_vars;     // block index
        const int v = idx - b * num_vars; // variable index

        const int Nj = jb.e + 1 - jb.s;
        const int NkNj = (kb.e + 1 - kb.s) * Nj;

        is_zero(b, v) = true;

        if (!pack.IsAllocated(b, v)) {
          // setting this to false so that dealloc counter will remain at 0
          is_zero(b, v) = false;
          return;
        }

        const auto &var = pack(b, v);

        Kokkos::parallel_for(
            Kokkos::TeamThreadRange<>(team_member, NkNj), [&](const int inner_idx) {
              const int k = inner_idx / Nj;
              const int j = inner_idx - k * Nj;

              Kokkos::parallel_for(Kokkos::ThreadVectorRange(team_member, ib.s, ib.e + 1),
                                   [&](const int i) {
                                     const Real &val = var(k, j, i);
                                     if (std::abs(val) > threshold) {
                                       is_zero(b, v) = false;
                                       return;
                                     }
                                   });

              if (!is_zero(b, v)) {
                return;
              }
            });
      });

  auto is_zero_h = Kokkos::create_mirror_view_and_copy(HostMemSpace(), is_zero);

  for (int b = 0; b < num_blocks; ++b) {
    for (auto var_itr : map.Map()) {
      const auto label = var_itr.first;
      auto &counter = md->GetBlockData(b)->Get(label).dealloc_count;
      bool all_zero = true;
      for (int v = var_itr.second.first; v <= var_itr.second.second; ++v) {
        if (!is_zero_h(b, v)) {
          all_zero = false;
          break;
        }
      }

      if (all_zero) {
        // all components of this var are zero, increment dealloc counter
        counter += 1;
      } else {
        counter = 0;
      }

      if (counter > Globals::sparse_config.deallocation_count) {
        // this variable has been flagged for deallocation deallocation_count times in a
        // row, now deallocate it
        md->GetBlockData(b)->GetBlockPointer()->DeallocateSparse(label);
      }
    }
  }

  // we can only call this after the loop over all blocks above has completed
  for (int b = 0; b < num_blocks; ++b) {
    md->GetBlockData(b)->SetLocalNeighborAllocated();
  }

  Kokkos::Profiling::popRegion(); // Task_SparseDealloc
  return TaskStatus::complete;
}

} // namespace Update

} // namespace parthenon<|MERGE_RESOLUTION|>--- conflicted
+++ resolved
@@ -72,17 +72,11 @@
       DEFAULT_LOOP_PATTERN, "FluxDivergenceMesh", DevExecSpace(), 0, vin.GetDim(5) - 1, 0,
       vin.GetDim(4) - 1, kb.s, kb.e, jb.s, jb.e, ib.s, ib.e,
       KOKKOS_LAMBDA(const int m, const int l, const int k, const int j, const int i) {
-<<<<<<< HEAD
         if (dudt.IsAllocated(m, l) && vin.IsAllocated(m, l)) {
-          const auto &coords = vin.coords(m);
+          const auto &coords = vin.GetCoords(m);
           const auto &v = vin(m);
           dudt(m, l, k, j, i) = FluxDivHelper(l, k, j, i, ndim, coords, v);
         }
-=======
-        const auto &coords = vin.GetCoords(m);
-        const auto &v = vin(m);
-        dudt(m, l, k, j, i) = FluxDivHelper(l, k, j, i, ndim, coords, v);
->>>>>>> 2669ebdd
       });
   return TaskStatus::complete;
 }
@@ -133,19 +127,12 @@
       DEFAULT_LOOP_PATTERN, "UpdateWithFluxDivergenceMesh", DevExecSpace(), 0,
       u0_pack.GetDim(5) - 1, 0, u0_pack.GetDim(4) - 1, kb.s, kb.e, jb.s, jb.e, ib.s, ib.e,
       KOKKOS_LAMBDA(const int m, const int l, const int k, const int j, const int i) {
-<<<<<<< HEAD
         if (u0_pack.IsAllocated(m, l) && u1_pack.IsAllocated(m, l)) {
-          const auto &coords = u0_pack.coords(m);
+          const auto &coords = u0_pack.GetCoords(m);
           const auto &u0 = u0_pack(m);
           u0_pack(m, l, k, j, i) = gam0 * u0(l, k, j, i) + gam1 * u1_pack(m, l, k, j, i) +
                                    beta_dt * FluxDivHelper(l, k, j, i, ndim, coords, u0);
         }
-=======
-        const auto &coords = u0_pack.GetCoords(m);
-        const auto &u0 = u0_pack(m);
-        u0_pack(m, l, k, j, i) = gam0 * u0(l, k, j, i) + gam1 * u1_pack(m, l, k, j, i) +
-                                 beta_dt * FluxDivHelper(l, k, j, i, ndim, coords, u0);
->>>>>>> 2669ebdd
       });
   return TaskStatus::complete;
 }
