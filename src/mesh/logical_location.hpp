//========================================================================================
// Athena++ astrophysical MHD code
// Copyright(C) 2014 James M. Stone <jmstone@princeton.edu> and other code contributors
// Licensed under the 3-clause BSD License, see LICENSE file for details
//========================================================================================
// (C) (or copyright) 2020-2023. Triad National Security, LLC. All rights reserved.
//
// This program was produced under U.S. Government contract 89233218CNA000001 for Los
// Alamos National Laboratory (LANL), which is operated by Triad National Security, LLC
// for the U.S. Department of Energy/National Nuclear Security Administration. All rights
// in the program are reserved by Triad National Security, LLC, and the U.S. Department
// of Energy/National Nuclear Security Administration. The Government is granted for
// itself and others acting on its behalf a nonexclusive, paid-up, irrevocable worldwide
// license in this material to reproduce, prepare derivative works, distribute copies to
// the public, perform publicly and display publicly, and to permit others to do so.
//========================================================================================
#ifndef MESH_LOGICAL_LOCATION_HPP_
#define MESH_LOGICAL_LOCATION_HPP_

#include <algorithm>
#include <cmath>
#include <cstdint>
#include <functional>
#include <memory>
#include <set>
#include <utility>
#include <vector>

#include "utils/error_checking.hpp"
#include "utils/morton_number.hpp"

namespace parthenon {

struct RootGridInfo {
  int level;
  int nx1, nx2, nx3;
  bool periodic1, periodic2, periodic3;
  // Defaults to root grid of single block at the
  // coarsest level
<<<<<<< HEAD
  RootGridInfo() : level(0), nx1(1), nx2(1), nx3(1) {}
  RootGridInfo(int level, int nx1, int nx2, int nx3)
      : level(level), nx1(nx1), nx2(nx2), nx3(nx3) {}
=======
  RootGridInfo()
      : level(0), nx1(1), nx2(1), nx3(1), periodic1(false), periodic2(false),
        periodic3(false) {}
>>>>>>> c03d26ef
};

//--------------------------------------------------------------------------------------
//! \struct LogicalLocation
//  \brief stores logical location and level of MeshBlock

class LogicalLocation { // aggregate and POD type
  // These values can exceed the range of std::int32_t even if the root grid has only a
  // single MeshBlock if >30 levels of AMR are used, since the corresponding max index =
  // 1*2^31 > INT_MAX = 2^31 -1 for most 32-bit signed integer type impelementations
  std::int64_t lx1_, lx2_, lx3_;
  MortonNumber morton_;
  int level_;

 public:
  LogicalLocation(int lev, std::int64_t l1, std::int64_t l2, std::int64_t l3)
      : lx1_(l1), lx2_(l2), lx3_(l3), level_(lev), morton_(lev, l1, l2, l3) {}
  LogicalLocation() : LogicalLocation(0, 0, 0, 0) {}

  const auto &lx1() const { return lx1_; }
  const auto &lx2() const { return lx2_; }
  const auto &lx3() const { return lx3_; }
  const auto &level() const { return level_; }
  const auto &morton() const { return morton_; }

  // operators useful for sorting
  bool operator==(LogicalLocation &ll) {
    return ((ll.level() == level_) && (ll.lx1() == lx1_) && (ll.lx2() == lx2_) &&
            (ll.lx3() == lx3_));
  }
  // LFR: These are old comparison operators. Greater gets used for sorting
  //      the derefinenment list, but we may want to remove them at some
  //      point to avoid confusion with the comparators below.
  static bool Lesser(const LogicalLocation &left, const LogicalLocation &right) {
    return left.level() < right.level();
  }
  static bool Greater(const LogicalLocation &left, const LogicalLocation &right) {
    return left.level() > right.level();
  }

  bool IsContainedIn(const LogicalLocation &container) const {
    if (container.level() > level_) return false;
    const std::int64_t shifted_lx1 = lx1_ >> (level_ - container.level());
    const std::int64_t shifted_lx2 = lx2_ >> (level_ - container.level());
    const std::int64_t shifted_lx3 = lx3_ >> (level_ - container.level());
    return (shifted_lx1 == container.lx1()) && (shifted_lx2 == container.lx2()) &&
           (shifted_lx3 == container.lx3());
  }

  bool Contains(const LogicalLocation &containee) const {
    if (containee.level() < level_) return false;
    const std::int64_t shifted_lx1 = containee.lx1() >> (containee.level() - level_);
    const std::int64_t shifted_lx2 = containee.lx2() >> (containee.level() - level_);
    const std::int64_t shifted_lx3 = containee.lx3() >> (containee.level() - level_);
    return (shifted_lx1 == lx1_) && (shifted_lx2 == lx2_) && (shifted_lx3 == lx3_);
  }

  // Being a neighbor implies that you share a face, edge, or node and don't share a
  // volume
  bool IsNeighbor(const LogicalLocation &in) const {
    if (in.level() < level()) return in.IsNeighbor(*this);
    if (Contains(in)) return false; // You share a volume
    // Only need to consider case where other block is equally or more refined than you
    auto offset = 1 << (in.level() - level());
    const auto shifted_lx1 = lx1_ << (in.level() - level());
    const auto shifted_lx2 = lx2_ << (in.level() - level());
    const auto shifted_lx3 = lx3_ << (in.level() - level());
    const bool bx1 =
        (in.lx1() >= (shifted_lx1 - 1)) && (in.lx1() <= (shifted_lx1 + offset));
    const bool bx2 =
        (in.lx2() >= (shifted_lx2 - 1)) && (in.lx2() <= (shifted_lx2 + offset));
    const bool bx3 =
        (in.lx3() >= (shifted_lx3 - 1)) && (in.lx3() <= (shifted_lx3 + offset));
    return bx1 && bx2 && bx3;
  }

  LogicalLocation GetSameLevelNeighbor(int ox1, int ox2, int ox3) const {
    return LogicalLocation(level_, lx1_ + ox1, lx2_ + ox2, lx3_ + ox3);
  }

  LogicalLocation GetParent() const {
    if (level_ == 0) return *this;
    return LogicalLocation(level_ - 1, lx1_ >> 1, lx2_ >> 1, lx3_ >> 1);
  }

  std::vector<LogicalLocation> GetDaughters() const {
    std::vector<LogicalLocation> daughters;
    daughters.reserve(8);
    for (int i : {0, 1}) {
      for (int j : {0, 1}) {
        for (int k : {0, 1}) {
          daughters.push_back(GetDaughter(i, j, k));
        }
      }
    }
    return daughters;
  }

  LogicalLocation GetDaughter(int ox1, int ox2, int ox3) const {
    return LogicalLocation(level_ + 1, (lx1_ << 1) + ox1, (lx2_ << 1) + ox2,
                           (lx3_ << 1) + ox3);
  }

  std::set<LogicalLocation> GetPossibleBlocksSurroundingTopologicalElement(
      int ox1, int ox2, int ox3, const RootGridInfo &rg_info = RootGridInfo()) const {
    std::vector<LogicalLocation> locs;

    const auto irange =
        (std::abs(ox1) == 1) ? std::vector<int>{0, ox1} : std::vector<int>{0};
    const auto jrange =
        (std::abs(ox2) == 1) ? std::vector<int>{0, ox2} : std::vector<int>{0};
    const auto krange =
        (std::abs(ox3) == 1) ? std::vector<int>{0, ox3} : std::vector<int>{0};

    auto AddNeighbors = [&](const LogicalLocation &loc) {
      int n1_cells_level = std::pow(2, loc.level() - rg_info.level) * rg_info.nx1;
      int n2_cells_level = std::pow(2, loc.level() - rg_info.level) * rg_info.nx2;
      int n3_cells_level = std::pow(2, loc.level() - rg_info.level) * rg_info.nx3;
      for (int i : irange) {
        for (int j : jrange) {
          for (int k : krange) {
            auto lx1 = loc.lx1() + i;
            auto lx2 = loc.lx2() + j;
            auto lx3 = loc.lx3() + k;
            // This should include blocks that are connected by periodic boundaries
            if (rg_info.periodic1) lx1 = (lx1 + n1_cells_level) % n1_cells_level;
            if (rg_info.periodic2) lx2 = (lx2 + n2_cells_level) % n2_cells_level;
            if (rg_info.periodic3) lx3 = (lx3 + n3_cells_level) % n3_cells_level;
            if (0 <= lx1 && lx1 < n1_cells_level && 0 <= lx2 && lx2 < n2_cells_level &&
                0 <= lx3 && lx3 < n3_cells_level) {
              locs.emplace_back(loc.level(), lx1, lx2, lx3);
              auto parent = locs.back().GetParent();
              if (IsNeighbor(parent)) locs.push_back(parent);
            }
          }
        }
      }
    };

    AddNeighbors(*this);

    // Iterate over daughters of this block that share the same topological element
    for (int l :
         (std::abs(ox1) == 1) ? std::vector<int>{ox1 > 0} : std::vector<int>{0, 1}) {
      for (int m :
           (std::abs(ox2) == 1) ? std::vector<int>{ox2 > 0} : std::vector<int>{0, 1}) {
        for (int n :
             (std::abs(ox3) == 1) ? std::vector<int>{ox3 > 0} : std::vector<int>{0, 1}) {
          AddNeighbors(GetDaughter(l, m, n));
        }
      }
    }
    // The above procedure likely duplicated some blocks, so put them in a set
    return std::set<LogicalLocation>(std::begin(locs), std::end(locs));
  }
};

inline bool operator<(const LogicalLocation &lhs, const LogicalLocation &rhs) {
  if (lhs.morton() == rhs.morton()) return lhs.level() < rhs.level();
  return lhs.morton() < rhs.morton();
}

inline bool operator>(const LogicalLocation &lhs, const LogicalLocation &rhs) {
  if (lhs.morton() == rhs.morton()) return lhs.level() > rhs.level();
  return lhs.morton() > rhs.morton();
}

inline bool operator==(const LogicalLocation &lhs, const LogicalLocation &rhs) {
  return ((lhs.level() == rhs.level()) && (lhs.lx1() == rhs.lx1()) &&
          (lhs.lx2() == rhs.lx2()) && (lhs.lx3() == rhs.lx3()));
}

struct block_ownership_t {
 public:
  KOKKOS_FORCEINLINE_FUNCTION
  const bool &operator()(int ox1, int ox2, int ox3) const {
    return ownership[ox1 + 1][ox2 + 1][ox3 + 1];
  }
  KOKKOS_FORCEINLINE_FUNCTION
  bool &operator()(int ox1, int ox2, int ox3) {
    return ownership[ox1 + 1][ox2 + 1][ox3 + 1];
  }

  KOKKOS_FORCEINLINE_FUNCTION
  block_ownership_t() : block_ownership_t(false) {}

  KOKKOS_FORCEINLINE_FUNCTION
  explicit block_ownership_t(bool value) : initialized(false) {
    for (int i = 0; i < 3; ++i) {
      for (int j = 0; j < 3; ++j) {
        for (int k = 0; k < 3; ++k) {
          ownership[i][j][k] = value;
        }
      }
    }
  }

  bool initialized;

 private:
  bool ownership[3][3][3];
};

inline block_ownership_t
DetermineOwnership(const LogicalLocation &main_block,
                   const std::set<LogicalLocation> &allowed_neighbors,
                   RootGridInfo rg_info = RootGridInfo()) {
  block_ownership_t main_owns;

  auto ownership_less_than = [](const LogicalLocation &a, const LogicalLocation &b) {
    // Ownership is first determined by block with the highest level, then by maximum
    // Morton number this is reversed in precedence from the normal comparators where
    // Morton number takes precedence
    if (a.level() == b.level()) return a.morton() < b.morton();
    return a.level() < b.level();
  };

  for (int ox1 : {-1, 0, 1}) {
    for (int ox2 : {-1, 0, 1}) {
      for (int ox3 : {-1, 0, 1}) {
        auto possible_neighbors =
            main_block.GetPossibleBlocksSurroundingTopologicalElement(ox1, ox2, ox3,
                                                                      rg_info);

        std::vector<LogicalLocation> actual_neighbors;
        std::set_intersection(std::begin(allowed_neighbors), std::end(allowed_neighbors),
                              std::begin(possible_neighbors),
                              std::end(possible_neighbors),
                              std::back_inserter(actual_neighbors));

        auto max = std::max_element(std::begin(actual_neighbors),
                                    std::end(actual_neighbors), ownership_less_than);
        main_owns(ox1, ox2, ox3) =
            (*max == main_block || ownership_less_than(*max, main_block) ||
             actual_neighbors.size() == 0);
      }
    }
  }
  return main_owns;
}

// Given a topological element, ownership array of the sending block, and offset indices
// defining the location of an index region within the block (i.e. the ghost zones passed
// across the x-face or the ghost zones passed across the z-edge), return the index range
// masking array required for masking out unowned regions of the index space. ox? defines
// buffer location on the owner block
inline auto GetIndexRangeMaskFromOwnership(TopologicalElement el,
                                           const block_ownership_t &sender_ownership,
                                           int ox1, int ox2, int ox3) {
  using vp_t = std::vector<std::pair<int, int>>;

  // Transform general block ownership to element ownership over entire block. For
  // instance, x-faces only care about block ownership in the x-direction First index of
  // the pair is the element index and the second index is the block index that is copied
  // to that element index
  block_ownership_t element_ownership = sender_ownership;
  auto x1_idxs = TopologicalOffsetI(el) ? vp_t{{-1, -1}, {0, 0}, {1, 1}}
                                        : vp_t{{-1, 0}, {0, 0}, {1, 0}};
  auto x2_idxs = TopologicalOffsetJ(el) ? vp_t{{-1, -1}, {0, 0}, {1, 1}}
                                        : vp_t{{-1, 0}, {0, 0}, {1, 0}};
  auto x3_idxs = TopologicalOffsetK(el) ? vp_t{{-1, -1}, {0, 0}, {1, 1}}
                                        : vp_t{{-1, 0}, {0, 0}, {1, 0}};
  for (auto [iel, ibl] : x1_idxs) {
    for (auto [jel, jbl] : x2_idxs) {
      for (auto [kel, kbl] : x3_idxs) {
        element_ownership(iel, jel, kel) = sender_ownership(ibl, jbl, kbl);
      }
    }
  }

  // Now, the ownership status is correct for the entire interior index range of the
  // block, but the offsets ox? define a subset of these indices (e.g. one edge of the
  // interior). Therefore, we need to set the index ownership to true for edges of the
  // index range that are contained in the interior of the sending block
  if (ox1 != 0) {
    for (auto j : {-1, 0, 1}) {
      for (auto k : {-1, 0, 1}) {
        element_ownership(-ox1, j, k) = element_ownership(0, j, k);
      }
    }
  }
  if (ox2 != 0) {
    for (auto i : {-1, 0, 1}) {
      for (auto k : {-1, 0, 1}) {
        element_ownership(i, -ox2, k) = element_ownership(i, 0, k);
      }
    }
  }
  if (ox3 != 0) {
    for (auto i : {-1, 0, 1}) {
      for (auto j : {-1, 0, 1}) {
        element_ownership(i, j, -ox3) = element_ownership(i, j, 0);
      }
    }
  }

  return element_ownership;
}

} // namespace parthenon

template <>
struct std::hash<parthenon::LogicalLocation> {
  std::size_t operator()(const parthenon::LogicalLocation &key) const noexcept {
    // TODO(LFR): Think more carefully about what the best choice for this key is,
    // probably the least significant sizeof(size_t) * 8 bits of the morton number
    // with 3 * (level - 21) trailing bits removed.
    return key.morton().bits[0];
  }
};

#endif // MESH_LOGICAL_LOCATION_HPP_<|MERGE_RESOLUTION|>--- conflicted
+++ resolved
@@ -37,15 +37,12 @@
   bool periodic1, periodic2, periodic3;
   // Defaults to root grid of single block at the
   // coarsest level
-<<<<<<< HEAD
-  RootGridInfo() : level(0), nx1(1), nx2(1), nx3(1) {}
-  RootGridInfo(int level, int nx1, int nx2, int nx3)
-      : level(level), nx1(nx1), nx2(nx2), nx3(nx3) {}
-=======
   RootGridInfo()
-      : level(0), nx1(1), nx2(1), nx3(1), periodic1(false), periodic2(false),
-        periodic3(false) {}
->>>>>>> c03d26ef
+      : level(0), nx1(1), nx2(1), nx3(1), 
+        periodic1(false), periodic2(false), periodic3(false) {}
+  RootGridInfo(int level, int nx1, int nx2, int nx3, bool p1, bool p2, bool p3)
+      : level(level), nx1(nx1), nx2(nx2), nx3(nx3), 
+        periodic1(p1), periodic2(p2), periodic3(p3) {}
 };
 
 //--------------------------------------------------------------------------------------
