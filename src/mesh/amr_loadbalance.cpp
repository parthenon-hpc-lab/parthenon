//========================================================================================
// Parthenon performance portable AMR framework
// Copyright(C) 2020-2023 The Parthenon collaboration
// Licensed under the 3-clause BSD License, see LICENSE file for details
//========================================================================================
// Athena++ astrophysical MHD code
// Copyright(C) 2014 James M. Stone <jmstone@princeton.edu> and other code contributors
// Licensed under the 3-clause BSD License, see LICENSE file for details
//========================================================================================
// (C) (or copyright) 2020-2023. Triad National Security, LLC. All rights reserved.
//
// This program was produced under U.S. Government contract 89233218CNA000001 for Los
// Alamos National Laboratory (LANL), which is operated by Triad National Security, LLC
// for the U.S. Department of Energy/National Nuclear Security Administration. All rights
// in the program are reserved by Triad National Security, LLC, and the U.S. Department
// of Energy/National Nuclear Security Administration. The Government is granted for
// itself and others acting on its behalf a nonexclusive, paid-up, irrevocable worldwide
// license in this material to reproduce, prepare derivative works, distribute copies to
// the public, perform publicly and display publicly, and to permit others to do so.
//========================================================================================
//! \file mesh_amr.cpp
//  \brief implementation of Mesh::AdaptiveMeshRefinement() and related utilities

#include <algorithm>
#include <cstdint>
#include <iostream>
#include <numeric>
#include <sstream>
#include <string>
#include <tuple>

#include "parthenon_mpi.hpp"

#include "bvals/boundary_conditions.hpp"
#include "defs.hpp"
#include "globals.hpp"
#include "interface/update.hpp"
#include "mesh/mesh.hpp"
#include "mesh/mesh_refinement.hpp"
#include "mesh/meshblock.hpp"
#include "mesh/meshblock_tree.hpp"
#include "parthenon_arrays.hpp"
#include "utils/buffer_utils.hpp"
#include "utils/error_checking.hpp"

namespace parthenon {

#ifdef MPI_PARALLEL
//----------------------------------------------------------------------------------------
//! \fn int CreateAMRMPITag(int lid, int ox1, int ox2, int ox3)
//  \brief calculate an MPI tag for AMR block transfer
// tag = local id of destination (remaining bits) + ox1(1 bit) + ox2(1 bit) + ox3(1 bit)
//       + physics(5 bits)

// See comments on BoundaryBase::CreateBvalsMPITag()

int CreateAMRMPITag(int lid, int ox1, int ox2, int ox3) {
  // the trailing zero is used as "id" to indicate an AMR related tag
  return (lid << 8) | (ox1 << 7) | (ox2 << 6) | (ox3 << 5) | 0;
}

MPI_Request SendCoarseToFine(int lid_recv, int dest_rank, const LogicalLocation &fine_loc,
                             Variable<Real> *var, Mesh *pmesh) {
  MPI_Request req;
  MPI_Comm comm = pmesh->GetMPIComm(var->label());

  const int ox1 = ((fine_loc.lx1() & 1LL) == 1LL);
  const int ox2 = ((fine_loc.lx2() & 1LL) == 1LL);
  const int ox3 = ((fine_loc.lx3() & 1LL) == 1LL);

  int tag = CreateAMRMPITag(lid_recv, ox1, ox2, ox3);
  if (var->IsAllocated()) {
    PARTHENON_MPI_CHECK(MPI_Isend(var->data.data(), var->data.size(), MPI_PARTHENON_REAL,
                                  dest_rank, tag, comm, &req));
  } else {
    PARTHENON_MPI_CHECK(
        MPI_Isend(var->data.data(), 0, MPI_PARTHENON_REAL, dest_rank, tag, comm, &req));
  }
  return req;
}
#endif

bool TryRecvCoarseToFine(int lid_recv, int send_rank, const LogicalLocation &fine_loc,
                         Variable<Real> *var_in, Variable<Real> *var, MeshBlock *pmb,
                         Mesh *pmesh) {
  const int ox1 = ((fine_loc.lx1() & 1LL) == 1LL);
  const int ox2 = ((fine_loc.lx2() & 1LL) == 1LL);
  const int ox3 = ((fine_loc.lx3() & 1LL) == 1LL);

  int test = 1;
#ifdef MPI_PARALLEL
  MPI_Comm comm = pmesh->GetMPIComm(var->label());
  int tag = CreateAMRMPITag(lid_recv, ox1, ox2, ox3);
  MPI_Status status;
  PARTHENON_MPI_CHECK(MPI_Iprobe(send_rank, tag, comm, &test, &status));
#endif
  if (test) {
    int size = var_in->IsAllocated();
#ifdef MPI_PARALLEL
    PARTHENON_MPI_CHECK(MPI_Get_count(&status, MPI_PARTHENON_REAL, &size));
#endif
    if (size > 0) {
      if (!pmb->IsAllocated(var->label())) pmb->AllocateSparse(var->label());
      auto fb = var_in->data;
#ifdef MPI_PARALLEL
      PARTHENON_MPI_CHECK(MPI_Recv(var->data.data(), var->data.size(), MPI_PARTHENON_REAL,
                                   send_rank, tag, comm, MPI_STATUS_IGNORE));
      fb = var->data;
#endif
      auto cb = var->coarse_s;
      const int nt = fb.GetDim(6) - 1;
      const int nu = fb.GetDim(5) - 1;
      const int nv = fb.GetDim(4) - 1;

      for (auto te : var->GetTopologicalElements()) {
        IndexRange ib = pmb->c_cellbounds.GetBoundsI(IndexDomain::entire, te);
        IndexRange jb = pmb->c_cellbounds.GetBoundsJ(IndexDomain::entire, te);
        IndexRange kb = pmb->c_cellbounds.GetBoundsK(IndexDomain::entire, te);

        IndexRange ib_int = pmb->cellbounds.GetBoundsI(IndexDomain::interior, te);
        IndexRange jb_int = pmb->cellbounds.GetBoundsJ(IndexDomain::interior, te);
        IndexRange kb_int = pmb->cellbounds.GetBoundsK(IndexDomain::interior, te);

        const int ks = (ox3 == 0) ? 0 : (kb_int.e - kb_int.s + 1) / 2;
        const int js = (ox2 == 0) ? 0 : (jb_int.e - jb_int.s + 1) / 2;
        const int is = (ox1 == 0) ? 0 : (ib_int.e - ib_int.s + 1) / 2;
        const int idx_te = static_cast<int>(te) % 3;
        parthenon::par_for(
            DEFAULT_LOOP_PATTERN, "ReceiveCoarseToFineAMR", DevExecSpace(), 0, nt, 0, nu,
            0, nv, kb.s, kb.e, jb.s, jb.e, ib.s, ib.e,
            KOKKOS_LAMBDA(const int t, const int u, const int v, const int k, const int j,
                          const int i) {
              cb(idx_te, t, u, v, k, j, i) = fb(idx_te, t, u, v, k + ks, j + js, i + is);
            });
      }
    } else {
      if (pmb->IsAllocated(var->label()) &&
          !var->metadata().IsSet(Metadata::ForceAllocOnNewBlocks))
        pmb->DeallocateSparse(var->label());
#ifdef MPI_PARALLEL
      PARTHENON_MPI_CHECK(MPI_Recv(var->data.data(), 0, MPI_PARTHENON_REAL, send_rank,
                                   tag, comm, MPI_STATUS_IGNORE));
#endif
    }
  }

  return test;
}

#ifdef MPI_PARALLEL
MPI_Request SendFineToCoarse(int lid_recv, int dest_rank, const LogicalLocation &fine_loc,
                             Variable<Real> *var, Mesh *pmesh) {
  MPI_Request req;
  MPI_Comm comm = pmesh->GetMPIComm(var->label());

  const int ox1 = ((fine_loc.lx1() & 1LL) == 1LL);
  const int ox2 = ((fine_loc.lx2() & 1LL) == 1LL);
  const int ox3 = ((fine_loc.lx3() & 1LL) == 1LL);

  int tag = CreateAMRMPITag(lid_recv, ox1, ox2, ox3);
  if (var->IsAllocated()) {
    PARTHENON_MPI_CHECK(MPI_Isend(var->coarse_s.data(), var->coarse_s.size(),
                                  MPI_PARTHENON_REAL, dest_rank, tag, comm, &req));
  } else {
    PARTHENON_MPI_CHECK(MPI_Isend(var->coarse_s.data(), 0, MPI_PARTHENON_REAL, dest_rank,
                                  tag, comm, &req));
  }
  return req;
}
#endif

bool TryRecvFineToCoarse(int lid_recv, int send_rank, const LogicalLocation &fine_loc,
                         Variable<Real> *var_in, Variable<Real> *var, MeshBlock *pmb,
                         Mesh *pmesh) {
  const int ox1 = ((fine_loc.lx1() & 1LL) == 1LL);
  const int ox2 = ((fine_loc.lx2() & 1LL) == 1LL);
  const int ox3 = ((fine_loc.lx3() & 1LL) == 1LL);

  int test = 1;
#ifdef MPI_PARALLEL
  MPI_Comm comm = pmesh->GetMPIComm(var->label());
  int tag = CreateAMRMPITag(lid_recv, ox1, ox2, ox3);
  MPI_Status status;
  PARTHENON_MPI_CHECK(MPI_Iprobe(send_rank, tag, comm, &test, &status));
#endif
  if (test) {
    int size = var_in->IsAllocated();
#ifdef MPI_PARALLEL
    PARTHENON_MPI_CHECK(MPI_Get_count(&status, MPI_PARTHENON_REAL, &size));
#endif
    if (size > 0) {
      if (!pmb->IsAllocated(var->label())) pmb->AllocateSparse(var->label());
      auto cb = var_in->coarse_s;
#ifdef MPI_PARALLEL
      // This has to be an MPI_Recv w/o buffering
      PARTHENON_MPI_CHECK(MPI_Recv(var->coarse_s.data(), var->coarse_s.size(),
                                   MPI_PARTHENON_REAL, send_rank, tag, comm,
                                   MPI_STATUS_IGNORE));
      cb = var->coarse_s;
#endif
      auto fb = var->data;
      const int nt = fb.GetDim(6) - 1;
      const int nu = fb.GetDim(5) - 1;
      const int nv = fb.GetDim(4) - 1;

      for (auto te : var->GetTopologicalElements()) {
        IndexRange ib = pmb->c_cellbounds.GetBoundsI(IndexDomain::interior, te);
        IndexRange jb = pmb->c_cellbounds.GetBoundsJ(IndexDomain::interior, te);
        IndexRange kb = pmb->c_cellbounds.GetBoundsK(IndexDomain::interior, te);
        // Deal with ownership of shared elements by removing right side of index
        // space if fine block is on the left side of a direction. I think this
        // should work fine even if the ownership model is changed elsewhere, since
        // the fine blocks should be consistent in their shared elements at this point
        if (ox3 == 0) kb.e -= TopologicalOffsetK(te);
        if (ox2 == 0) jb.e -= TopologicalOffsetJ(te);
        if (ox1 == 0) ib.e -= TopologicalOffsetI(te);
        const int ks = (ox3 == 0) ? 0 : (kb.e - kb.s + 1 - TopologicalOffsetK(te));
        const int js = (ox2 == 0) ? 0 : (jb.e - jb.s + 1 - TopologicalOffsetJ(te));
        const int is = (ox1 == 0) ? 0 : (ib.e - ib.s + 1 - TopologicalOffsetI(te));
        const int idx_te = static_cast<int>(te) % 3;
        parthenon::par_for(
            DEFAULT_LOOP_PATTERN, "ReceiveFineToCoarseAMR", DevExecSpace(), 0, nt, 0, nu,
            0, nv, kb.s, kb.e, jb.s, jb.e, ib.s, ib.e,
            KOKKOS_LAMBDA(const int t, const int u, const int v, const int k, const int j,
                          const int i) {
              fb(idx_te, t, u, v, k + ks, j + js, i + is) = cb(idx_te, t, u, v, k, j, i);
            });
      }
      // We have to block here w/o buffering so that the write is guaranteed to be
      // finished before another fine block that is restricted to a sub-region of
      // this coarse block makes an MPI call and overwrites the coarse buffer.
      Kokkos::fence();
    } else {
#ifdef MPI_PARALLEL
      PARTHENON_MPI_CHECK(MPI_Recv(var->data.data(), 0, MPI_PARTHENON_REAL, send_rank,
                                   tag, comm, MPI_STATUS_IGNORE));
#endif
    }
  }

  return test;
}

#ifdef MPI_PARALLEL
MPI_Request SendSameToSame(int lid_recv, int dest_rank, Variable<Real> *var,
                           MeshBlock *pmb, Mesh *pmesh) {
  MPI_Request req;
  MPI_Comm comm = pmesh->GetMPIComm(var->label());
  int tag = CreateAMRMPITag(lid_recv, 0, 0, 0);
  if (var->IsAllocated()) {
    // Metadata about this field also needs to be copied from this rank to the
    // receiving rank (namely the dereference count and the dealloc_count). Not
    // doing this can cause some subtle differences between runs of the same
    // problem on different numbers of ranks. Rather than send individual messages,
    // we just package these in the first two ghost zones of the block. This is ok
    // because the AMR communication is only required to communicate the interior
    // zones. The ghosts are communicated to prevent the need to allocate buffers,
    // but the data in them is not required to be valid. This requires that we have
    // at least two ghost zones.
    PARTHENON_REQUIRE(
        Globals::nghost > 1,
        "AMR SameToSame communication requires blocks to have at least two ghost zones");
    auto counter_subview = Kokkos::subview(var->data, std::make_pair(0, 2));
    auto counter_subview_h = Kokkos::create_mirror_view(HostMemSpace(), counter_subview);
    counter_subview_h(0) = pmb->pmr->DereferenceCount();
    counter_subview_h(1) = var->dealloc_count;
    Kokkos::deep_copy(counter_subview, counter_subview_h);

    PARTHENON_MPI_CHECK(MPI_Isend(var->data.data(), var->data.size(), MPI_PARTHENON_REAL,
                                  dest_rank, tag, comm, &req));
  } else {
    var->com_state[0] = pmb->pmr->DereferenceCount();
    var->com_state[1] = var->dealloc_count;
    PARTHENON_MPI_CHECK(
        MPI_Isend(var->com_state, 2, MPI_INT, dest_rank, tag, comm, &req));
  }
  return req;
}

bool TryRecvSameToSame(int lid_recv, int send_rank, Variable<Real> *var, MeshBlock *pmb,
                       Mesh *pmesh) {
  MPI_Comm comm = pmesh->GetMPIComm(var->label());
  int tag = CreateAMRMPITag(lid_recv, 0, 0, 0);

  int test;
  MPI_Status status;
  PARTHENON_MPI_CHECK(MPI_Iprobe(send_rank, tag, comm, &test, &status));
  if (test) {
    int size;
    PARTHENON_MPI_CHECK(MPI_Get_count(&status, MPI_PARTHENON_REAL, &size));
    if (size > 2) {
      if (!pmb->IsAllocated(var->label())) pmb->AllocateSparse(var->label());
      PARTHENON_MPI_CHECK(MPI_Recv(var->data.data(), var->data.size(), MPI_PARTHENON_REAL,
                                   send_rank, tag, comm, MPI_STATUS_IGNORE));
      auto counter_subview = Kokkos::subview(var->data, std::make_pair(0, 2));
      auto counter_subview_h =
          Kokkos::create_mirror_view_and_copy(HostMemSpace(), counter_subview);
      pmb->pmr->DereferenceCount() = counter_subview_h(0);
      var->dealloc_count = counter_subview_h(1);
    } else {
      if (pmb->IsAllocated(var->label()) &&
          !var->metadata().IsSet(Metadata::ForceAllocOnNewBlocks))
        pmb->DeallocateSparse(var->label());
      PARTHENON_MPI_CHECK(
          MPI_Recv(var->com_state, 2, MPI_INT, send_rank, tag, comm, MPI_STATUS_IGNORE));
      pmb->pmr->DereferenceCount() = var->com_state[0];
      var->dealloc_count = var->com_state[1];
    }
  }
  return test;
}
#endif

//----------------------------------------------------------------------------------------
// \!fn void Mesh::LoadBalancingAndAdaptiveMeshRefinement(ParameterInput *pin)
// \brief Main function for adaptive mesh refinement

void Mesh::LoadBalancingAndAdaptiveMeshRefinement(ParameterInput *pin,
                                                  ApplicationInput *app_in) {
  Kokkos::Profiling::pushRegion("LoadBalancingAndAdaptiveMeshRefinement");
  int nnew = 0, ndel = 0;

  if (adaptive) {
    UpdateMeshBlockTree(nnew, ndel);
    nbnew += nnew;
    nbdel += ndel;
  }

  modified = false;
  if (nnew != 0 || ndel != 0) { // at least one (de)refinement happened
    modified = RedistributeAndRefineMeshBlocks(pin, app_in, nbtotal + nnew - ndel, true);
  } else if (step_since_lb >= lb_interval_) {
    modified = RedistributeAndRefineMeshBlocks(pin, app_in, nbtotal, false);
  }
  Kokkos::Profiling::popRegion(); // LoadBalancingAndAdaptiveMeshRefinement
}

// Private routines
namespace {
Real DistributeTrial(std::vector<Real> const &cost, std::vector<int> &start,
                     std::vector<int> &nb, const int nranks, Real target_max) {
  Real trial_max = 0.0;
  const int nblocks = cost.size();
  int nleft = nblocks;
  int last = 0;
  for (int rank = 0; rank < nranks; rank++) {
    const int ranks_left = nranks - rank;
    start[rank] = last;
    Real rank_cost = cost[last];
    nleft--;
    while (nleft > ranks_left && rank_cost + cost[last+1] < target_max) {
      last += 1;
      rank_cost += cost[last];
      nleft--;
    }
    last++;
    if (rank == nranks-1) {
      for (int n = last; n < nblocks; n++) {
        rank_cost += cost[n];
      }
      last = nblocks;
    }
    nb[rank] = last - start[rank];
    trial_max = std::max(trial_max, rank_cost);
  }
  return trial_max;
}

double CalculateNewBalance(std::vector<double> const &cost, std::vector<int> &start, std::vector<int> &nb,
                           const double avg_cost, const double max_block_cost) {
  const int nblocks = cost.size();
  const int max_rank = std::min(nblocks, Globals::nranks);

  for (int i = max_rank; i < Globals::nranks; i++) {
    start[i] = -1;
    nb[i] = 0;
  }

  // set the bounds for the search
  double a = avg_cost;
  double b = std::max(2.0*avg_cost, 1.01*max_block_cost);
  double h = b - a;
  constexpr double invphi = 0.618033988749894848204586834366;
  constexpr double invphi2 = 0.38196601125010515179541316563436188228;
  double c = a + invphi2 * h;
  double d = a + invphi * h;
  double yc = DistributeTrial(cost, start, nb, max_rank, c);
  double yd = DistributeTrial(cost, start, nb, max_rank, d);

  while (yc != yd) {
    if (yc < yd) {
      b = d;
      d = c;
      yd = yc;
      h = invphi * h;
      c = a + invphi2 * h;
      yc = DistributeTrial(cost, start, nb, max_rank, c);
    } else {
      a = c;
      c = d;
      yc = yd;
      h = invphi * h;
      d = a + invphi * h;
      yd = DistributeTrial(cost, start, nb, max_rank, d);
    }
  }

  return yc;
}

void AssignBlocks(const std::vector<int> &start, const std::vector<int> &nb, std::vector<int> &rank) {
  const int nblocks = rank.size();
  for (int i = 0; i < std::min(nblocks, Globals::nranks); i++) {
    for (int n = start[i]; n < start[i] + nb[i]; n++) {
      rank[n] = i;
    }
  }
}

std::tuple<double, double, double> BlockCostInfo(std::vector<double> const &cost,
                                                 std::vector<int> const &start,
                                                 std::vector<int> const &nb) {
  const int nblocks = cost.size();
  const int max_rank = std::min(Globals::nranks, nblocks);
  double avg_cost = 0.0;
  double max_block_cost = 0.0;
  double max_rank_cost = 0.0;
  for (int i = 0; i < max_rank; i++) {
    double rank_cost = 0.0;
    for (int b = start[i]; b < start[i] + nb[i]; b++) {
      rank_cost += cost[b];
      avg_cost += cost[b];
      max_block_cost = std::max(max_block_cost, cost[b]);
    }
    max_rank_cost = std::max(max_rank_cost, rank_cost);
  }
  avg_cost /= max_rank;
  return std::make_tuple(avg_cost, max_block_cost, max_rank_cost);
}

} // namespace

void Mesh::SetSimpleBalance(const int nblocks, std::vector<int> &start, std::vector<int> &nb) {
  const int max_rank = std::min(nblocks, Globals::nranks);
  int nassign = nblocks/max_rank;
  start[0] = 0;
  nb[0] = nassign;
  int nassigned = nassign;
  for (int i = 1; i < max_rank; i++) {
    nassign = (nblocks - nassigned)/(max_rank - i);
    start[i] = start[i-1] + nb[i-1];
    nb[i] = nassign;
    nassigned += nassign;
  }
  for (int i = max_rank; i < Globals::nranks; i++) {
    start[i] = 0;
    nb[i] = 0;
  }
}

void Mesh::CalculateLoadBalance(std::vector<double> const &cost,
                                std::vector<int> &rank, std::vector<int> &start,
                                std::vector<int> &nb) {
  Kokkos::Profiling::pushRegion("CalculateLoadBalance");
  if ((lb_automatic_ || lb_manual_)) {
    SetSimpleBalance(cost.size(), start, nb);
    auto [avg_cost, max_block_cost, max_rank_cost] = BlockCostInfo(cost, start, nb);
    double new_max = CalculateNewBalance(cost, start, nb, avg_cost, max_block_cost);

  } else {
    // just try to distribute blocks evenly
    SetSimpleBalance(cost.size(), start, nb);
  }
  AssignBlocks(start, nb, rank);
  // now assign blocks to ranks
  Kokkos::Profiling::popRegion(); // CalculateLoadBalance
}

//----------------------------------------------------------------------------------------
// \!fn void Mesh::ResetLoadBalanceVariables()
// \brief reset counters and flags for load balancing

void Mesh::ResetLoadBalanceVariables() {
  if (lb_automatic_) {
#ifdef ENABLE_LB_TIMERS
    parthenon::par_for(loop_pattern_flatrange_tag, "reset cost_d", DevExecSpace(), 0, block_list.size()-1,
        KOKKOS_LAMBDA(const int b) {
          block_cost(b) = TINY_NUMBER;
        });
#endif
  } else if (lb_manual_) {
    for (int b = 0; b < block_list.size(); b++) {
      block_cost[b] = TINY_NUMBER;
    }
  }
  step_since_lb = 0;
}

//----------------------------------------------------------------------------------------
// \!fn void Mesh::UpdateMeshBlockTree(int &nnew, int &ndel)
// \brief collect refinement flags and manipulate the MeshBlockTree

void Mesh::UpdateMeshBlockTree(int &nnew, int &ndel) {
  Kokkos::Profiling::pushRegion("UpdateMeshBlockTree");
  // compute nleaf= number of leaf MeshBlocks per refined block
  int nleaf = 2;
  if (!mesh_size.symmetry(X2DIR)) nleaf = 4;
  if (!mesh_size.symmetry(X3DIR)) nleaf = 8;

  // collect refinement flags from all the meshblocks
  // count the number of the blocks to be (de)refined
  nref[Globals::my_rank] = 0;
  nderef[Globals::my_rank] = 0;
  for (auto const &pmb : block_list) {
    if (pmb->pmr->refine_flag_ == 1) nref[Globals::my_rank]++;
    if (pmb->pmr->refine_flag_ == -1) nderef[Globals::my_rank]++;
  }
#ifdef MPI_PARALLEL
  PARTHENON_MPI_CHECK(
      MPI_Allgather(MPI_IN_PLACE, 1, MPI_INT, nref.data(), 1, MPI_INT, MPI_COMM_WORLD));
  PARTHENON_MPI_CHECK(
      MPI_Allgather(MPI_IN_PLACE, 1, MPI_INT, nderef.data(), 1, MPI_INT, MPI_COMM_WORLD));
#endif

  // count the number of the blocks to be (de)refined and displacement
  int tnref = 0, tnderef = 0;
  for (int n = 0; n < Globals::nranks; n++) {
    tnref += nref[n];
    tnderef += nderef[n];
  }
  if (tnref == 0 && tnderef < nleaf) { // nothing to do
    Kokkos::Profiling::popRegion();    // UpdateMeshBlockTree
    return;
  }

  int rd = 0, dd = 0;
  for (int n = 0; n < Globals::nranks; n++) {
    rdisp[n] = rd;
    ddisp[n] = dd;
    // technically could overflow, since sizeof() operator returns
    // std::size_t = long unsigned int > int
    // on many platforms (LP64). However, these are used below in MPI calls for
    // integer arguments (recvcounts, displs). MPI does not support > 64-bit count ranges
    bnref[n] = static_cast<int>(nref[n] * sizeof(LogicalLocation));
    bnderef[n] = static_cast<int>(nderef[n] * sizeof(LogicalLocation));
    brdisp[n] = static_cast<int>(rd * sizeof(LogicalLocation));
    bddisp[n] = static_cast<int>(dd * sizeof(LogicalLocation));
    rd += nref[n];
    dd += nderef[n];
  }

  // allocate memory for the location arrays
  LogicalLocation *lref{}, *lderef{}, *clderef{};
  if (tnref > 0) lref = new LogicalLocation[tnref];
  if (tnderef >= nleaf) {
    lderef = new LogicalLocation[tnderef];
    clderef = new LogicalLocation[tnderef / nleaf];
  }

  // collect the locations and costs
  int iref = rdisp[Globals::my_rank], ideref = ddisp[Globals::my_rank];
  for (auto const &pmb : block_list) {
    if (pmb->pmr->refine_flag_ == 1) lref[iref++] = pmb->loc;
    if (pmb->pmr->refine_flag_ == -1 && tnderef >= nleaf) lderef[ideref++] = pmb->loc;
  }
#ifdef MPI_PARALLEL
  if (tnref > 0) {
    PARTHENON_MPI_CHECK(MPI_Allgatherv(MPI_IN_PLACE, bnref[Globals::my_rank], MPI_BYTE,
                                       lref, bnref.data(), brdisp.data(), MPI_BYTE,
                                       MPI_COMM_WORLD));
  }
  if (tnderef >= nleaf) {
    PARTHENON_MPI_CHECK(MPI_Allgatherv(MPI_IN_PLACE, bnderef[Globals::my_rank], MPI_BYTE,
                                       lderef, bnderef.data(), bddisp.data(), MPI_BYTE,
                                       MPI_COMM_WORLD));
  }
#endif

  // calculate the list of the newly derefined blocks
  int ctnd = 0;
  if (tnderef >= nleaf) {
    int lk = 0, lj = 0;
    if (!mesh_size.symmetry(X2DIR)) lj = 1;
    if (!mesh_size.symmetry(X3DIR)) lk = 1;
    for (int n = 0; n < tnderef; n++) {
      if ((lderef[n].lx1() & 1LL) == 0LL && (lderef[n].lx2() & 1LL) == 0LL &&
          (lderef[n].lx3() & 1LL) == 0LL) {
        int r = n, rr = 0;
        for (std::int64_t k = 0; k <= lk; k++) {
          for (std::int64_t j = 0; j <= lj; j++) {
            for (std::int64_t i = 0; i <= 1; i++) {
              if (r < tnderef) {
                if ((lderef[n].lx1() + i) == lderef[r].lx1() &&
                    (lderef[n].lx2() + j) == lderef[r].lx2() &&
                    (lderef[n].lx3() + k) == lderef[r].lx3() &&
                    lderef[n].level() == lderef[r].level())
                  rr++;
                r++;
              }
            }
          }
        }
        if (rr == nleaf) {
          clderef[ctnd] = lderef[n].GetParent();
          ctnd++;
        }
      }
    }
  }
  // sort the lists by level
  if (ctnd > 1) {
    std::sort(clderef, &(clderef[ctnd - 1]),
              [](const LogicalLocation &left, const LogicalLocation &right) {
                return left.level() > right.level();
              });
  }
  if (tnderef >= nleaf) delete[] lderef;

  // Now the lists of the blocks to be refined and derefined are completed
  // Start tree manipulation
  // Step 1. perform refinement
  for (int n = 0; n < tnref; n++) {
    MeshBlockTree *bt = tree.FindMeshBlock(lref[n]);
    bt->Refine(nnew);
  }
  if (tnref != 0) delete[] lref;

  // Step 2. perform derefinement
  for (int n = 0; n < ctnd; n++) {
    MeshBlockTree *bt = tree.FindMeshBlock(clderef[n]);
    bt->Derefine(ndel);
  }
  if (tnderef >= nleaf) delete[] clderef;

  Kokkos::Profiling::popRegion(); // UpdateMeshBlockTree
}

//----------------------------------------------------------------------------------------
// \!fn bool Mesh::GatherCostListAndCheckBalance()
// \brief collect the cost from MeshBlocks and check the load balance

void Mesh::GatherCostList() {
  Kokkos::Profiling::pushRegion("GatherCostList");
  if (lb_automatic_) {
#ifdef ENABLE_LB_TIMERS
    auto cost_h = Kokkos::create_mirror_view_and_copy(Kokkos::HostSpace(), block_cost);
#ifdef MPI_PARALLEL
    PARTHENON_MPI_CHECK(MPI_Allgatherv(cost_h.data(), nblist[Globals::my_rank], MPI_DOUBLE,
                                       costlist.data(), nblist.data(), nslist.data(),
                                       MPI_DOUBLE, MPI_COMM_WORLD));
#endif
#endif
  }
  if (lb_manual_) {
#ifdef MPI_PARALLEL
    PARTHENON_MPI_CHECK(MPI_Allgatherv(block_cost.data(), nblist[Globals::my_rank], MPI_DOUBLE,
                                       costlist.data(), nblist.data(), nslist.data(),
                                       MPI_DOUBLE, MPI_COMM_WORLD));
#endif
  }
  Kokkos::Profiling::popRegion();
  return;
}


//----------------------------------------------------------------------------------------
// \!fn void Mesh::RedistributeAndRefineMeshBlocks(ParameterInput *pin, int ntot)
// \brief redistribute MeshBlocks according to the new load balance

bool Mesh::RedistributeAndRefineMeshBlocks(ParameterInput *pin, ApplicationInput *app_in,
                                           int ntot, bool modified) {
  Kokkos::Profiling::pushRegion("RedistributeAndRefineMeshBlocks");

  GatherCostList();
  // store old things
  const int onbs = nslist[Globals::my_rank];
  const int onbe = onbs + nblist[Globals::my_rank] - 1;
  const int nbtold = nbtotal;

  std::vector<int> newrank;
  if (!modified) {
    // The mesh hasn't actually changed.  Let's just check the load balancing
    // and only move things around if needed
    if (lb_automatic_ || lb_manual_) {
      Kokkos::Profiling::pushRegion("Reloadbalance");
      auto [avg_cost, max_block_cost, max_rank_cost] = BlockCostInfo(costlist, nslist, nblist);
      std::vector<int> start_trial(Globals::nranks);
      std::vector<int> nb_trial(Globals::nranks);
      double new_max = CalculateNewBalance(costlist, start_trial, nb_trial, avg_cost, max_block_cost);
      Kokkos::Profiling::popRegion();
      // if the improvement isn't large enough, just return because we're done
      if ((max_rank_cost - new_max)/max_rank_cost < lb_tolerance_) return false;
      newrank.resize(ntot);
      AssignBlocks(start_trial, nb_trial, newrank);
      nslist = std::move(start_trial);
      nblist = std::move(nb_trial);
    } else {
      // default balancing on number of meshblocks should be good to go since
      // the mesh hasn't changed
      return false;
    }
  }

  // if we got here, we're going to be changing or moving the mesh around

  // kill any cached packs
  mesh_data.PurgeNonBase();
  mesh_data.Get()->ClearCaches();

  // compute nleaf= number of leaf MeshBlocks per refined block
  int nleaf = 2;
  if (!mesh_size.symmetry(X2DIR)) nleaf = 4;
  if (!mesh_size.symmetry(X3DIR)) nleaf = 8;

  // construct new lists
  Kokkos::Profiling::pushRegion("Construct new list");
  std::vector<LogicalLocation> newloc(ntot);
  if (newrank.size() == 0) newrank.resize(ntot);
  std::vector<double> newcost(ntot);
  std::vector<int> newtoold(ntot);
  std::vector<int> oldtonew(nbtold);

  tree.GetMeshBlockList(newloc.data(), newtoold.data(), nbtotal);

  // create a list mapping the previous gid to the current one
  oldtonew[0] = 0;
  int mb_idx = 1;
  for (int n = 1; n < ntot; n++) {
    if (newtoold[n] == newtoold[n - 1] + 1) { // normal
      oldtonew[mb_idx++] = n;
    } else if (newtoold[n] == newtoold[n - 1] + nleaf) { // derefined
      for (int j = 0; j < nleaf - 1; j++)
        oldtonew[mb_idx++] = n - 1;
      oldtonew[mb_idx++] = n;
    }
  }
  // fill the last block
  for (; mb_idx < nbtold; mb_idx++)
    oldtonew[mb_idx] = ntot - 1;

  current_level = 0;
  std::unordered_set<LogicalLocation> newly_refined;
  for (int n = 0; n < ntot; n++) {
    // "on" = "old n" = "old gid" = "old global MeshBlock ID"
    int on = newtoold[n];
    if (newloc[n].level() > current_level) // set the current max level
      current_level = newloc[n].level();
    if (newloc[n].level() >= loclist[on].level()) { // same or refined
      newcost[n] = costlist[on];
      // Keep a list of all blocks refined for below
      if (newloc[n].level() > loclist[on].level()) {
        newly_refined.insert(newloc[n]);
      }
    } else {
      double acost = 0.0;
      for (int l = 0; l < nleaf; l++)
        acost += costlist[on + l];
      newcost[n] = acost / nleaf;
    }
  }

  Kokkos::Profiling::popRegion(); // Construct new list

  // Calculate new load balance
  if (modified) CalculateLoadBalance(newcost, newrank, nslist, nblist);

  int nbs = nslist[Globals::my_rank];
  int nbe = nbs + nblist[Globals::my_rank] - 1;

  // Restrict fine to coarse buffers
  ProResCache_t restriction_cache;
  int nrestrict = 0;
  for (int on = onbs; on <= onbe; on++) {
    int nn = oldtonew[on];
    auto pmb = FindMeshBlock(on);
    if (newloc[nn].level() < loclist[on].level()) nrestrict += pmb->vars_cc_.size();
  }
  restriction_cache.Initialize(nrestrict, resolved_packages.get());
  int irestrict = 0;
  for (int on = onbs; on <= onbe; on++) {
    int nn = oldtonew[on];
    if (newloc[nn].level() < loclist[on].level()) {
      auto pmb = FindMeshBlock(on);
      for (auto &var : pmb->vars_cc_) {
        restriction_cache.RegisterRegionHost(irestrict++,
                                             ProResInfo::GetInteriorRestrict(pmb, var),
                                             var.get(), resolved_packages.get());
      }
    }
  }
  restriction_cache.CopyToDevice();
  auto [cellbounds, c_cellbounds] = GetCellBounds();
  refinement::Restrict(resolved_packages.get(), restriction_cache,
                       cellbounds, c_cellbounds);

  Kokkos::fence();

#ifdef MPI_PARALLEL
  // Send data from old to new blocks
  Kokkos::Profiling::pushRegion("AMR: Send");
  std::vector<MPI_Request> send_reqs;
  for (int n = onbs; n <= onbe; n++) {
    int nn = oldtonew[n];
    LogicalLocation &oloc = loclist[n];
    LogicalLocation &nloc = newloc[nn];
    auto pb = FindMeshBlock(n);
    if (nloc.level() == oloc.level() &&
        newrank[nn] != Globals::my_rank) { // same level, different rank
      for (auto &var : pb->vars_cc_)
        send_reqs.emplace_back(SendSameToSame(nn - nslist[newrank[nn]], newrank[nn],
                                              var.get(), pb.get(), this));
    } else if (nloc.level() > oloc.level()) { // c2f
      // c2f must communicate to multiple leaf blocks (unlike f2c, same2same)
      for (int l = 0; l < nleaf; l++) {
        const int nl = nn + l; // Leaf block index in new global block list
        LogicalLocation &nloc = newloc[nl];
        for (auto &var : pb->vars_cc_)
          send_reqs.emplace_back(SendCoarseToFine(nl - nslist[newrank[nl]], newrank[nl],
                                                  nloc, var.get(), this));
      } // end loop over nleaf (unique to c2f branch in this step 6)
    } else if (nloc.level() < oloc.level()) { // f2c: restrict + pack + send
      for (auto &var : pb->vars_cc_)
        send_reqs.emplace_back(SendFineToCoarse(nn - nslist[newrank[nn]], newrank[nn],
                                                oloc, var.get(), this));
    }
  }
  Kokkos::Profiling::popRegion(); // AMR: Send
#endif                            // MPI_PARALLEL

  // Construct a new MeshBlock list (moving the data within the MPI rank)
  Kokkos::Profiling::pushRegion("AMR: Construct new MeshBlockList");
  RegionSize block_size = GetBlockSize();

  BlockList_t new_block_list(nbe - nbs + 1);
  for (int n = nbs; n <= nbe; n++) {
    int on = newtoold[n];
    if ((ranklist[on] == Globals::my_rank) &&
        (loclist[on].level() == newloc[n].level())) {
      // on the same MPI rank and same level -> just move it
      new_block_list[n - nbs] = FindMeshBlock(on);
      if (!new_block_list[n - nbs]) {
        BoundaryFlag block_bcs[6];
        SetBlockSizeAndBoundaries(newloc[n], block_size, block_bcs);
        new_block_list[n - nbs] =
            MeshBlock::Make(n, n - nbs, newloc[n], block_size, block_bcs, this, pin,
                            app_in, packages, resolved_packages, gflag);
      }
    } else {
      // on a different refinement level or MPI rank - create a new block
      BoundaryFlag block_bcs[6];
      SetBlockSizeAndBoundaries(newloc[n], block_size, block_bcs);
      // append new block to list of MeshBlocks
      new_block_list[n - nbs] =
          MeshBlock::Make(n, n - nbs, newloc[n], block_size, block_bcs, this, pin, app_in,
                          packages, resolved_packages, gflag);
    }
  }

  // Replace the MeshBlock list
  auto old_block_list = std::move(block_list);
  block_list = std::move(new_block_list);

  // Ensure local and global ids are correct
  for (int n = nbs; n <= nbe; n++) {
    block_list[n - nbs]->gid = n;
    block_list[n - nbs]->lid = n - nbs;
  }

  Kokkos::Profiling::popRegion(); // AMR: Construct new MeshBlockList

  // Receive the data and load into MeshBlocks
  Kokkos::Profiling::pushRegion("AMR: Recv data and unpack");
  bool all_received;
  int niter = 0;
  if (block_list.size() > 0) {
    // Create a vector for holding the status of all communications, it is sized to fit
    // the maximal number of calculations that this rank could receive: the number of
    // blocks on the rank x the number of variables x times the number of fine blocks
    // that would communicate if every block had been coarsened (8 in 3D)
    std::vector<bool> finished(
        std::max((nbe - nbs + 1), 1) * FindMeshBlock(nbs)->vars_cc_.size() * 8, false);
    do {
      all_received = true;
      niter++;
      int idx = 0;
      for (int n = nbs; n <= nbe; n++) {
        int on = newtoold[n];
        LogicalLocation &oloc = loclist[on];
        LogicalLocation &nloc = newloc[n];
        auto pb = FindMeshBlock(n);
        if (oloc.level() == nloc.level() &&
            ranklist[on] != Globals::my_rank) { // same level, different rank
#ifdef MPI_PARALLEL
          for (auto &var : pb->vars_cc_) {
            if (!finished[idx])
              finished[idx] =
                  TryRecvSameToSame(n - nbs, ranklist[on], var.get(), pb.get(), this);
            all_received = finished[idx++] && all_received;
          }
#endif
        } else if (oloc.level() > nloc.level()) { // f2c
          for (int l = 0; l < nleaf; l++) {
            auto pob = pb;
            if (ranklist[on + l] == Globals::my_rank) pob = old_block_list[on + l - onbs];
            LogicalLocation &oloc = loclist[on + l];
            for (auto &var : pb->vars_cc_) {
              if (!finished[idx]) {
                auto var_in = pob->meshblock_data.Get()->GetVarPtr(var->label());
                finished[idx] =
                    TryRecvFineToCoarse(n - nbs, ranklist[on + l], oloc, var_in.get(),
                                        var.get(), pb.get(), this);
              }
              all_received = finished[idx++] && all_received;
            }
          }
        } else if (oloc.level() < nloc.level()) { // c2f
          for (auto &var : pb->vars_cc_) {
            if (!finished[idx]) {
              auto pob = pb;
              if (ranklist[on] == Globals::my_rank) pob = old_block_list[on - onbs];
              auto var_in = pob->meshblock_data.Get()->GetVarPtr(var->label());
              finished[idx] = TryRecvCoarseToFine(
                  n - nbs, ranklist[on], nloc, var_in.get(), var.get(), pb.get(), this);
            }
            all_received = finished[idx++] && all_received;
          }
        }
      }
      // rb_idx is a running index, so we repeat the loop until all vals are true
    } while (!all_received && niter < 1e7);
    if (!all_received) PARTHENON_FAIL("AMR Receive failed");
  }
  // Fence here to be careful that all communication is finished before moving
  // on to prolongation
  Kokkos::fence();

  // Prolongate blocks that had a coarse buffer filled (i.e. c2f blocks)
  ProResCache_t prolongation_cache;
  int nprolong = 0;
  for (int nn = nbs; nn <= nbe; nn++) {
    int on = newtoold[nn];
    auto pmb = FindMeshBlock(nn);
    if (newloc[nn].level() > loclist[on].level()) nprolong += pmb->vars_cc_.size();
  }
  prolongation_cache.Initialize(nprolong, resolved_packages.get());
  int iprolong = 0;
  for (int nn = nbs; nn <= nbe; nn++) {
    int on = newtoold[nn];
    if (newloc[nn].level() > loclist[on].level()) {
      auto pmb = FindMeshBlock(nn);
      for (auto &var : pmb->vars_cc_) {
        prolongation_cache.RegisterRegionHost(iprolong++,
                                              ProResInfo::GetInteriorProlongate(pmb, var),
                                              var.get(), resolved_packages.get());
      }
    }
  }
  prolongation_cache.CopyToDevice();

  refinement::ProlongateShared(resolved_packages.get(), prolongation_cache,
<<<<<<< HEAD
                               cellbounds, c_cellbounds);
  refinement::ProlongateInternal(resolved_packages.get(), prolongation_cache,
                                 cellbounds, c_cellbounds);
=======
                               block_list[0]->cellbounds, block_list[0]->c_cellbounds);
>>>>>>> abfae204

  // update the lists
  loclist = std::move(newloc);
  ranklist = std::move(newrank);
  costlist = std::move(newcost);

  // A block newly refined and prolongated may have neighbors which were
  // already refined to the new level.
  // If so, the prolongated versions of shared elements will not reflect
  // the true, finer versions present in the neighbor block.
  // We must create any new fine buffers and fill them from these neighbors
  // in order to maintain a consistent global state.
  // Thus we rebuild and synchronize the mesh now, but using a unique
  // neighbor precedence favoring the "old" fine blocks over "new" ones
  for (auto &pmb : block_list) {
    pmb->pbval->SearchAndSetNeighbors(tree, ranklist.data(), nslist.data(),
                                      newly_refined);
  }
  // Make sure all old sends/receives are done before we reconfigure the mesh
#ifdef MPI_PARALLEL
  if (send_reqs.size() != 0)
    PARTHENON_MPI_CHECK(
        MPI_Waitall(send_reqs.size(), send_reqs.data(), MPI_STATUSES_IGNORE));
#endif
  // Re-initialize the mesh with our temporary ownership/neighbor configurations.
  // No buffers are different when we switch to the final precedence order.
  Initialize(false, pin, app_in);

  // Internal refinement relies on the fine shared values, which are only consistent after
  // being updated with any previously fine versions
  refinement::ProlongateInternal(resolved_packages.get(), prolongation_cache,
                                 block_list[0]->cellbounds, block_list[0]->c_cellbounds);

<<<<<<< HEAD
#ifdef ENABLE_LB_TIMERS
  block_cost.Realloc(nbe - nbs + 1);
#else
  block_cost.resize(nbe - nbs + 1);
#endif

  // re-initialize the MeshBlocks
=======
  // Rebuild just the ownership model, this time weighting the "new" fine blocks just like
  // any other blocks at their level.
>>>>>>> abfae204
  for (auto &pmb : block_list) {
    pmb->pbval->SearchAndSetNeighbors(tree, ranklist.data(), nslist.data());
  }

  Kokkos::Profiling::popRegion(); // AMR: Recv data and unpack

  ResetLoadBalanceVariables();

  Kokkos::Profiling::popRegion(); // RedistributeAndRefineMeshBlocks
  return true;
}
} // namespace parthenon<|MERGE_RESOLUTION|>--- conflicted
+++ resolved
@@ -958,13 +958,7 @@
   prolongation_cache.CopyToDevice();
 
   refinement::ProlongateShared(resolved_packages.get(), prolongation_cache,
-<<<<<<< HEAD
                                cellbounds, c_cellbounds);
-  refinement::ProlongateInternal(resolved_packages.get(), prolongation_cache,
-                                 cellbounds, c_cellbounds);
-=======
-                               block_list[0]->cellbounds, block_list[0]->c_cellbounds);
->>>>>>> abfae204
 
   // update the lists
   loclist = std::move(newloc);
@@ -996,26 +990,22 @@
   // Internal refinement relies on the fine shared values, which are only consistent after
   // being updated with any previously fine versions
   refinement::ProlongateInternal(resolved_packages.get(), prolongation_cache,
-                                 block_list[0]->cellbounds, block_list[0]->c_cellbounds);
-
-<<<<<<< HEAD
+                                 cellbounds, fcellc_cellbounds);
+
+  // Rebuild just the ownership model, this time weighting the "new" fine blocks just like
+  // any other blocks at their level.
+  for (auto &pmb : block_list) {
+    pmb->pbval->SearchAndSetNeighbors(tree, ranklist.data(), nslist.data());
+  }
+  
+  Kokkos::Profiling::popRegion(); // AMR: Recv data and unpack
+
 #ifdef ENABLE_LB_TIMERS
   block_cost.Realloc(nbe - nbs + 1);
 #else
   block_cost.resize(nbe - nbs + 1);
 #endif
 
-  // re-initialize the MeshBlocks
-=======
-  // Rebuild just the ownership model, this time weighting the "new" fine blocks just like
-  // any other blocks at their level.
->>>>>>> abfae204
-  for (auto &pmb : block_list) {
-    pmb->pbval->SearchAndSetNeighbors(tree, ranklist.data(), nslist.data());
-  }
-
-  Kokkos::Profiling::popRegion(); // AMR: Recv data and unpack
-
   ResetLoadBalanceVariables();
 
   Kokkos::Profiling::popRegion(); // RedistributeAndRefineMeshBlocks
