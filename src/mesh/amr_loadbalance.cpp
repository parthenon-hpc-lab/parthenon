--- conflicted
+++ resolved
@@ -910,451 +910,4 @@
   Kokkos::Profiling::popRegion(); // RedistributeAndRefineMeshBlocks
 }
 
-<<<<<<< HEAD
-// AMR: step 6, branch 1 (same2same: just pack+send)
-
-void Mesh::PrepareSendSameLevel(MeshBlock *pmb, BufArray1D<Real> &sendbuf) {
-  // inital offset, data starts after allocation flags
-  int p = pmb->vars_cc_.size();
-
-  // subview to set allocation flags
-  auto alloc_subview = Kokkos::subview(sendbuf, std::make_pair(0, p));
-  auto alloc_subview_h = Kokkos::create_mirror_view(HostMemSpace(), alloc_subview);
-
-  const IndexDomain interior = IndexDomain::interior;
-  IndexRange ib = pmb->cellbounds.GetBoundsI(interior);
-  IndexRange jb = pmb->cellbounds.GetBoundsJ(interior);
-  IndexRange kb = pmb->cellbounds.GetBoundsK(interior);
-  // this helper fn is used for AMR and non-refinement load balancing of
-  // MeshBlocks. Therefore, unlike PrepareSendCoarseToFineAMR(), etc., it loops over
-  // MeshBlock::vars_cc/fc_ containers, not MeshRefinement::pvars_cc/fc_ containers
-
-  // TODO(felker): add explicit check to ensure that elements of pmb->vars_cc/fc_ and
-  // pmb->pmr->pvars_cc/fc_ v point to the same objects, if adaptive
-
-  // (C++11) range-based for loop: (automatic type deduction fails when iterating over
-  // container with std::reference_wrapper; could use auto var_cc_r = var_cc.get())
-  for (int i = 0; i < pmb->vars_cc_.size(); ++i) {
-    auto &pvar_cc = pmb->vars_cc_[i];
-    alloc_subview_h(i) = pvar_cc->IsAllocated() ? 1.0 + pvar_cc->dealloc_count : 0.0;
-    int nu = pvar_cc->GetDim(4) - 1;
-    if (pvar_cc->IsAllocated()) {
-      ParArray4D<Real> var_cc = pvar_cc->data.Get<4>();
-      BufferUtility::PackData(var_cc, sendbuf, 0, nu, ib.s, ib.e, jb.s, jb.e, kb.s, kb.e,
-                              p, pmb);
-    } else {
-      // increment offset
-      p += (nu + 1) * (ib.e + 1 - ib.s) * (jb.e + 1 - jb.s) * (kb.e + 1 - kb.s);
-    }
-  }
-
-  Kokkos::deep_copy(alloc_subview, alloc_subview_h);
-
-  // WARNING(felker): casting from "Real *" to "int *" in order to append single integer
-  // to send buffer is slightly unsafe (especially if sizeof(int) > sizeof(Real))
-  if (adaptive) {
-    Kokkos::deep_copy(pmb->exec_space,
-                      Kokkos::View<int, Kokkos::MemoryUnmanaged>(
-                          reinterpret_cast<int *>(Kokkos::subview(sendbuf, p).data())),
-                      pmb->pmr->deref_count_);
-  }
-  return;
-}
-
-// step 6, branch 2 (c2f: just pack+send)
-
-void Mesh::PrepareSendCoarseToFineAMR(MeshBlock *pb, BufArray1D<Real> &sendbuf,
-                                      LogicalLocation &lloc) {
-  const int f2 = (ndim >= 2) ? 1 : 0; // extra cells/faces from being 2d
-  const int f3 = (ndim >= 3) ? 1 : 0; // extra cells/faces from being 3d
-  int ox1 = static_cast<int>((lloc.lx1 & 1LL) == 1LL);
-  int ox2 = static_cast<int>((lloc.lx2 & 1LL) == 1LL);
-  int ox3 = static_cast<int>((lloc.lx3 & 1LL) == 1LL);
-  const IndexDomain interior = IndexDomain::interior;
-  // pack
-  int il, iu, jl, ju, kl, ku;
-  if (ox1 == 0) {
-    il = pb->cellbounds.is(interior) - 1;
-    iu = pb->cellbounds.is(interior) + pb->block_size.nx1 / 2;
-  } else {
-    il = pb->cellbounds.is(interior) + pb->block_size.nx1 / 2 - 1;
-    iu = pb->cellbounds.ie(interior) + 1;
-  }
-  if (ox2 == 0) {
-    jl = pb->cellbounds.js(interior) - f2;
-    ju = pb->cellbounds.js(interior) + pb->block_size.nx2 / 2;
-  } else {
-    jl = pb->cellbounds.js(interior) + pb->block_size.nx2 / 2 - f2;
-    ju = pb->cellbounds.je(interior) + f2;
-  }
-  if (ox3 == 0) {
-    kl = pb->cellbounds.ks(interior) - f3;
-    ku = pb->cellbounds.ks(interior) + pb->block_size.nx3 / 2;
-  } else {
-    kl = pb->cellbounds.ks(interior) + pb->block_size.nx3 / 2 - f3;
-    ku = pb->cellbounds.ke(interior) + f3;
-  }
-
-  // inital offset, data starts after allocation flags
-  int p = pb->pmr->pvars_cc_.size();
-
-  // subview to set allocation flags
-  auto alloc_subview = Kokkos::subview(sendbuf, std::make_pair(0, p));
-  auto alloc_subview_h = Kokkos::create_mirror_view(HostMemSpace(), alloc_subview);
-
-  int i = 0;
-  for (auto &cc_var : pb->pmr->pvars_cc_) {
-    alloc_subview_h(i) = cc_var->IsAllocated() ? 1.0 : 0.0;
-    int nu = cc_var->GetDim(4) - 1; // TODO(JMM): looks like this only supports vectors?
-    if (cc_var->IsAllocated()) {
-      ParArray4D<Real> var_cc = cc_var->data.Get<4>();
-      BufferUtility::PackData(var_cc, sendbuf, 0, nu, il, iu, jl, ju, kl, ku, p, pb);
-    } else {
-      BufferUtility::PackZero(sendbuf, 0, nu, il, iu, jl, ju, kl, ku, p, pb);
-    }
-    i++;
-  }
-
-  Kokkos::deep_copy(alloc_subview, alloc_subview_h);
-
-  return;
-}
-
-// step 6, branch 3 (f2c: restrict, pack, send)
-
-void Mesh::PrepareSendFineToCoarseAMR(MeshBlock *pb, BufArray1D<Real> &sendbuf) {
-  // restrict and pack
-
-  const IndexDomain interior = IndexDomain::interior;
-  IndexRange cib = pb->c_cellbounds.GetBoundsI(interior);
-  IndexRange cjb = pb->c_cellbounds.GetBoundsJ(interior);
-  IndexRange ckb = pb->c_cellbounds.GetBoundsK(interior);
-
-  auto &pmr = pb->pmr;
-
-  // inital offset, data starts after allocation flags
-  int p = pmr->pvars_cc_.size();
-
-  // subview to set allocation flags
-  auto alloc_subview = Kokkos::subview(sendbuf, std::make_pair(0, p));
-  auto alloc_subview_h = Kokkos::create_mirror_view(HostMemSpace(), alloc_subview);
-
-  int i = 0;
-  for (auto &cc_var : pmr->pvars_cc_) {
-    alloc_subview_h(i) = cc_var->IsAllocated() ? 1.0 : 0.0;
-    int nu = cc_var->GetDim(4) - 1;
-    if (cc_var->IsAllocated()) {
-      pmr->RestrictCellCenteredValues(cc_var.get(), cib.s, cib.e, cjb.s, cjb.e, ckb.s,
-                                      ckb.e);
-      // TOGO(pgrete) remove temp var once Restrict func interface is updated
-      ParArray4D<Real> coarse_cc = (cc_var->coarse_s).Get<4>();
-      BufferUtility::PackData(coarse_cc, sendbuf, 0, nu, cib.s, cib.e, cjb.s, cjb.e,
-                              ckb.s, ckb.e, p, pb);
-    } else {
-      BufferUtility::PackZero(sendbuf, 0, nu, cib.s, cib.e, cjb.s, cjb.e, ckb.s, ckb.e, p,
-                              pb);
-    }
-    i++;
-  }
-
-  Kokkos::deep_copy(alloc_subview, alloc_subview_h);
-
-  return;
-}
-
-// step 7: f2c, same MPI rank, different level (just restrict+copy, no pack/send)
-
-void Mesh::FillSameRankFineToCoarseAMR(MeshBlock *pob, MeshBlock *pmb,
-                                       LogicalLocation &loc) {
-  auto &pmr = pob->pmr;
-  const IndexDomain interior = IndexDomain::interior;
-  int il =
-      pmb->cellbounds.is(interior) + ((loc.lx1 & 1LL) == 1LL) * pmb->block_size.nx1 / 2;
-  int jl =
-      pmb->cellbounds.js(interior) + ((loc.lx2 & 1LL) == 1LL) * pmb->block_size.nx2 / 2;
-  int kl =
-      pmb->cellbounds.ks(interior) + ((loc.lx3 & 1LL) == 1LL) * pmb->block_size.nx3 / 2;
-
-  IndexRange cib = pob->c_cellbounds.GetBoundsI(interior);
-  IndexRange cjb = pob->c_cellbounds.GetBoundsJ(interior);
-  IndexRange ckb = pob->c_cellbounds.GetBoundsK(interior);
-  // absent a zip() feature for range-based for loops, manually advance the
-  // iterator over "SMR/AMR-enrolled" cell-centered quantities on the new
-  // MeshBlock in lock-step with pob
-  auto pmb_cc_it = pmb->pmr->pvars_cc_.begin();
-  // iterate MeshRefinement std::vectors on pob
-  for (auto cc_var : pmr->pvars_cc_) {
-    const bool fine_allocated = cc_var->IsAllocated();
-    if (!(*pmb_cc_it)->IsAllocated()) {
-      PARTHENON_REQUIRE_THROWS(!fine_allocated,
-                               "Mesh::FillSameRankFineToCoarseAMR: Destination not "
-                               "allocated but source allocated");
-      pmb_cc_it++;
-      continue;
-    }
-    if (fine_allocated) {
-      pmr->RestrictCellCenteredValues(cc_var.get(), cib.s, cib.e, cjb.s, cjb.e, ckb.s,
-                                      ckb.e);
-    }
-
-    // copy from old/original/other MeshBlock (pob) to newly created block (pmb)
-    ParArrayND<Real> src = cc_var->coarse_s;
-    ParArrayND<Real> dst = (*pmb_cc_it)->data;
-    int nu = cc_var->GetDim(4) - 1;
-    int koff = kl - ckb.s;
-    int joff = jl - cjb.s;
-    int ioff = il - cib.s;
-    pmb->par_for(
-        "FillSameRankFineToCoarseAMR", 0, nu, ckb.s, ckb.e, cjb.s, cjb.e, cib.s, cib.e,
-        KOKKOS_LAMBDA(const int nv, const int k, const int j, const int i) {
-          // if the destination (coarse) is allocated, but source (fine) is not allocated,
-          // we just fill destination with 0's
-          dst(nv, k + koff, j + joff, i + ioff) = fine_allocated ? src(nv, k, j, i) : 0.0;
-        });
-    pmb_cc_it++;
-  }
-
-  return;
-}
-
-// step 7: c2f, same MPI rank, different level (just copy+prolongate, no pack/send)
-
-void Mesh::FillSameRankCoarseToFineAMR(MeshBlock *pob, MeshBlock *pmb,
-                                       LogicalLocation &newloc) {
-  auto &pmr = pmb->pmr;
-
-  const int f2 = (ndim >= 2) ? 1 : 0; // extra cells/faces from being 2d
-  const int f3 = (ndim >= 3) ? 1 : 0; // extra cells/faces from being 3d
-
-  const IndexDomain interior = IndexDomain::interior;
-  int il = pob->c_cellbounds.is(interior) - 1;
-  int iu = pob->c_cellbounds.ie(interior) + 1;
-  int jl = pob->c_cellbounds.js(interior) - f2;
-  int ju = pob->c_cellbounds.je(interior) + f2;
-  int kl = pob->c_cellbounds.ks(interior) - f3;
-  int ku = pob->c_cellbounds.ke(interior) + f3;
-
-  int cis = ((newloc.lx1 & 1LL) == 1LL) * pob->block_size.nx1 / 2 +
-            pob->cellbounds.is(interior) - 1;
-  int cjs = ((newloc.lx2 & 1LL) == 1LL) * pob->block_size.nx2 / 2 +
-            pob->cellbounds.js(interior) - f2;
-  int cks = ((newloc.lx3 & 1LL) == 1LL) * pob->block_size.nx3 / 2 +
-            pob->cellbounds.ks(interior) - f3;
-
-  auto pob_cc_it = pob->pmr->pvars_cc_.begin();
-  // iterate MeshRefinement std::vectors on new pmb
-  for (auto cc_var : pmr->pvars_cc_) {
-    PARTHENON_REQUIRE_THROWS(cc_var->IsAllocated() == (*pob_cc_it)->IsAllocated(),
-                             "Mesh::FillSameRankCoarseToFineAMR: Allocation mismatch");
-    if (!cc_var->IsAllocated()) {
-      pob_cc_it++;
-      continue;
-    }
-
-    int nu = cc_var->GetDim(4) - 1;
-    ParArrayND<Real> src = (*pob_cc_it)->data;
-    ParArrayND<Real> dst = cc_var->coarse_s;
-    // fill the coarse buffer
-    // WARNING: potential Cuda stream pitfall (exec space of coarse and fine MB)
-    // Need to make sure that both src and dst are done with all other task up to here
-    pob->par_for(
-        "FillSameRankCoarseToFineAMR", 0, nu, kl, ku, jl, ju, il, iu,
-        KOKKOS_LAMBDA(const int nv, const int k, const int j, const int i) {
-          dst(nv, k, j, i) = src(nv, k - kl + cks, j - jl + cjs, i - il + cis);
-        });
-    // keeping the original, following block for reference to indexing
-    // for (int nv = 0; nv <= nu; nv++) {
-    //   for (int k = kl, ck = cks; k <= ku; k++, ck++) {
-    //     for (int j = jl, cj = cjs; j <= ju; j++, cj++) {
-    //       for (int i = il, ci = cis; i <= iu; i++, ci++)
-    //         dst(nv, k, j, i) = src(nv, ck, cj, ci);
-    //     }
-    //   }
-    // }
-    pmr->ProlongateCellCenteredValues(
-        cc_var.get(), pob->c_cellbounds.is(interior), pob->c_cellbounds.ie(interior),
-        pob->c_cellbounds.js(interior), pob->c_cellbounds.je(interior),
-        pob->c_cellbounds.ks(interior), pob->c_cellbounds.ke(interior));
-    pob_cc_it++;
-  }
-  return;
-}
-
-// step 8 (receive and load), branch 1 (same2same: unpack)
-void Mesh::FinishRecvSameLevel(MeshBlock *pmb, BufArray1D<Real> &recvbuf) {
-  // inital offset, data starts after allocation flags
-  int p = pmb->vars_cc_.size();
-
-  // subview to set allocation flags
-  auto alloc_subview = Kokkos::subview(recvbuf, std::make_pair(0, p));
-  auto alloc_subview_h =
-      Kokkos::create_mirror_view_and_copy(HostMemSpace(), alloc_subview);
-
-  const IndexDomain interior = IndexDomain::interior;
-  IndexRange ib = pmb->cellbounds.GetBoundsI(interior);
-  IndexRange jb = pmb->cellbounds.GetBoundsJ(interior);
-  IndexRange kb = pmb->cellbounds.GetBoundsK(interior);
-
-  for (int i = 0; i < pmb->vars_cc_.size(); ++i) {
-    auto &pvar_cc = pmb->vars_cc_[i];
-    int nu = pvar_cc->GetDim(4) - 1;
-
-    if (alloc_subview_h(i) > 0.0) {
-      // allocated on sending block
-      if (!pvar_cc->IsAllocated()) {
-        // need to allocate locally
-        pmb->AllocateSparse(pvar_cc->label());
-      }
-      PARTHENON_REQUIRE_THROWS(
-          pvar_cc->IsAllocated(),
-          "FinishRecvSameLevel: Received variable that was allocated on sending "
-          "block but it is not allocated on receiving block");
-      ParArray4D<Real> var_cc_ = pvar_cc->data.Get<4>();
-      BufferUtility::UnpackData(recvbuf, var_cc_, 0, nu, ib.s, ib.e, jb.s, jb.e, kb.s,
-                                kb.e, p, pmb);
-      pvar_cc->dealloc_count = static_cast<int>(alloc_subview_h(i) - 1.0);
-    } else {
-      // increment offset
-      p += (nu + 1) * (ib.e + 1 - ib.s) * (jb.e + 1 - jb.s) * (kb.e + 1 - kb.s);
-      PARTHENON_REQUIRE_THROWS(
-          !pvar_cc->IsAllocated(),
-          "FinishRecvSameLevel: Received variable that was not allocated on sending "
-          "block but it is allocated on receiving block");
-    }
-  }
-
-  // WARNING(felker): casting from "Real *" to "int *" in order to read single
-  // appended integer from received buffer is slightly unsafe
-  if (adaptive) {
-    Kokkos::deep_copy(pmb->exec_space, pmb->pmr->deref_count_,
-                      Kokkos::View<int, Kokkos::MemoryUnmanaged>(
-                          reinterpret_cast<int *>(Kokkos::subview(recvbuf, p).data())));
-  }
-  return;
-}
-
-// step 8 (receive and load), branch 2 (f2c: unpack)
-void Mesh::FinishRecvFineToCoarseAMR(MeshBlock *pb, BufArray1D<Real> &recvbuf,
-                                     LogicalLocation &lloc) {
-  const int f2 = (ndim >= 2) ? 1 : 0; // extra cells/faces from being 2d
-  const int f3 = (ndim >= 3) ? 1 : 0; // extra cells/faces from being 3d
-
-  const IndexDomain interior = IndexDomain::interior;
-  IndexRange ib = pb->cellbounds.GetBoundsI(interior);
-  IndexRange jb = pb->cellbounds.GetBoundsJ(interior);
-  IndexRange kb = pb->cellbounds.GetBoundsK(interior);
-
-  int ox1 = static_cast<int>((lloc.lx1 & 1LL) == 1LL);
-  int ox2 = static_cast<int>((lloc.lx2 & 1LL) == 1LL);
-  int ox3 = static_cast<int>((lloc.lx3 & 1LL) == 1LL);
-  int il, iu, jl, ju, kl, ku;
-
-  if (ox1 == 0)
-    il = ib.s, iu = ib.s + pb->block_size.nx1 / 2 - 1;
-  else
-    il = ib.s + pb->block_size.nx1 / 2, iu = ib.e;
-  if (ox2 == 0)
-    jl = jb.s, ju = jb.s + pb->block_size.nx2 / 2 - f2;
-  else
-    jl = jb.s + pb->block_size.nx2 / 2, ju = jb.e;
-  if (ox3 == 0)
-    kl = kb.s, ku = kb.s + pb->block_size.nx3 / 2 - f3;
-  else
-    kl = kb.s + pb->block_size.nx3 / 2, ku = kb.e;
-
-  // inital offset, data starts after allocation flags
-  int p = pb->pmr->pvars_cc_.size();
-
-  // subview to set allocation flags
-  auto alloc_subview = Kokkos::subview(recvbuf, std::make_pair(0, p));
-  auto alloc_subview_h =
-      Kokkos::create_mirror_view_and_copy(HostMemSpace(), alloc_subview);
-
-  int i = 0;
-  for (auto &cc_var : pb->pmr->pvars_cc_) {
-    int nu = cc_var->GetDim(4) - 1;
-
-    if ((alloc_subview_h(i) == 1.0) && !cc_var->IsAllocated()) {
-      // need to allocate locally
-      pb->AllocateSparse(cc_var->label());
-      PARTHENON_REQUIRE_THROWS(
-          cc_var->IsAllocated(),
-          "Mesh::FinishRecvFineToCoarseAMR: Failed to allocate variable");
-    }
-
-    if (cc_var->IsAllocated()) {
-      ParArray4D<Real> var_cc = cc_var->data.Get<4>();
-      BufferUtility::UnpackData(recvbuf, var_cc, 0, nu, il, iu, jl, ju, kl, ku, p, pb);
-    } else {
-      // increment offset
-      p += (nu + 1) * (iu + 1 - il) * (ju + 1 - jl) * (ku + 1 - kl);
-    }
-    i++;
-  }
-  return;
-}
-
-// step 8 (receive and load), branch 2 (c2f: unpack+prolongate)
-void Mesh::FinishRecvCoarseToFineAMR(MeshBlock *pb, BufArray1D<Real> &recvbuf) {
-  const int f2 = (ndim >= 2) ? 1 : 0; // extra cells/faces from being 2d
-  const int f3 = (ndim >= 3) ? 1 : 0; // extra cells/faces from being 3d
-  auto &pmr = pb->pmr;
-  // inital offset, data starts after allocation flags
-  int p = pmr->pvars_cc_.size();
-
-  // subview to set allocation flags
-  auto alloc_subview = Kokkos::subview(recvbuf, std::make_pair(0, p));
-  auto alloc_subview_h = Kokkos::create_mirror_view(HostMemSpace(), alloc_subview);
-
-  const IndexDomain interior = IndexDomain::interior;
-  IndexRange cib = pb->c_cellbounds.GetBoundsI(interior);
-  IndexRange cjb = pb->c_cellbounds.GetBoundsJ(interior);
-  IndexRange ckb = pb->c_cellbounds.GetBoundsK(interior);
-
-  int il = cib.s - 1, iu = cib.e + 1, jl = cjb.s - f2, ju = cjb.e + f2, kl = ckb.s - f3,
-      ku = ckb.e + f3;
-
-  int i = 0;
-  for (auto &cc_var : pmr->pvars_cc_) {
-    int nu = cc_var->GetDim(4) - 1;
-
-    if ((alloc_subview_h(i) == 1.0) && !cc_var->IsAllocated()) {
-      // need to allocate locally
-      pb->AllocateSparse(cc_var->label());
-      PARTHENON_REQUIRE_THROWS(
-          cc_var->IsAllocated(),
-          "Mesh::FinishRecvCoarseToFineAMR: Failed to allocate variable");
-    }
-
-    if (cc_var->IsAllocated()) {
-      PARTHENON_REQUIRE_THROWS(nu == cc_var->GetDim(4) - 1, "nu mismatch");
-      ParArray4D<Real> coarse_cc = (cc_var->coarse_s).Get<4>();
-      BufferUtility::UnpackData(recvbuf, coarse_cc, 0, nu, il, iu, jl, ju, kl, ku, p, pb);
-      pmr->ProlongateCellCenteredValues(cc_var.get(), cib.s, cib.e, cjb.s, cjb.e, ckb.s,
-                                        ckb.e);
-    } else {
-      // increment offset
-      p += (nu + 1) * (iu + 1 - il) * (ju + 1 - jl) * (ku + 1 - kl);
-    }
-    i++;
-  }
-
-  return;
-}
-
-//----------------------------------------------------------------------------------------
-//! \fn int CreateAMRMPITag(int lid, int ox1, int ox2, int ox3)
-//  \brief calculate an MPI tag for AMR block transfer
-// tag = local id of destination (remaining bits) + ox1(1 bit) + ox2(1 bit) + ox3(1 bit)
-//       + physics(5 bits)
-
-// See comments on BoundaryBase::CreateBvalsMPITag()
-
-int Mesh::CreateAMRMPITag(int lid, int ox1, int ox2, int ox3) {
-  // the trailing zero is used as "id" to indicate an AMR related tag
-  return (lid << 8) | (ox1 << 7) | (ox2 << 6) | (ox3 << 5) | 0;
-}
-
-=======
->>>>>>> d368a8a3
 } // namespace parthenon