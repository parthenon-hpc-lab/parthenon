--- conflicted
+++ resolved
@@ -904,7 +904,6 @@
     for (int nn = nbs; nn <= nbe; nn++) {
       int on = newtoold[nn];
       auto pmb = FindMeshBlock(nn);
-<<<<<<< HEAD
       if (newloc[nn].level() > loclist[on].level()) nprolong += pmb->vars_cc_.size();
     }
     prolongation_cache.Initialize(nprolong, resolved_packages.get());
@@ -915,66 +914,21 @@
         auto pmb = FindMeshBlock(nn);
         for (auto &var : pmb->vars_cc_) {
           prolongation_cache.RegisterRegionHost(
-              iprolong++, ProResInfo::GetInteriorProlongate(pmb, var), var.get(),
+              iprolong++,
+              ProResInfo::GetInteriorProlongate(pmb.get(), NeighborBlock(), var), var.get(),
               resolved_packages.get());
         }
       }
-    }
-    prolongation_cache.CopyToDevice();
-=======
-      for (auto &var : pmb->vars_cc_) {
-        prolongation_cache.RegisterRegionHost(
-            iprolong++,
-            ProResInfo::GetInteriorProlongate(pmb.get(), NeighborBlock(), var), var.get(),
-            resolved_packages.get());
-      }
-    }
-  }
-  prolongation_cache.CopyToDevice();
-
-  refinement::ProlongateShared(resolved_packages.get(), prolongation_cache,
-                               block_list[0]->cellbounds, block_list[0]->c_cellbounds);
-
-  // update the lists
-  loclist = std::move(newloc);
-  ranklist = std::move(newrank);
-  costlist = std::move(newcost);
-  PopulateLeafLocationMap();
-
-  // A block newly refined and prolongated may have neighbors which were
-  // already refined to the new level.
-  // If so, the prolongated versions of shared elements will not reflect
-  // the true, finer versions present in the neighbor block.
-  // We must create any new fine buffers and fill them from these neighbors
-  // in order to maintain a consistent global state.
-  // Thus we rebuild and synchronize the mesh now, but using a unique
-  // neighbor precedence favoring the "old" fine blocks over "new" ones
-  for (auto &pmb : block_list) {
-    pmb->pbval->SearchAndSetNeighbors(this, tree, ranklist.data(), nslist.data(),
-                                      newly_refined);
-  }
-  // Make sure all old sends/receives are done before we reconfigure the mesh
-#ifdef MPI_PARALLEL
-  if (send_reqs.size() != 0)
-    PARTHENON_MPI_CHECK(
-        MPI_Waitall(send_reqs.size(), send_reqs.data(), MPI_STATUSES_IGNORE));
-#endif
-  // Re-initialize the mesh with our temporary ownership/neighbor configurations.
-  // No buffers are different when we switch to the final precedence order.
-  SetSameLevelNeighbors(block_list, leaf_grid_locs, this->GetRootGridInfo(), nbs, false,
-                        0, newly_refined);
-  BuildGMGHierarchy(nbs, pin, app_in);
-  Initialize(false, pin, app_in);
->>>>>>> 78ce15a4
-
+      prolongation_cache.CopyToDevice();
+    }
     refinement::ProlongateShared(resolved_packages.get(), prolongation_cache,
-                                 block_list[0]->cellbounds, block_list[0]->c_cellbounds);
-
-<<<<<<< HEAD
+                                block_list[0]->cellbounds, block_list[0]->c_cellbounds);
+
     // update the lists
     loclist = std::move(newloc);
     ranklist = std::move(newrank);
     costlist = std::move(newcost);
+    PopulateLeafLocationMap();
 
     // A block newly refined and prolongated may have neighbors which were
     // already refined to the new level.
@@ -985,45 +939,35 @@
     // Thus we rebuild and synchronize the mesh now, but using a unique
     // neighbor precedence favoring the "old" fine blocks over "new" ones
     for (auto &pmb : block_list) {
-      pmb->pbval->SearchAndSetNeighbors(tree, ranklist.data(), nslist.data(),
+      pmb->pbval->SearchAndSetNeighbors(this, tree, ranklist.data(), nslist.data(),
                                         newly_refined);
     }
     // Make sure all old sends/receives are done before we reconfigure the mesh
-#ifdef MPI_PARALLEL
+  #ifdef MPI_PARALLEL
     if (send_reqs.size() != 0)
       PARTHENON_MPI_CHECK(
           MPI_Waitall(send_reqs.size(), send_reqs.data(), MPI_STATUSES_IGNORE));
-#endif
+  #endif
     // Re-initialize the mesh with our temporary ownership/neighbor configurations.
     // No buffers are different when we switch to the final precedence order.
+    SetSameLevelNeighbors(block_list, leaf_grid_locs, this->GetRootGridInfo(), nbs, false,
+                          0, newly_refined);
+    BuildGMGHierarchy(nbs, pin, app_in);
     Initialize(false, pin, app_in);
 
-    // Internal refinement relies on the fine shared values, which are only consistent
-    // after being updated with any previously fine versions
+    // Internal refinement relies on the fine shared values, which are only consistent after
+    // being updated with any previously fine versions
     refinement::ProlongateInternal(resolved_packages.get(), prolongation_cache,
-                                   block_list[0]->cellbounds,
-                                   block_list[0]->c_cellbounds);
-
-    // Rebuild just the ownership model, this time weighting the "new" fine blocks just
-    // like any other blocks at their level.
+                                  block_list[0]->cellbounds, block_list[0]->c_cellbounds);
+
+    // Rebuild just the ownership model, this time weighting the "new" fine blocks just like
+    // any other blocks at their level.
+    SetSameLevelNeighbors(block_list, leaf_grid_locs, this->GetRootGridInfo(), nbs, false);
     for (auto &pmb : block_list) {
-      pmb->pbval->SearchAndSetNeighbors(tree, ranklist.data(), nslist.data());
+      pmb->pbval->SearchAndSetNeighbors(this, tree, ranklist.data(), nslist.data());
     }
   } // AMR Recv and unpack data
 
   ResetLoadBalanceVariables();
-=======
-  // Rebuild just the ownership model, this time weighting the "new" fine blocks just like
-  // any other blocks at their level.
-  SetSameLevelNeighbors(block_list, leaf_grid_locs, this->GetRootGridInfo(), nbs, false);
-  for (auto &pmb : block_list) {
-    pmb->pbval->SearchAndSetNeighbors(this, tree, ranklist.data(), nslist.data());
-  }
-
-  Kokkos::Profiling::popRegion(); // AMR: Recv data and unpack
-
-  ResetLoadBalanceVariables();
-  Kokkos::Profiling::popRegion(); // RedistributeAndRefineMeshBlocks
->>>>>>> 78ce15a4
 }
 } // namespace parthenon