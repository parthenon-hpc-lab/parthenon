//========================================================================================
// Athena++ astrophysical MHD code
// Copyright(C) 2014 James M. Stone <jmstone@princeton.edu> and other code contributors
// Licensed under the 3-clause BSD License, see LICENSE file for details
//========================================================================================
// (C) (or copyright) 2020. Triad National Security, LLC. All rights reserved.
//
// This program was produced under U.S. Government contract 89233218CNA000001 for Los
// Alamos National Laboratory (LANL), which is operated by Triad National Security, LLC
// for the U.S. Department of Energy/National Nuclear Security Administration. All rights
// in the program are reserved by Triad National Security, LLC, and the U.S. Department
// of Energy/National Nuclear Security Administration. The Government is granted for
// itself and others acting on its behalf a nonexclusive, paid-up, irrevocable worldwide
// license in this material to reproduce, prepare derivative works, distribute copies to
// the public, perform publicly and display publicly, and to permit others to do so.
//========================================================================================
//! \file mesh_refinement.cpp
//  \brief implements functions for static/adaptive mesh refinement

#include <algorithm>
#include <cmath>
#include <cstring>
#include <sstream>
#include <stdexcept>
#include <string>
#include <tuple>

#include "athena.hpp"
#include "coordinates/coordinates.hpp"
#include "globals.hpp"
#include "mesh/mesh.hpp"
#include "mesh/mesh_refinement.hpp"
#include "parameter_input.hpp"
#include "parthenon_arrays.hpp"
#include "refinement/refinement.hpp"

namespace parthenon {

//----------------------------------------------------------------------------------------
//! \fn MeshRefinement::MeshRefinement(MeshBlock *pmb, ParameterInput *pin)
//  \brief constructor

MeshRefinement::MeshRefinement(MeshBlock *pmb, ParameterInput *pin)
    : pmy_block_(pmb), deref_count_(0),
      deref_threshold_(pin->GetOrAddInteger("mesh", "derefine_count", 10)),
      AMRFlag_(pmb->pmy_mesh->AMRFlag_) {
  // Create coarse mesh object for parent grid
  pcoarsec = new Cartesian(pmb, pin, true);

  if (NGHOST % 2) {
    std::stringstream msg;
    msg << "### FATAL ERROR in MeshRefinement constructor" << std::endl
        << "Selected --nghost=" << NGHOST << " is incompatible with mesh refinement.\n"
        << "Reconfigure with an even number of ghost cells " << std::endl;
    ATHENA_ERROR(msg);
  }

<<<<<<< HEAD
  int nc1 = pmb->cellbounds.ncellsi(IndexDomain::entire);
  fvol_[0][0].NewAthenaArray(nc1);
  fvol_[0][1].NewAthenaArray(nc1);
  fvol_[1][0].NewAthenaArray(nc1);
  fvol_[1][1].NewAthenaArray(nc1);
  sarea_x1_[0][0].NewAthenaArray(nc1+1);
  sarea_x1_[0][1].NewAthenaArray(nc1+1);
  sarea_x1_[1][0].NewAthenaArray(nc1+1);
  sarea_x1_[1][1].NewAthenaArray(nc1+1);
  sarea_x2_[0][0].NewAthenaArray(nc1);
  sarea_x2_[0][1].NewAthenaArray(nc1);
  sarea_x2_[0][2].NewAthenaArray(nc1);
  sarea_x2_[1][0].NewAthenaArray(nc1);
  sarea_x2_[1][1].NewAthenaArray(nc1);
  sarea_x2_[1][2].NewAthenaArray(nc1);
  sarea_x3_[0][0].NewAthenaArray(nc1);
  sarea_x3_[0][1].NewAthenaArray(nc1);
  sarea_x3_[1][0].NewAthenaArray(nc1);
  sarea_x3_[1][1].NewAthenaArray(nc1);
  sarea_x3_[2][0].NewAthenaArray(nc1);
  sarea_x3_[2][1].NewAthenaArray(nc1);

  // KGF: probably don't need to preallocate space for pointers in these vectors
  pvars_cc_.reserve(3);
  pvars_fc_.reserve(3);
=======
  int nc1 = pmb->ncells1;
  fvol_[0][0] = ParArrayND<Real>(PARARRAY_TEMP, nc1);
  fvol_[0][1] = ParArrayND<Real>(PARARRAY_TEMP, nc1);
  fvol_[1][0] = ParArrayND<Real>(PARARRAY_TEMP, nc1);
  fvol_[1][1] = ParArrayND<Real>(PARARRAY_TEMP, nc1);
  sarea_x1_[0][0] = ParArrayND<Real>(PARARRAY_TEMP, nc1 + 1);
  sarea_x1_[0][1] = ParArrayND<Real>(PARARRAY_TEMP, nc1 + 1);
  sarea_x1_[1][0] = ParArrayND<Real>(PARARRAY_TEMP, nc1 + 1);
  sarea_x1_[1][1] = ParArrayND<Real>(PARARRAY_TEMP, nc1 + 1);
  sarea_x2_[0][0] = ParArrayND<Real>(PARARRAY_TEMP, nc1);
  sarea_x2_[0][1] = ParArrayND<Real>(PARARRAY_TEMP, nc1);
  sarea_x2_[0][2] = ParArrayND<Real>(PARARRAY_TEMP, nc1);
  sarea_x2_[1][0] = ParArrayND<Real>(PARARRAY_TEMP, nc1);
  sarea_x2_[1][1] = ParArrayND<Real>(PARARRAY_TEMP, nc1);
  sarea_x2_[1][2] = ParArrayND<Real>(PARARRAY_TEMP, nc1);
  sarea_x3_[0][0] = ParArrayND<Real>(PARARRAY_TEMP, nc1);
  sarea_x3_[0][1] = ParArrayND<Real>(PARARRAY_TEMP, nc1);
  sarea_x3_[1][0] = ParArrayND<Real>(PARARRAY_TEMP, nc1);
  sarea_x3_[1][1] = ParArrayND<Real>(PARARRAY_TEMP, nc1);
  sarea_x3_[2][0] = ParArrayND<Real>(PARARRAY_TEMP, nc1);
  sarea_x3_[2][1] = ParArrayND<Real>(PARARRAY_TEMP, nc1);
>>>>>>> 45257b25
}

//----------------------------------------------------------------------------------------
//! \fn MeshRefinement::~MeshRefinement()
//  \brief destructor

MeshRefinement::~MeshRefinement() { delete pcoarsec; }

//----------------------------------------------------------------------------------------
//! \fn void MeshRefinement::RestrictCellCenteredValues(const ParArrayND<Real> &fine,
//                           ParArrayND<Real> &coarse, int sn, int en,
//                           int csi, int cei, int csj, int cej, int csk, int cek)
//  \brief restrict cell centered values

void MeshRefinement::RestrictCellCenteredValues(const ParArrayND<Real> &fine,
                                                ParArrayND<Real> &coarse, int sn, int en,
                                                int csi, int cei, int csj, int cej,
                                                int csk, int cek) {
  MeshBlock *pmb = pmy_block_;
  auto &pco = pmb->pcoord;
<<<<<<< HEAD
  const IndexDomain interior = IndexDomain::interior;
  int si = (csi - pmb->c_cellbounds.is(interior))*2 + pmb->cellbounds.is(interior), ei = (cei - pmb->c_cellbounds.is(interior))*2 + pmb->cellbounds.is(interior) + 1;

  // store the restricted data in the prolongation buffer for later use
  if (pmb->block_size.nx3>1) { // 3D
    for (int n=sn; n<=en; ++n) {
      for (int ck=csk; ck<=cek; ck++) {
        int k = (ck - pmb->c_cellbounds.ks(interior))*2 + pmb->cellbounds.ks(interior);
        for (int cj=csj; cj<=cej; cj++) {
          int j = (cj - pmb->c_cellbounds.js(interior))*2 + pmb->cellbounds.js(interior);
          pco->CellVolume(k,j,si,ei,fvol_[0][0]);
          pco->CellVolume(k,j+1,si,ei,fvol_[0][1]);
          pco->CellVolume(k+1,j,si,ei,fvol_[1][0]);
          pco->CellVolume(k+1,j+1,si,ei,fvol_[1][1]);
          for (int ci=csi; ci<=cei; ci++) {
            int i = (ci - pmb->c_cellbounds.is(interior))*2 + pmb->cellbounds.is(interior);
=======
  int si = (csi - pmb->cis) * 2 + pmb->is, ei = (cei - pmb->cis) * 2 + pmb->is + 1;

  // store the restricted data in the prolongation buffer for later use
  if (pmb->block_size.nx3 > 1) { // 3D
    for (int n = sn; n <= en; ++n) {
      for (int ck = csk; ck <= cek; ck++) {
        int k = (ck - pmb->cks) * 2 + pmb->ks;
        for (int cj = csj; cj <= cej; cj++) {
          int j = (cj - pmb->cjs) * 2 + pmb->js;
          pco->CellVolume(k, j, si, ei, fvol_[0][0]);
          pco->CellVolume(k, j + 1, si, ei, fvol_[0][1]);
          pco->CellVolume(k + 1, j, si, ei, fvol_[1][0]);
          pco->CellVolume(k + 1, j + 1, si, ei, fvol_[1][1]);
          for (int ci = csi; ci <= cei; ci++) {
            int i = (ci - pmb->cis) * 2 + pmb->is;
>>>>>>> 45257b25
            // KGF: add the off-centered quantities first to preserve FP symmetry
            Real tvol = ((fvol_[0][0](i) + fvol_[0][1](i)) +
                         (fvol_[0][0](i + 1) + fvol_[0][1](i + 1))) +
                        ((fvol_[1][0](i) + fvol_[1][1](i)) +
                         (fvol_[1][0](i + 1) + fvol_[1][1](i + 1)));
            // KGF: add the off-centered quantities first to preserve FP symmetry
            coarse(n, ck, cj, ci) =
                (((fine(n, k, j, i) * fvol_[0][0](i) +
                   fine(n, k, j + 1, i) * fvol_[0][1](i)) +
                  (fine(n, k, j, i + 1) * fvol_[0][0](i + 1) +
                   fine(n, k, j + 1, i + 1) * fvol_[0][1](i + 1))) +
                 ((fine(n, k + 1, j, i) * fvol_[1][0](i) +
                   fine(n, k + 1, j + 1, i) * fvol_[1][1](i)) +
                  (fine(n, k + 1, j, i + 1) * fvol_[1][0](i + 1) +
                   fine(n, k + 1, j + 1, i + 1) * fvol_[1][1](i + 1)))) /
                tvol;
          }
        }
      }
    }
<<<<<<< HEAD
  } else if (pmb->block_size.nx2>1) { // 2D
    for (int n=sn; n<=en; ++n) {
      for (int cj=csj; cj<=cej; cj++) {
        int j = (cj - pmb->c_cellbounds.js(interior))*2 + pmb->cellbounds.js(interior);
        pco->CellVolume(0,j  ,si,ei,fvol_[0][0]);
        pco->CellVolume(0,j+1,si,ei,fvol_[0][1]);
        for (int ci=csi; ci<=cei; ci++) {
          int i = (ci - pmb->c_cellbounds.is(interior))*2 + pmb->cellbounds.is(interior);
=======
  } else if (pmb->block_size.nx2 > 1) { // 2D
    for (int n = sn; n <= en; ++n) {
      for (int cj = csj; cj <= cej; cj++) {
        int j = (cj - pmb->cjs) * 2 + pmb->js;
        pco->CellVolume(0, j, si, ei, fvol_[0][0]);
        pco->CellVolume(0, j + 1, si, ei, fvol_[0][1]);
        for (int ci = csi; ci <= cei; ci++) {
          int i = (ci - pmb->cis) * 2 + pmb->is;
>>>>>>> 45257b25
          // KGF: add the off-centered quantities first to preserve FP symmetry
          Real tvol = (fvol_[0][0](i) + fvol_[0][1](i)) +
                      (fvol_[0][0](i + 1) + fvol_[0][1](i + 1));

          // KGF: add the off-centered quantities first to preserve FP symmetry
          coarse(n, 0, cj, ci) = ((fine(n, 0, j, i) * fvol_[0][0](i) +
                                   fine(n, 0, j + 1, i) * fvol_[0][1](i)) +
                                  (fine(n, 0, j, i + 1) * fvol_[0][0](i + 1) +
                                   fine(n, 0, j + 1, i + 1) * fvol_[0][1](i + 1))) /
                                 tvol;
        }
      }
    }
  } else { // 1D
<<<<<<< HEAD
    int j = pmb->cellbounds.js(interior), cj = pmb->c_cellbounds.js(interior), k = pmb->cellbounds.ks(interior), ck = pmb->c_cellbounds.ks(interior);
    for (int n=sn; n<=en; ++n) {
      pco->CellVolume(k,j,si,ei,fvol_[0][0]);
      for (int ci=csi; ci<=cei; ci++) {
        int i = (ci - pmb->c_cellbounds.is(interior))*2 + pmb->cellbounds.is(interior);
        Real tvol = fvol_[0][0](i) + fvol_[0][0](i+1);
        coarse(n,ck,cj,ci)
            = (fine(n,k,j,i)*fvol_[0][0](i) + fine(n,k,j,i+1)*fvol_[0][0](i+1))/tvol;
=======
    int j = pmb->js, cj = pmb->cjs, k = pmb->ks, ck = pmb->cks;
    for (int n = sn; n <= en; ++n) {
      pco->CellVolume(k, j, si, ei, fvol_[0][0]);
      for (int ci = csi; ci <= cei; ci++) {
        int i = (ci - pmb->cis) * 2 + pmb->is;
        Real tvol = fvol_[0][0](i) + fvol_[0][0](i + 1);
        coarse(n, ck, cj, ci) = (fine(n, k, j, i) * fvol_[0][0](i) +
                                 fine(n, k, j, i + 1) * fvol_[0][0](i + 1)) /
                                tvol;
>>>>>>> 45257b25
      }
    }
  }
}

//----------------------------------------------------------------------------------------
//! \fn void MeshRefinement::RestrictFieldX1(const ParArrayND<Real> &fine
//      ParArrayND<Real> &coarse, int csi, int cei, int csj, int cej, int csk, int cek)
//  \brief restrict the x1 field data and set them into the coarse buffer

void MeshRefinement::RestrictFieldX1(const ParArrayND<Real> &fine,
                                     ParArrayND<Real> &coarse, int csi, int cei, int csj,
                                     int cej, int csk, int cek) {
  MeshBlock *pmb = pmy_block_;
  auto &pco = pmb->pcoord;
<<<<<<< HEAD
  const IndexDomain interior = IndexDomain::interior;
  int si = (csi - pmb->c_cellbounds.is(interior))*2 + pmb->cellbounds.is(interior), ei = (cei - pmb->c_cellbounds.is(interior))*2 + pmb->cellbounds.is(interior);

  // store the restricted data in the prolongation buffer for later use
  if (pmb->block_size.nx3>1) { // 3D
    for (int ck=csk; ck<=cek; ck++) {
      int k = (ck - pmb->c_cellbounds.ks(interior))*2 + pmb->cellbounds.ks(interior);
      for (int cj=csj; cj<=cej; cj++) {
        int j = (cj - pmb->c_cellbounds.js(interior))*2 + pmb->cellbounds.js(interior);
        pco->Face1Area(k,   j,   si, ei, sarea_x1_[0][0]);
        pco->Face1Area(k,   j+1, si, ei, sarea_x1_[0][1]);
        pco->Face1Area(k+1, j,   si, ei, sarea_x1_[1][0]);
        pco->Face1Area(k+1, j+1, si, ei, sarea_x1_[1][1]);
        for (int ci=csi; ci<=cei; ci++) {
          int i = (ci - pmb->c_cellbounds.is(interior))*2 + pmb->cellbounds.is(interior);
          Real tarea = sarea_x1_[0][0](i) + sarea_x1_[0][1](i) +
                       sarea_x1_[1][0](i) + sarea_x1_[1][1](i);
          coarse(ck,cj,ci) =
              (fine(k  ,j,i)*sarea_x1_[0][0](i) + fine(k  ,j+1,i)*sarea_x1_[0][1](i)
               + fine(k+1,j,i)*sarea_x1_[1][0](i) + fine(k+1,j+1,i)*sarea_x1_[1][1](i)
               )/tarea;
        }
      }
    }
  } else if (pmb->block_size.nx2>1) { // 2D
    int k = pmb->cellbounds.ks(interior);
    for (int cj=csj; cj<=cej; cj++) {
      int j = (cj - pmb->c_cellbounds.js(interior))*2 + pmb->cellbounds.js(interior);
      pco->Face1Area(k,  j,   si, ei, sarea_x1_[0][0]);
      pco->Face1Area(k,  j+1, si, ei, sarea_x1_[0][1]);
      for (int ci=csi; ci<=cei; ci++) {
        int i = (ci - pmb->c_cellbounds.is(interior))*2 + pmb->cellbounds.is(interior);
=======
  int si = (csi - pmb->cis) * 2 + pmb->is, ei = (cei - pmb->cis) * 2 + pmb->is;

  // store the restricted data in the prolongation buffer for later use
  if (pmb->block_size.nx3 > 1) { // 3D
    for (int ck = csk; ck <= cek; ck++) {
      int k = (ck - pmb->cks) * 2 + pmb->ks;
      for (int cj = csj; cj <= cej; cj++) {
        int j = (cj - pmb->cjs) * 2 + pmb->js;
        pco->Face1Area(k, j, si, ei, sarea_x1_[0][0]);
        pco->Face1Area(k, j + 1, si, ei, sarea_x1_[0][1]);
        pco->Face1Area(k + 1, j, si, ei, sarea_x1_[1][0]);
        pco->Face1Area(k + 1, j + 1, si, ei, sarea_x1_[1][1]);
        for (int ci = csi; ci <= cei; ci++) {
          int i = (ci - pmb->cis) * 2 + pmb->is;
          Real tarea = sarea_x1_[0][0](i) + sarea_x1_[0][1](i) + sarea_x1_[1][0](i) +
                       sarea_x1_[1][1](i);
          coarse(ck, cj, ci) = (fine(k, j, i) * sarea_x1_[0][0](i) +
                                fine(k, j + 1, i) * sarea_x1_[0][1](i) +
                                fine(k + 1, j, i) * sarea_x1_[1][0](i) +
                                fine(k + 1, j + 1, i) * sarea_x1_[1][1](i)) /
                               tarea;
        }
      }
    }
  } else if (pmb->block_size.nx2 > 1) { // 2D
    int k = pmb->ks;
    for (int cj = csj; cj <= cej; cj++) {
      int j = (cj - pmb->cjs) * 2 + pmb->js;
      pco->Face1Area(k, j, si, ei, sarea_x1_[0][0]);
      pco->Face1Area(k, j + 1, si, ei, sarea_x1_[0][1]);
      for (int ci = csi; ci <= cei; ci++) {
        int i = (ci - pmb->cis) * 2 + pmb->is;
>>>>>>> 45257b25
        Real tarea = sarea_x1_[0][0](i) + sarea_x1_[0][1](i);
        coarse(csk, cj, ci) = (fine(k, j, i) * sarea_x1_[0][0](i) +
                               fine(k, j + 1, i) * sarea_x1_[0][1](i)) /
                              tarea;
      }
    }
  } else { // 1D - no restriction, just copy
<<<<<<< HEAD
    for (int ci=csi; ci<=cei; ci++) {
      int i = (ci - pmb->c_cellbounds.is(interior))*2 + pmb->cellbounds.is(interior);
      coarse(csk,csj,ci) = fine(pmb->cellbounds.ks(interior),pmb->cellbounds.js(interior),i);
=======
    for (int ci = csi; ci <= cei; ci++) {
      int i = (ci - pmb->cis) * 2 + pmb->is;
      coarse(csk, csj, ci) = fine(pmb->ks, pmb->js, i);
>>>>>>> 45257b25
    }
  }

  return;
}

//----------------------------------------------------------------------------------------
//! \fn void MeshRefinement::RestrictFieldX2(const ParArrayND<Real> &fine
//      ParArrayND<Real> &coarse, int csi, int cei, int csj, int cej, int csk, int cek)
//  \brief restrict the x2 field data and set them into the coarse buffer

void MeshRefinement::RestrictFieldX2(const ParArrayND<Real> &fine,
                                     ParArrayND<Real> &coarse, int csi, int cei, int csj,
                                     int cej, int csk, int cek) {
  MeshBlock *pmb = pmy_block_;
  auto &pco = pmb->pcoord;
<<<<<<< HEAD
  const IndexDomain interior = IndexDomain::interior;
  int si = (csi - pmb->c_cellbounds.is(interior))*2 + pmb->cellbounds.is(interior), ei = (cei - pmb->c_cellbounds.is(interior))*2 + pmb->cellbounds.is(interior) + 1;

  // store the restricted data in the prolongation buffer for later use
  if (pmb->block_size.nx3>1) { // 3D
    for (int ck=csk; ck<=cek; ck++) {
      int k = (ck - pmb->c_cellbounds.ks(interior))*2 + pmb->cellbounds.ks(interior);
      for (int cj=csj; cj<=cej; cj++) {
        int j = (cj - pmb->c_cellbounds.js(interior))*2 + pmb->cellbounds.js(interior);
        pco->Face2Area(k,   j,  si, ei, sarea_x2_[0][0]);
        pco->Face2Area(k+1, j,  si, ei, sarea_x2_[1][0]);
        for (int ci=csi; ci<=cei; ci++) {
          int i = (ci - pmb->c_cellbounds.is(interior))*2 + pmb->cellbounds.is(interior);
          Real tarea = sarea_x2_[0][0](i) + sarea_x2_[0][0](i+1) +
                       sarea_x2_[1][0](i) + sarea_x2_[1][0](i+1);
          coarse(ck,cj,ci) =
              (fine(k  ,j,i)*sarea_x2_[0][0](i) + fine(k  ,j,i+1)*sarea_x2_[0][0](i+1)
               +fine(k+1,j,i)*sarea_x2_[1][0](i) + fine(k+1,j,i+1)*sarea_x2_[1][0](i+1))
              /tarea;
        }
      }
    }
  } else if (pmb->block_size.nx2>1) { // 2D
    int k = pmb->cellbounds.ks(interior);
    for (int cj=csj; cj<=cej; cj++) {
      int j = (cj - pmb->c_cellbounds.js(interior))*2 + pmb->cellbounds.js(interior);
      pco->Face2Area(k, j, si, ei, sarea_x2_[0][0]);
      for (int ci=csi; ci<=cei; ci++) {
        int i = (ci - pmb->c_cellbounds.is(interior))*2 + pmb->cellbounds.is(interior);
        Real tarea = sarea_x2_[0][0](i) + sarea_x2_[0][0](i+1);
        coarse(pmb->c_cellbounds.ks(interior),cj,ci) =
            (fine(k,j,i)*sarea_x2_[0][0](i) + fine(k,j,i+1)*sarea_x2_[0][0](i+1))/tarea;
=======
  int si = (csi - pmb->cis) * 2 + pmb->is, ei = (cei - pmb->cis) * 2 + pmb->is + 1;

  // store the restricted data in the prolongation buffer for later use
  if (pmb->block_size.nx3 > 1) { // 3D
    for (int ck = csk; ck <= cek; ck++) {
      int k = (ck - pmb->cks) * 2 + pmb->ks;
      for (int cj = csj; cj <= cej; cj++) {
        int j = (cj - pmb->cjs) * 2 + pmb->js;
        pco->Face2Area(k, j, si, ei, sarea_x2_[0][0]);
        pco->Face2Area(k + 1, j, si, ei, sarea_x2_[1][0]);
        for (int ci = csi; ci <= cei; ci++) {
          int i = (ci - pmb->cis) * 2 + pmb->is;
          Real tarea = sarea_x2_[0][0](i) + sarea_x2_[0][0](i + 1) + sarea_x2_[1][0](i) +
                       sarea_x2_[1][0](i + 1);
          coarse(ck, cj, ci) = (fine(k, j, i) * sarea_x2_[0][0](i) +
                                fine(k, j, i + 1) * sarea_x2_[0][0](i + 1) +
                                fine(k + 1, j, i) * sarea_x2_[1][0](i) +
                                fine(k + 1, j, i + 1) * sarea_x2_[1][0](i + 1)) /
                               tarea;
        }
      }
    }
  } else if (pmb->block_size.nx2 > 1) { // 2D
    int k = pmb->ks;
    for (int cj = csj; cj <= cej; cj++) {
      int j = (cj - pmb->cjs) * 2 + pmb->js;
      pco->Face2Area(k, j, si, ei, sarea_x2_[0][0]);
      for (int ci = csi; ci <= cei; ci++) {
        int i = (ci - pmb->cis) * 2 + pmb->is;
        Real tarea = sarea_x2_[0][0](i) + sarea_x2_[0][0](i + 1);
        coarse(pmb->cks, cj, ci) = (fine(k, j, i) * sarea_x2_[0][0](i) +
                                    fine(k, j, i + 1) * sarea_x2_[0][0](i + 1)) /
                                   tarea;
>>>>>>> 45257b25
      }
    }
  } else { // 1D
    int k = pmb->cellbounds.ks(interior), j = pmb->cellbounds.js(interior);
    pco->Face2Area(k, j, si, ei, sarea_x2_[0][0]);
<<<<<<< HEAD
    for (int ci=csi; ci<=cei; ci++) {
      int i = (ci - pmb->c_cellbounds.is(interior))*2 + pmb->cellbounds.is(interior);
      Real tarea = sarea_x2_[0][0](i) + sarea_x2_[0][0](i+1);
      coarse(pmb->c_cellbounds.ks(interior),pmb->c_cellbounds.js(interior),ci) =
          (fine(k,j,i)*sarea_x2_[0][0](i) + fine(k,j,i+1)*sarea_x2_[0][0](i+1))/tarea;
=======
    for (int ci = csi; ci <= cei; ci++) {
      int i = (ci - pmb->cis) * 2 + pmb->is;
      Real tarea = sarea_x2_[0][0](i) + sarea_x2_[0][0](i + 1);
      coarse(pmb->cks, pmb->cjs, ci) = (fine(k, j, i) * sarea_x2_[0][0](i) +
                                        fine(k, j, i + 1) * sarea_x2_[0][0](i + 1)) /
                                       tarea;
>>>>>>> 45257b25
    }
  }

  return;
}

//----------------------------------------------------------------------------------------
//! \fn void MeshRefinement::RestrictFieldX3(const ParArrayND<Real> &fine
//      ParArrayND<Real> &coarse, int csi, int cei, int csj, int cej, int csk, int cek)
//  \brief restrict the x3 field data and set them into the coarse buffer

void MeshRefinement::RestrictFieldX3(const ParArrayND<Real> &fine,
                                     ParArrayND<Real> &coarse, int csi, int cei, int csj,
                                     int cej, int csk, int cek) {
  MeshBlock *pmb = pmy_block_;
  auto &pco = pmb->pcoord;
<<<<<<< HEAD
  const IndexDomain interior = IndexDomain::interior;
  int si = (csi - pmb->c_cellbounds.is(interior))*2 + pmb->cellbounds.is(interior), ei = (cei - pmb->c_cellbounds.is(interior))*2 + pmb->cellbounds.is(interior) + 1;

  // store the restricted data in the prolongation buffer for later use
  if (pmb->block_size.nx3>1) { // 3D
    for (int ck=csk; ck<=cek; ck++) {
      int k = (ck - pmb->c_cellbounds.ks(interior))*2 + pmb->cellbounds.ks(interior);
      for (int cj=csj; cj<=cej; cj++) {
        int j = (cj - pmb->c_cellbounds.js(interior))*2 + pmb->cellbounds.js(interior);
        pco->Face3Area(k,   j,  si, ei, sarea_x3_[0][0]);
        pco->Face3Area(k, j+1,  si, ei, sarea_x3_[0][1]);
        for (int ci=csi; ci<=cei; ci++) {
          int i = (ci - pmb->c_cellbounds.is(interior))*2 + pmb->cellbounds.is(interior);
          Real tarea = sarea_x3_[0][0](i) + sarea_x3_[0][0](i+1) +
                       sarea_x3_[0][1](i) + sarea_x3_[0][1](i+1);
          coarse(ck,cj,ci)  =
              (fine(k,j  ,i)*sarea_x3_[0][0](i) + fine(k,j  ,i+1)*sarea_x3_[0][0](i+1)
               + fine(k,j+1,i)*sarea_x3_[0][1](i) + fine(k,j+1,i+1)*sarea_x3_[0][1](i+1)
               ) /tarea;
        }
      }
    }
  } else if (pmb->block_size.nx2>1) { // 2D
    int k = pmb->cellbounds.ks(interior);
    for (int cj=csj; cj<=cej; cj++) {
      int j = (cj - pmb->c_cellbounds.js(interior))*2 + pmb->cellbounds.js(interior);
      pco->Face3Area(k,   j, si, ei, sarea_x3_[0][0]);
      pco->Face3Area(k, j+1, si, ei, sarea_x3_[0][1]);
      for (int ci=csi; ci<=cei; ci++) {
        int i = (ci - pmb->c_cellbounds.is(interior))*2 + pmb->cellbounds.is(interior);
        Real tarea = sarea_x3_[0][0](i) + sarea_x3_[0][0](i+1) +
                     sarea_x3_[0][1](i) + sarea_x3_[0][1](i+1);
        coarse(pmb->c_cellbounds.ks(interior),cj,ci) =
            (fine(k,j  ,i)*sarea_x3_[0][0](i) + fine(k,j  ,i+1)*sarea_x3_[0][0](i+1)
             + fine(k,j+1,i)*sarea_x3_[0][1](i) + fine(k,j+1,i+1)*sarea_x3_[0][1](i+1)
             ) /tarea;
=======
  int si = (csi - pmb->cis) * 2 + pmb->is, ei = (cei - pmb->cis) * 2 + pmb->is + 1;

  // store the restricted data in the prolongation buffer for later use
  if (pmb->block_size.nx3 > 1) { // 3D
    for (int ck = csk; ck <= cek; ck++) {
      int k = (ck - pmb->cks) * 2 + pmb->ks;
      for (int cj = csj; cj <= cej; cj++) {
        int j = (cj - pmb->cjs) * 2 + pmb->js;
        pco->Face3Area(k, j, si, ei, sarea_x3_[0][0]);
        pco->Face3Area(k, j + 1, si, ei, sarea_x3_[0][1]);
        for (int ci = csi; ci <= cei; ci++) {
          int i = (ci - pmb->cis) * 2 + pmb->is;
          Real tarea = sarea_x3_[0][0](i) + sarea_x3_[0][0](i + 1) + sarea_x3_[0][1](i) +
                       sarea_x3_[0][1](i + 1);
          coarse(ck, cj, ci) = (fine(k, j, i) * sarea_x3_[0][0](i) +
                                fine(k, j, i + 1) * sarea_x3_[0][0](i + 1) +
                                fine(k, j + 1, i) * sarea_x3_[0][1](i) +
                                fine(k, j + 1, i + 1) * sarea_x3_[0][1](i + 1)) /
                               tarea;
        }
      }
    }
  } else if (pmb->block_size.nx2 > 1) { // 2D
    int k = pmb->ks;
    for (int cj = csj; cj <= cej; cj++) {
      int j = (cj - pmb->cjs) * 2 + pmb->js;
      pco->Face3Area(k, j, si, ei, sarea_x3_[0][0]);
      pco->Face3Area(k, j + 1, si, ei, sarea_x3_[0][1]);
      for (int ci = csi; ci <= cei; ci++) {
        int i = (ci - pmb->cis) * 2 + pmb->is;
        Real tarea = sarea_x3_[0][0](i) + sarea_x3_[0][0](i + 1) + sarea_x3_[0][1](i) +
                     sarea_x3_[0][1](i + 1);
        coarse(pmb->cks, cj, ci) = (fine(k, j, i) * sarea_x3_[0][0](i) +
                                    fine(k, j, i + 1) * sarea_x3_[0][0](i + 1) +
                                    fine(k, j + 1, i) * sarea_x3_[0][1](i) +
                                    fine(k, j + 1, i + 1) * sarea_x3_[0][1](i + 1)) /
                                   tarea;
>>>>>>> 45257b25
      }
    }
  } else { // 1D
    int k = pmb->cellbounds.ks(interior), j = pmb->cellbounds.js(interior);
    pco->Face3Area(k, j, si, ei, sarea_x3_[0][0]);
<<<<<<< HEAD
    for (int ci=csi; ci<=cei; ci++) {
      int i = (ci - pmb->c_cellbounds.is(interior))*2 + pmb->cellbounds.is(interior);
      Real tarea = sarea_x3_[0][0](i) + sarea_x3_[0][0](i+1);
      coarse(pmb->c_cellbounds.ks(interior),pmb->c_cellbounds.js(interior),ci) =
          (fine(k,j,i)*sarea_x3_[0][0](i) + fine(k,j,i+1)*sarea_x3_[0][0](i+1))/tarea;
=======
    for (int ci = csi; ci <= cei; ci++) {
      int i = (ci - pmb->cis) * 2 + pmb->is;
      Real tarea = sarea_x3_[0][0](i) + sarea_x3_[0][0](i + 1);
      coarse(pmb->cks, pmb->cjs, ci) = (fine(k, j, i) * sarea_x3_[0][0](i) +
                                        fine(k, j, i + 1) * sarea_x3_[0][0](i + 1)) /
                                       tarea;
>>>>>>> 45257b25
    }
  }

  return;
}

//----------------------------------------------------------------------------------------
//! \fn void MeshRefinement::ProlongateCellCenteredValues(
//        const ParArrayND<Real> &coarse,ParArrayND<Real> &fine, int sn, int en,,
//        int si, int ei, int sj, int ej, int sk, int ek)
//  \brief Prolongate cell centered values

void MeshRefinement::ProlongateCellCenteredValues(const ParArrayND<Real> &coarse,
                                                  ParArrayND<Real> &fine, int sn, int en,
                                                  int si, int ei, int sj, int ej, int sk,
                                                  int ek) {
  MeshBlock *pmb = pmy_block_;
  auto &pco = pmb->pcoord;
  const IndexDomain interior = IndexDomain::interior;
  if (pmb->block_size.nx3 > 1) {
<<<<<<< HEAD
    for (int n=sn; n<=en; n++) {
      for (int k=sk; k<=ek; k++) {
        int fk = (k - pmb->c_cellbounds.ks(interior))*2 + pmb->cellbounds.ks(interior);
        const Real& x3m = pcoarsec->x3v(k-1);
        const Real& x3c = pcoarsec->x3v(k);
        const Real& x3p = pcoarsec->x3v(k+1);
        Real dx3m = x3c - x3m;
        Real dx3p = x3p - x3c;
        const Real& fx3m = pco->x3v(fk);
        const Real& fx3p = pco->x3v(fk+1);
        Real dx3fm =  x3c - fx3m;
        Real dx3fp =  fx3p - x3c;
        for (int j = sj; j<=ej; j++) {
          int fj = (j - pmb->c_cellbounds.js(interior))*2 + pmb->cellbounds.js(interior);
          const Real& x2m = pcoarsec->x2v(j-1);
          const Real& x2c = pcoarsec->x2v(j);
          const Real& x2p = pcoarsec->x2v(j+1);
=======
    for (int n = sn; n <= en; n++) {
      for (int k = sk; k <= ek; k++) {
        int fk = (k - pmb->cks) * 2 + pmb->ks;
        const Real &x3m = pcoarsec->x3v(k - 1);
        const Real &x3c = pcoarsec->x3v(k);
        const Real &x3p = pcoarsec->x3v(k + 1);
        Real dx3m = x3c - x3m;
        Real dx3p = x3p - x3c;
        const Real &fx3m = pco->x3v(fk);
        const Real &fx3p = pco->x3v(fk + 1);
        Real dx3fm = x3c - fx3m;
        Real dx3fp = fx3p - x3c;
        for (int j = sj; j <= ej; j++) {
          int fj = (j - pmb->cjs) * 2 + pmb->js;
          const Real &x2m = pcoarsec->x2v(j - 1);
          const Real &x2c = pcoarsec->x2v(j);
          const Real &x2p = pcoarsec->x2v(j + 1);
>>>>>>> 45257b25
          Real dx2m = x2c - x2m;
          Real dx2p = x2p - x2c;
          const Real &fx2m = pco->x2v(fj);
          const Real &fx2p = pco->x2v(fj + 1);
          Real dx2fm = x2c - fx2m;
          Real dx2fp = fx2p - x2c;
<<<<<<< HEAD
          for (int i=si; i<=ei; i++) {
            int fi = (i - pmb->c_cellbounds.is(interior))*2 + pmb->cellbounds.is(interior);
            const Real& x1m = pcoarsec->x1v(i-1);
            const Real& x1c = pcoarsec->x1v(i);
            const Real& x1p = pcoarsec->x1v(i+1);
=======
          for (int i = si; i <= ei; i++) {
            int fi = (i - pmb->cis) * 2 + pmb->is;
            const Real &x1m = pcoarsec->x1v(i - 1);
            const Real &x1c = pcoarsec->x1v(i);
            const Real &x1p = pcoarsec->x1v(i + 1);
>>>>>>> 45257b25
            Real dx1m = x1c - x1m;
            Real dx1p = x1p - x1c;
            const Real &fx1m = pco->x1v(fi);
            const Real &fx1p = pco->x1v(fi + 1);
            Real dx1fm = x1c - fx1m;
            Real dx1fp = fx1p - x1c;
            Real ccval = coarse(n, k, j, i);

            // calculate 3D gradients using the minmod limiter
            Real gx1m = (ccval - coarse(n, k, j, i - 1)) / dx1m;
            Real gx1p = (coarse(n, k, j, i + 1) - ccval) / dx1p;
            Real gx1c = 0.5 * (SIGN(gx1m) + SIGN(gx1p)) *
                        std::min(std::abs(gx1m), std::abs(gx1p));
            Real gx2m = (ccval - coarse(n, k, j - 1, i)) / dx2m;
            Real gx2p = (coarse(n, k, j + 1, i) - ccval) / dx2p;
            Real gx2c = 0.5 * (SIGN(gx2m) + SIGN(gx2p)) *
                        std::min(std::abs(gx2m), std::abs(gx2p));
            Real gx3m = (ccval - coarse(n, k - 1, j, i)) / dx3m;
            Real gx3p = (coarse(n, k + 1, j, i) - ccval) / dx3p;
            Real gx3c = 0.5 * (SIGN(gx3m) + SIGN(gx3p)) *
                        std::min(std::abs(gx3m), std::abs(gx3p));

            // KGF: add the off-centered quantities first to preserve FP symmetry
            // interpolate onto the finer grid
            fine(n, fk, fj, fi) = ccval - (gx1c * dx1fm + gx2c * dx2fm + gx3c * dx3fm);
            fine(n, fk, fj, fi + 1) =
                ccval + (gx1c * dx1fp - gx2c * dx2fm - gx3c * dx3fm);
            fine(n, fk, fj + 1, fi) =
                ccval - (gx1c * dx1fm - gx2c * dx2fp + gx3c * dx3fm);
            fine(n, fk, fj + 1, fi + 1) =
                ccval + (gx1c * dx1fp + gx2c * dx2fp - gx3c * dx3fm);
            fine(n, fk + 1, fj, fi) =
                ccval - (gx1c * dx1fm + gx2c * dx2fm - gx3c * dx3fp);
            fine(n, fk + 1, fj, fi + 1) =
                ccval + (gx1c * dx1fp - gx2c * dx2fm + gx3c * dx3fp);
            fine(n, fk + 1, fj + 1, fi) =
                ccval - (gx1c * dx1fm - gx2c * dx2fp - gx3c * dx3fp);
            fine(n, fk + 1, fj + 1, fi + 1) =
                ccval + (gx1c * dx1fp + gx2c * dx2fp + gx3c * dx3fp);
          }
        }
      }
    }
  } else if (pmb->block_size.nx2 > 1) {
<<<<<<< HEAD
    int k = pmb->c_cellbounds.ks(interior), fk = pmb->cellbounds.ks(interior);
    for (int n=sn; n<=en; n++) {
      for (int j=sj; j<=ej; j++) {
        int fj = (j - pmb->c_cellbounds.js(interior))*2 + pmb->cellbounds.js(interior);
        const Real& x2m = pcoarsec->x2v(j-1);
        const Real& x2c = pcoarsec->x2v(j);
        const Real& x2p = pcoarsec->x2v(j+1);
=======
    int k = pmb->cks, fk = pmb->ks;
    for (int n = sn; n <= en; n++) {
      for (int j = sj; j <= ej; j++) {
        int fj = (j - pmb->cjs) * 2 + pmb->js;
        const Real &x2m = pcoarsec->x2v(j - 1);
        const Real &x2c = pcoarsec->x2v(j);
        const Real &x2p = pcoarsec->x2v(j + 1);
>>>>>>> 45257b25
        Real dx2m = x2c - x2m;
        Real dx2p = x2p - x2c;
        const Real &fx2m = pco->x2v(fj);
        const Real &fx2p = pco->x2v(fj + 1);
        Real dx2fm = x2c - fx2m;
        Real dx2fp = fx2p - x2c;
<<<<<<< HEAD
        for (int i=si; i<=ei; i++) {
          int fi = (i - pmb->c_cellbounds.is(interior))*2 + pmb->cellbounds.is(interior);
          const Real& x1m = pcoarsec->x1v(i-1);
          const Real& x1c = pcoarsec->x1v(i);
          const Real& x1p = pcoarsec->x1v(i+1);
=======
        for (int i = si; i <= ei; i++) {
          int fi = (i - pmb->cis) * 2 + pmb->is;
          const Real &x1m = pcoarsec->x1v(i - 1);
          const Real &x1c = pcoarsec->x1v(i);
          const Real &x1p = pcoarsec->x1v(i + 1);
>>>>>>> 45257b25
          Real dx1m = x1c - x1m;
          Real dx1p = x1p - x1c;
          const Real &fx1m = pco->x1v(fi);
          const Real &fx1p = pco->x1v(fi + 1);
          Real dx1fm = x1c - fx1m;
          Real dx1fp = fx1p - x1c;
          Real ccval = coarse(n, k, j, i);

          // calculate 2D gradients using the minmod limiter
          Real gx1m = (ccval - coarse(n, k, j, i - 1)) / dx1m;
          Real gx1p = (coarse(n, k, j, i + 1) - ccval) / dx1p;
          Real gx1c =
              0.5 * (SIGN(gx1m) + SIGN(gx1p)) * std::min(std::abs(gx1m), std::abs(gx1p));
          Real gx2m = (ccval - coarse(n, k, j - 1, i)) / dx2m;
          Real gx2p = (coarse(n, k, j + 1, i) - ccval) / dx2p;
          Real gx2c =
              0.5 * (SIGN(gx2m) + SIGN(gx2p)) * std::min(std::abs(gx2m), std::abs(gx2p));

          // KGF: add the off-centered quantities first to preserve FP symmetry
          // interpolate onto the finer grid
          fine(n, fk, fj, fi) = ccval - (gx1c * dx1fm + gx2c * dx2fm);
          fine(n, fk, fj, fi + 1) = ccval + (gx1c * dx1fp - gx2c * dx2fm);
          fine(n, fk, fj + 1, fi) = ccval - (gx1c * dx1fm - gx2c * dx2fp);
          fine(n, fk, fj + 1, fi + 1) = ccval + (gx1c * dx1fp + gx2c * dx2fp);
        }
      }
    }
  } else { // 1D
<<<<<<< HEAD
    int k = pmb->c_cellbounds.ks(interior), fk = pmb->cellbounds.ks(interior), j = pmb->c_cellbounds.js(interior), fj = pmb->cellbounds.js(interior);
    for (int n=sn; n<=en; n++) {
      for (int i=si; i<=ei; i++) {
        int fi = (i - pmb->c_cellbounds.is(interior))*2 + pmb->cellbounds.is(interior);
        const Real& x1m = pcoarsec->x1v(i-1);
        const Real& x1c = pcoarsec->x1v(i);
        const Real& x1p = pcoarsec->x1v(i+1);
=======
    int k = pmb->cks, fk = pmb->ks, j = pmb->cjs, fj = pmb->js;
    for (int n = sn; n <= en; n++) {
      for (int i = si; i <= ei; i++) {
        int fi = (i - pmb->cis) * 2 + pmb->is;
        const Real &x1m = pcoarsec->x1v(i - 1);
        const Real &x1c = pcoarsec->x1v(i);
        const Real &x1p = pcoarsec->x1v(i + 1);
>>>>>>> 45257b25
        Real dx1m = x1c - x1m;
        Real dx1p = x1p - x1c;
        const Real &fx1m = pco->x1v(fi);
        const Real &fx1p = pco->x1v(fi + 1);
        Real dx1fm = x1c - fx1m;
        Real dx1fp = fx1p - x1c;
        Real ccval = coarse(n, k, j, i);

        // calculate 1D gradient using the min-mod limiter
        Real gx1m = (ccval - coarse(n, k, j, i - 1)) / dx1m;
        Real gx1p = (coarse(n, k, j, i + 1) - ccval) / dx1p;
        Real gx1c =
            0.5 * (SIGN(gx1m) + SIGN(gx1p)) * std::min(std::abs(gx1m), std::abs(gx1p));

        // interpolate on to the finer grid
        fine(n, fk, fj, fi) = ccval - gx1c * dx1fm;
        fine(n, fk, fj, fi + 1) = ccval + gx1c * dx1fp;
      }
    }
  }
  return;
}

//----------------------------------------------------------------------------------------
//! \fn void MeshRefinement::ProlongateSharedFieldX1(const ParArrayND<Real> &coarse,
//      ParArrayND<Real> &fine, int si, int ei, int sj, int ej, int sk, int ek)
//  \brief prolongate x1 face-centered fields shared between coarse and fine levels

void MeshRefinement::ProlongateSharedFieldX1(const ParArrayND<Real> &coarse,
                                             ParArrayND<Real> &fine, int si, int ei,
                                             int sj, int ej, int sk, int ek) {
  MeshBlock *pmb = pmy_block_;
  auto &pco = pmb->pcoord;
  const IndexDomain interior = IndexDomain::interior;
  if (pmb->block_size.nx3 > 1) {
<<<<<<< HEAD
    for (int k=sk; k<=ek; k++) {
      int fk = (k - pmb->c_cellbounds.ks(interior))*2 + pmb->cellbounds.ks(interior);
      const Real& x3m = pcoarsec->x3s1(k-1);
      const Real& x3c = pcoarsec->x3s1(k);
      const Real& x3p = pcoarsec->x3s1(k+1);
      Real dx3m = x3c - x3m;
      Real dx3p = x3p - x3c;
      const Real& fx3m = pco->x3s1(fk);
      const Real& fx3p = pco->x3s1(fk+1);
      for (int j=sj; j<=ej; j++) {
        int fj = (j - pmb->c_cellbounds.js(interior))*2 + pmb->cellbounds.js(interior);
        const Real& x2m = pcoarsec->x2s1(j-1);
        const Real& x2c = pcoarsec->x2s1(j);
        const Real& x2p = pcoarsec->x2s1(j+1);
        Real dx2m = x2c - x2m;
        Real dx2p = x2p - x2c;
        const Real& fx2m = pco->x2s1(fj);
        const Real& fx2p = pco->x2s1(fj+1);
        for (int i=si; i<=ei; i++) {
          int fi = (i - pmb->c_cellbounds.is(interior))*2 + pmb->cellbounds.is(interior);
          Real ccval = coarse(k,j,i);

          Real gx2m = (ccval - coarse(k,j-1,i))/dx2m;
          Real gx2p = (coarse(k,j+1,i) - ccval)/dx2p;
          Real gx2c = 0.5*(SIGN(gx2m) + SIGN(gx2p))*std::min(std::abs(gx2m),
                                                             std::abs(gx2p));
          Real gx3m = (ccval - coarse(k-1,j,i))/dx3m;
          Real gx3p = (coarse(k+1,j,i) - ccval)/dx3p;
          Real gx3c = 0.5*(SIGN(gx3m) + SIGN(gx3p))*std::min(std::abs(gx3m),
                                                             std::abs(gx3p));

          fine(fk  ,fj  ,fi) = ccval - gx2c*(x2c - fx2m) - gx3c*(x3c - fx3m);
          fine(fk  ,fj+1,fi) = ccval + gx2c*(fx2p - x2c) - gx3c*(x3c - fx3m);
          fine(fk+1,fj  ,fi) = ccval - gx2c*(x2c - fx2m) + gx3c*(fx3p - x3c);
          fine(fk+1,fj+1,fi) = ccval + gx2c*(fx2p - x2c) + gx3c*(fx3p - x3c);
=======
    for (int k = sk; k <= ek; k++) {
      int fk = (k - pmb->cks) * 2 + pmb->ks;
      const Real &x3m = pcoarsec->x3s1(k - 1);
      const Real &x3c = pcoarsec->x3s1(k);
      const Real &x3p = pcoarsec->x3s1(k + 1);
      Real dx3m = x3c - x3m;
      Real dx3p = x3p - x3c;
      const Real &fx3m = pco->x3s1(fk);
      const Real &fx3p = pco->x3s1(fk + 1);
      for (int j = sj; j <= ej; j++) {
        int fj = (j - pmb->cjs) * 2 + pmb->js;
        const Real &x2m = pcoarsec->x2s1(j - 1);
        const Real &x2c = pcoarsec->x2s1(j);
        const Real &x2p = pcoarsec->x2s1(j + 1);
        Real dx2m = x2c - x2m;
        Real dx2p = x2p - x2c;
        const Real &fx2m = pco->x2s1(fj);
        const Real &fx2p = pco->x2s1(fj + 1);
        for (int i = si; i <= ei; i++) {
          int fi = (i - pmb->cis) * 2 + pmb->is;
          Real ccval = coarse(k, j, i);

          Real gx2m = (ccval - coarse(k, j - 1, i)) / dx2m;
          Real gx2p = (coarse(k, j + 1, i) - ccval) / dx2p;
          Real gx2c =
              0.5 * (SIGN(gx2m) + SIGN(gx2p)) * std::min(std::abs(gx2m), std::abs(gx2p));
          Real gx3m = (ccval - coarse(k - 1, j, i)) / dx3m;
          Real gx3p = (coarse(k + 1, j, i) - ccval) / dx3p;
          Real gx3c =
              0.5 * (SIGN(gx3m) + SIGN(gx3p)) * std::min(std::abs(gx3m), std::abs(gx3p));

          fine(fk, fj, fi) = ccval - gx2c * (x2c - fx2m) - gx3c * (x3c - fx3m);
          fine(fk, fj + 1, fi) = ccval + gx2c * (fx2p - x2c) - gx3c * (x3c - fx3m);
          fine(fk + 1, fj, fi) = ccval - gx2c * (x2c - fx2m) + gx3c * (fx3p - x3c);
          fine(fk + 1, fj + 1, fi) = ccval + gx2c * (fx2p - x2c) + gx3c * (fx3p - x3c);
>>>>>>> 45257b25
        }
      }
    }
  } else if (pmb->block_size.nx2 > 1) {
<<<<<<< HEAD
    int k = pmb->c_cellbounds.ks(interior), fk = pmb->cellbounds.ks(interior);
    for (int j=sj; j<=ej; j++) {
      int fj = (j - pmb->c_cellbounds.js(interior))*2 + pmb->cellbounds.js(interior);
      const Real& x2m = pcoarsec->x2s1(j-1);
      const Real& x2c = pcoarsec->x2s1(j);
      const Real& x2p = pcoarsec->x2s1(j+1);
      Real dx2m = x2c - x2m;
      Real dx2p = x2p - x2c;
      const Real& fx2m = pco->x2s1(fj);
      const Real& fx2p = pco->x2s1(fj+1);
      for (int i=si; i<=ei; i++) {
        int fi = (i - pmb->c_cellbounds.is(interior))*2 + pmb->cellbounds.is(interior);
        Real ccval = coarse(k,j,i);

        Real gx2m = (ccval - coarse(k,j-1,i))/dx2m;
        Real gx2p = (coarse(k,j+1,i) - ccval)/dx2p;
        Real gx2c = 0.5*(SIGN(gx2m) + SIGN(gx2p))*std::min(std::abs(gx2m),
                                                           std::abs(gx2p));

        fine(fk,fj  ,fi) = ccval - gx2c*(x2c - fx2m);
        fine(fk,fj+1,fi) = ccval + gx2c*(fx2p - x2c);
      }
    }
  } else { // 1D
    for (int i=si; i<=ei; i++) {
      int fi = (i - pmb->c_cellbounds.is(interior))*2 + pmb->cellbounds.is(interior);
      fine(0,0,fi) = coarse(0,0,i);
=======
    int k = pmb->cks, fk = pmb->ks;
    for (int j = sj; j <= ej; j++) {
      int fj = (j - pmb->cjs) * 2 + pmb->js;
      const Real &x2m = pcoarsec->x2s1(j - 1);
      const Real &x2c = pcoarsec->x2s1(j);
      const Real &x2p = pcoarsec->x2s1(j + 1);
      Real dx2m = x2c - x2m;
      Real dx2p = x2p - x2c;
      const Real &fx2m = pco->x2s1(fj);
      const Real &fx2p = pco->x2s1(fj + 1);
      for (int i = si; i <= ei; i++) {
        int fi = (i - pmb->cis) * 2 + pmb->is;
        Real ccval = coarse(k, j, i);

        Real gx2m = (ccval - coarse(k, j - 1, i)) / dx2m;
        Real gx2p = (coarse(k, j + 1, i) - ccval) / dx2p;
        Real gx2c =
            0.5 * (SIGN(gx2m) + SIGN(gx2p)) * std::min(std::abs(gx2m), std::abs(gx2p));

        fine(fk, fj, fi) = ccval - gx2c * (x2c - fx2m);
        fine(fk, fj + 1, fi) = ccval + gx2c * (fx2p - x2c);
      }
    }
  } else { // 1D
    for (int i = si; i <= ei; i++) {
      int fi = (i - pmb->cis) * 2 + pmb->is;
      fine(0, 0, fi) = coarse(0, 0, i);
>>>>>>> 45257b25
    }
  }
  return;
}

//----------------------------------------------------------------------------------------
//! \fn void MeshRefinement::ProlongateSharedFieldX2(const ParArrayND<Real> &coarse,
//      ParArrayND<Real> &fine, int si, int ei, int sj, int ej, int sk, int ek)
//  \brief prolongate x2 face-centered fields shared between coarse and fine levels

void MeshRefinement::ProlongateSharedFieldX2(const ParArrayND<Real> &coarse,
                                             ParArrayND<Real> &fine, int si, int ei,
                                             int sj, int ej, int sk, int ek) {
  MeshBlock *pmb = pmy_block_;
  auto &pco = pmb->pcoord;
  const IndexDomain interior = IndexDomain::interior;
  if (pmb->block_size.nx3 > 1) {
<<<<<<< HEAD
    for (int k=sk; k<=ek; k++) {
      int fk = (k - pmb->c_cellbounds.ks(interior))*2 + pmb->cellbounds.ks(interior);
      const Real& x3m = pcoarsec->x3s2(k-1);
      const Real& x3c = pcoarsec->x3s2(k);
      const Real& x3p = pcoarsec->x3s2(k+1);
      Real dx3m = x3c - x3m;
      Real dx3p = x3p - x3c;
      const Real& fx3m = pco->x3s2(fk);
      const Real& fx3p = pco->x3s2(fk+1);
      for (int j=sj; j<=ej; j++) {
        int fj = (j - pmb->c_cellbounds.js(interior))*2 + pmb->cellbounds.js(interior);
        for (int i=si; i<=ei; i++) {
          int fi = (i - pmb->c_cellbounds.is(interior))*2 + pmb->cellbounds.is(interior);
          const Real& x1m = pcoarsec->x1s2(i-1);
          const Real& x1c = pcoarsec->x1s2(i);
          const Real& x1p = pcoarsec->x1s2(i+1);
=======
    for (int k = sk; k <= ek; k++) {
      int fk = (k - pmb->cks) * 2 + pmb->ks;
      const Real &x3m = pcoarsec->x3s2(k - 1);
      const Real &x3c = pcoarsec->x3s2(k);
      const Real &x3p = pcoarsec->x3s2(k + 1);
      Real dx3m = x3c - x3m;
      Real dx3p = x3p - x3c;
      const Real &fx3m = pco->x3s2(fk);
      const Real &fx3p = pco->x3s2(fk + 1);
      for (int j = sj; j <= ej; j++) {
        int fj = (j - pmb->cjs) * 2 + pmb->js;
        for (int i = si; i <= ei; i++) {
          int fi = (i - pmb->cis) * 2 + pmb->is;
          const Real &x1m = pcoarsec->x1s2(i - 1);
          const Real &x1c = pcoarsec->x1s2(i);
          const Real &x1p = pcoarsec->x1s2(i + 1);
>>>>>>> 45257b25
          Real dx1m = x1c - x1m;
          Real dx1p = x1p - x1c;
          const Real &fx1m = pco->x1s2(fi);
          const Real &fx1p = pco->x1s2(fi + 1);
          Real ccval = coarse(k, j, i);

          Real gx1m = (ccval - coarse(k, j, i - 1)) / dx1m;
          Real gx1p = (coarse(k, j, i + 1) - ccval) / dx1p;
          Real gx1c =
              0.5 * (SIGN(gx1m) + SIGN(gx1p)) * std::min(std::abs(gx1m), std::abs(gx1p));
          Real gx3m = (ccval - coarse(k - 1, j, i)) / dx3m;
          Real gx3p = (coarse(k + 1, j, i) - ccval) / dx3p;
          Real gx3c =
              0.5 * (SIGN(gx3m) + SIGN(gx3p)) * std::min(std::abs(gx3m), std::abs(gx3p));

          fine(fk, fj, fi) = ccval - gx1c * (x1c - fx1m) - gx3c * (x3c - fx3m);
          fine(fk, fj, fi + 1) = ccval + gx1c * (fx1p - x1c) - gx3c * (x3c - fx3m);
          fine(fk + 1, fj, fi) = ccval - gx1c * (x1c - fx1m) + gx3c * (fx3p - x3c);
          fine(fk + 1, fj, fi + 1) = ccval + gx1c * (fx1p - x1c) + gx3c * (fx3p - x3c);
        }
      }
    }
  } else if (pmb->block_size.nx2 > 1) {
<<<<<<< HEAD
    int k = pmb->c_cellbounds.ks(interior), fk = pmb->cellbounds.ks(interior);
    for (int j=sj; j<=ej; j++) {
      int fj = (j - pmb->c_cellbounds.js(interior))*2 + pmb->cellbounds.js(interior);
      for (int i=si; i<=ei; i++) {
        int fi = (i - pmb->c_cellbounds.is(interior))*2 + pmb->cellbounds.is(interior);
        const Real& x1m = pcoarsec->x1s2(i-1);
        const Real& x1c = pcoarsec->x1s2(i);
        const Real& x1p = pcoarsec->x1s2(i+1);
        const Real& fx1m = pco->x1s2(fi);
        const Real& fx1p = pco->x1s2(fi+1);
        Real ccval = coarse(k,j,i);

        Real gx1m = (ccval - coarse(k,j,i-1))/(x1c - x1m);
        Real gx1p = (coarse(k,j,i+1) - ccval)/(x1p - x1c);
        Real gx1c = 0.5*(SIGN(gx1m) + SIGN(gx1p))*std::min(std::abs(gx1m),
                                                           std::abs(gx1p));

        fine(fk,fj,fi  ) = ccval - gx1c*(x1c - fx1m);
        fine(fk,fj,fi+1) = ccval + gx1c*(fx1p - x1c);
      }
    }
  } else {
    for (int i=si; i<=ei; i++) {
      int fi = (i - pmb->c_cellbounds.is(interior))*2 + pmb->cellbounds.is(interior);
      Real gxm = (coarse(0,0,i) - coarse(0,0,i-1))
                 /(pcoarsec->x1s2(i) - pcoarsec->x1s2(i-1));
      Real gxp = (coarse(0,0,i+1) - coarse(0,0,i))
                 /(pcoarsec->x1s2(i+1) - pcoarsec->x1s2(i));
      Real gxc = 0.5*(SIGN(gxm) + SIGN(gxp))*std::min(std::abs(gxm),
                                                      std::abs(gxp));
      fine(0,0,fi  ) = fine(0,1,fi  )
                     = coarse(0,0,i) - gxc*(pcoarsec->x1s2(i) - pco->x1s2(fi));
      fine(0,0,fi+1) = fine(0,1,fi+1)
                     = coarse(0,0,i) + gxc*(pco->x1s2(fi+1) - pcoarsec->x1s2(i));
=======
    int k = pmb->cks, fk = pmb->ks;
    for (int j = sj; j <= ej; j++) {
      int fj = (j - pmb->cjs) * 2 + pmb->js;
      for (int i = si; i <= ei; i++) {
        int fi = (i - pmb->cis) * 2 + pmb->is;
        const Real &x1m = pcoarsec->x1s2(i - 1);
        const Real &x1c = pcoarsec->x1s2(i);
        const Real &x1p = pcoarsec->x1s2(i + 1);
        const Real &fx1m = pco->x1s2(fi);
        const Real &fx1p = pco->x1s2(fi + 1);
        Real ccval = coarse(k, j, i);

        Real gx1m = (ccval - coarse(k, j, i - 1)) / (x1c - x1m);
        Real gx1p = (coarse(k, j, i + 1) - ccval) / (x1p - x1c);
        Real gx1c =
            0.5 * (SIGN(gx1m) + SIGN(gx1p)) * std::min(std::abs(gx1m), std::abs(gx1p));

        fine(fk, fj, fi) = ccval - gx1c * (x1c - fx1m);
        fine(fk, fj, fi + 1) = ccval + gx1c * (fx1p - x1c);
      }
    }
  } else {
    for (int i = si; i <= ei; i++) {
      int fi = (i - pmb->cis) * 2 + pmb->is;
      Real gxm = (coarse(0, 0, i) - coarse(0, 0, i - 1)) /
                 (pcoarsec->x1s2(i) - pcoarsec->x1s2(i - 1));
      Real gxp = (coarse(0, 0, i + 1) - coarse(0, 0, i)) /
                 (pcoarsec->x1s2(i + 1) - pcoarsec->x1s2(i));
      Real gxc = 0.5 * (SIGN(gxm) + SIGN(gxp)) * std::min(std::abs(gxm), std::abs(gxp));
      fine(0, 0, fi) = fine(0, 1, fi) =
          coarse(0, 0, i) - gxc * (pcoarsec->x1s2(i) - pco->x1s2(fi));
      fine(0, 0, fi + 1) = fine(0, 1, fi + 1) =
          coarse(0, 0, i) + gxc * (pco->x1s2(fi + 1) - pcoarsec->x1s2(i));
>>>>>>> 45257b25
    }
  }
  return;
}

//----------------------------------------------------------------------------------------
//! \fn void MeshRefinement::ProlongateSharedFieldX3(const ParArrayND<Real> &coarse,
//      ParArrayND<Real> &fine, int si, int ei, int sj, int ej, int sk, int ek)
//  \brief prolongate x3 face-centered fields shared between coarse and fine levels

void MeshRefinement::ProlongateSharedFieldX3(const ParArrayND<Real> &coarse,
                                             ParArrayND<Real> &fine, int si, int ei,
                                             int sj, int ej, int sk, int ek) {
  MeshBlock *pmb = pmy_block_;
  auto &pco = pmb->pcoord;
  const IndexDomain interior = IndexDomain::interior;
  if (pmb->block_size.nx3 > 1) {
<<<<<<< HEAD
    for (int k=sk; k<=ek; k++) {
      int fk = (k - pmb->c_cellbounds.ks(interior))*2 + pmb->cellbounds.ks(interior);
      for (int j=sj; j<=ej; j++) {
        int fj = (j - pmb->c_cellbounds.js(interior))*2 + pmb->cellbounds.js(interior);
        const Real& x2m = pcoarsec->x2s3(j-1);
        const Real& x2c = pcoarsec->x2s3(j);
        const Real& x2p = pcoarsec->x2s3(j+1);
        Real dx2m = x2c - x2m;
        Real dx2p = x2p - x2c;
        const Real& fx2m = pco->x2s3(fj);
        const Real& fx2p = pco->x2s3(fj+1);
        for (int i=si; i<=ei; i++) {
          int fi = (i - pmb->c_cellbounds.is(interior))*2 + pmb->cellbounds.is(interior);
          const Real& x1m = pcoarsec->x1s3(i-1);
          const Real& x1c = pcoarsec->x1s3(i);
          const Real& x1p = pcoarsec->x1s3(i+1);
=======
    for (int k = sk; k <= ek; k++) {
      int fk = (k - pmb->cks) * 2 + pmb->ks;
      for (int j = sj; j <= ej; j++) {
        int fj = (j - pmb->cjs) * 2 + pmb->js;
        const Real &x2m = pcoarsec->x2s3(j - 1);
        const Real &x2c = pcoarsec->x2s3(j);
        const Real &x2p = pcoarsec->x2s3(j + 1);
        Real dx2m = x2c - x2m;
        Real dx2p = x2p - x2c;
        const Real &fx2m = pco->x2s3(fj);
        const Real &fx2p = pco->x2s3(fj + 1);
        for (int i = si; i <= ei; i++) {
          int fi = (i - pmb->cis) * 2 + pmb->is;
          const Real &x1m = pcoarsec->x1s3(i - 1);
          const Real &x1c = pcoarsec->x1s3(i);
          const Real &x1p = pcoarsec->x1s3(i + 1);
>>>>>>> 45257b25
          Real dx1m = x1c - x1m;
          Real dx1p = x1p - x1c;
          const Real &fx1m = pco->x1s3(fi);
          const Real &fx1p = pco->x1s3(fi + 1);
          Real ccval = coarse(k, j, i);

          Real gx1m = (ccval - coarse(k, j, i - 1)) / dx1m;
          Real gx1p = (coarse(k, j, i + 1) - ccval) / dx1p;
          Real gx1c =
              0.5 * (SIGN(gx1m) + SIGN(gx1p)) * std::min(std::abs(gx1m), std::abs(gx1p));
          Real gx2m = (ccval - coarse(k, j - 1, i)) / dx2m;
          Real gx2p = (coarse(k, j + 1, i) - ccval) / dx2p;
          Real gx2c =
              0.5 * (SIGN(gx2m) + SIGN(gx2p)) * std::min(std::abs(gx2m), std::abs(gx2p));

          fine(fk, fj, fi) = ccval - gx1c * (x1c - fx1m) - gx2c * (x2c - fx2m);
          fine(fk, fj, fi + 1) = ccval + gx1c * (fx1p - x1c) - gx2c * (x2c - fx2m);
          fine(fk, fj + 1, fi) = ccval - gx1c * (x1c - fx1m) + gx2c * (fx2p - x2c);
          fine(fk, fj + 1, fi + 1) = ccval + gx1c * (fx1p - x1c) + gx2c * (fx2p - x2c);
        }
      }
    }
  } else if (pmb->block_size.nx2 > 1) {
<<<<<<< HEAD
    int k = pmb->c_cellbounds.ks(interior), fk = pmb->cellbounds.ks(interior);
    for (int j=sj; j<=ej; j++) {
      int fj = (j - pmb->c_cellbounds.js(interior))*2 + pmb->cellbounds.js(interior);
      const Real& x2m = pcoarsec->x2s3(j-1);
      const Real& x2c = pcoarsec->x2s3(j);
      const Real& x2p = pcoarsec->x2s3(j+1);
=======
    int k = pmb->cks, fk = pmb->ks;
    for (int j = sj; j <= ej; j++) {
      int fj = (j - pmb->cjs) * 2 + pmb->js;
      const Real &x2m = pcoarsec->x2s3(j - 1);
      const Real &x2c = pcoarsec->x2s3(j);
      const Real &x2p = pcoarsec->x2s3(j + 1);
>>>>>>> 45257b25
      Real dx2m = x2c - x2m;
      Real dx2p = x2p - x2c;
      const Real &fx2m = pco->x2s3(fj);
      const Real &fx2p = pco->x2s3(fj + 1);
      Real dx2fm = x2c - fx2m;
      Real dx2fp = fx2p - x2c;
<<<<<<< HEAD
      for (int i=si; i<=ei; i++) {
        int fi = (i - pmb->c_cellbounds.is(interior))*2 + pmb->cellbounds.is(interior);
        const Real& x1m = pcoarsec->x1s3(i-1);
        const Real& x1c = pcoarsec->x1s3(i);
        const Real& x1p = pcoarsec->x1s3(i+1);
=======
      for (int i = si; i <= ei; i++) {
        int fi = (i - pmb->cis) * 2 + pmb->is;
        const Real &x1m = pcoarsec->x1s3(i - 1);
        const Real &x1c = pcoarsec->x1s3(i);
        const Real &x1p = pcoarsec->x1s3(i + 1);
>>>>>>> 45257b25
        Real dx1m = x1c - x1m;
        Real dx1p = x1p - x1c;
        const Real &fx1m = pco->x1s3(fi);
        const Real &fx1p = pco->x1s3(fi + 1);
        Real dx1fm = x1c - fx1m;
        Real dx1fp = fx1p - x1c;
        Real ccval = coarse(k, j, i);

        // calculate 2D gradients using the minmod limiter
        Real gx1m = (ccval - coarse(k, j, i - 1)) / dx1m;
        Real gx1p = (coarse(k, j, i + 1) - ccval) / dx1p;
        Real gx1c =
            0.5 * (SIGN(gx1m) + SIGN(gx1p)) * std::min(std::abs(gx1m), std::abs(gx1p));
        Real gx2m = (ccval - coarse(k, j - 1, i)) / dx2m;
        Real gx2p = (coarse(k, j + 1, i) - ccval) / dx2p;
        Real gx2c =
            0.5 * (SIGN(gx2m) + SIGN(gx2p)) * std::min(std::abs(gx2m), std::abs(gx2p));

        // interpolate on to the finer grid
        fine(fk, fj, fi) = fine(fk + 1, fj, fi) = ccval - gx1c * dx1fm - gx2c * dx2fm;
        fine(fk, fj, fi + 1) = fine(fk + 1, fj, fi + 1) =
            ccval + gx1c * dx1fp - gx2c * dx2fm;
        fine(fk, fj + 1, fi) = fine(fk + 1, fj + 1, fi) =
            ccval - gx1c * dx1fm + gx2c * dx2fp;
        fine(fk, fj + 1, fi + 1) = fine(fk + 1, fj + 1, fi + 1) =
            ccval + gx1c * dx1fp + gx2c * dx2fp;
      }
    }
  } else {
<<<<<<< HEAD
    for (int i=si; i<=ei; i++) {
      int fi = (i - pmb->c_cellbounds.is(interior))*2 + pmb->cellbounds.is(interior);
      Real gxm = (coarse(0,0,i)   - coarse(0,0,i-1))
                 / (pcoarsec->x1s3(i) - pcoarsec->x1s3(i-1));
      Real gxp = (coarse(0,0,i+1) - coarse(0,0,i))
                 / (pcoarsec->x1s3(i+1) - pcoarsec->x1s3(i));
      Real gxc = 0.5*(SIGN(gxm) + SIGN(gxp))*std::min(std::abs(gxm),
                                                      std::abs(gxp));
      fine(0,0,fi  ) = fine(1,0,fi  )
                     = coarse(0,0,i) - gxc*(pcoarsec->x1s3(i) - pco->x1s3(fi));
      fine(0,0,fi+1) = fine(1,0,fi+1)
                     = coarse(0,0,i) + gxc*(pco->x1s3(fi+1) - pcoarsec->x1s3(i));
=======
    for (int i = si; i <= ei; i++) {
      int fi = (i - pmb->cis) * 2 + pmb->is;
      Real gxm = (coarse(0, 0, i) - coarse(0, 0, i - 1)) /
                 (pcoarsec->x1s3(i) - pcoarsec->x1s3(i - 1));
      Real gxp = (coarse(0, 0, i + 1) - coarse(0, 0, i)) /
                 (pcoarsec->x1s3(i + 1) - pcoarsec->x1s3(i));
      Real gxc = 0.5 * (SIGN(gxm) + SIGN(gxp)) * std::min(std::abs(gxm), std::abs(gxp));
      fine(0, 0, fi) = fine(1, 0, fi) =
          coarse(0, 0, i) - gxc * (pcoarsec->x1s3(i) - pco->x1s3(fi));
      fine(0, 0, fi + 1) = fine(1, 0, fi + 1) =
          coarse(0, 0, i) + gxc * (pco->x1s3(fi + 1) - pcoarsec->x1s3(i));
>>>>>>> 45257b25
    }
  }
  return;
}

//----------------------------------------------------------------------------------------
//! \fn void MeshRefinement::ProlongateInternalField(FaceField &fine,
//                           int si, int ei, int sj, int ej, int sk, int ek)
//  \brief prolongate the internal face-centered fields

void MeshRefinement::ProlongateInternalField(FaceField &fine, int si, int ei, int sj,
                                             int ej, int sk, int ek) {
  MeshBlock *pmb = pmy_block_;
  auto &pco = pmb->pcoord;
<<<<<<< HEAD
  const IndexDomain interior = IndexDomain::interior;
  int fsi = (si - pmb->c_cellbounds.is(interior))*2 + pmb->cellbounds.is(interior), fei = (ei - pmb->c_cellbounds.is(interior))*2 + pmb->cellbounds.is(interior) + 1;
  if (pmb->block_size.nx3 > 1) {
    for (int k=sk; k<=ek; k++) {
      int fk = (k - pmb->c_cellbounds.ks(interior))*2 + pmb->cellbounds.ks(interior);
      for (int j=sj; j<=ej; j++) {
        int fj = (j - pmb->c_cellbounds.js(interior))*2 + pmb->cellbounds.js(interior);
        pco->Face1Area(fk,   fj,   fsi, fei+1, sarea_x1_[0][0]);
        pco->Face1Area(fk,   fj+1, fsi, fei+1, sarea_x1_[0][1]);
        pco->Face1Area(fk+1, fj,   fsi, fei+1, sarea_x1_[1][0]);
        pco->Face1Area(fk+1, fj+1, fsi, fei+1, sarea_x1_[1][1]);
        pco->Face2Area(fk,   fj,   fsi, fei,   sarea_x2_[0][0]);
        pco->Face2Area(fk,   fj+1, fsi, fei,   sarea_x2_[0][1]);
        pco->Face2Area(fk,   fj+2, fsi, fei,   sarea_x2_[0][2]);
        pco->Face2Area(fk+1, fj,   fsi, fei,   sarea_x2_[1][0]);
        pco->Face2Area(fk+1, fj+1, fsi, fei,   sarea_x2_[1][1]);
        pco->Face2Area(fk+1, fj+2, fsi, fei,   sarea_x2_[1][2]);
        pco->Face3Area(fk,   fj,   fsi, fei,   sarea_x3_[0][0]);
        pco->Face3Area(fk,   fj+1, fsi, fei,   sarea_x3_[0][1]);
        pco->Face3Area(fk+1, fj,   fsi, fei,   sarea_x3_[1][0]);
        pco->Face3Area(fk+1, fj+1, fsi, fei,   sarea_x3_[1][1]);
        pco->Face3Area(fk+2, fj,   fsi, fei,   sarea_x3_[2][0]);
        pco->Face3Area(fk+2, fj+1, fsi, fei,   sarea_x3_[2][1]);
        for (int i=si; i<=ei; i++) {
          int fi = (i - pmb->c_cellbounds.is(interior))*2 + pmb->cellbounds.is(interior);
=======
  int fsi = (si - pmb->cis) * 2 + pmb->is, fei = (ei - pmb->cis) * 2 + pmb->is + 1;
  if (pmb->block_size.nx3 > 1) {
    for (int k = sk; k <= ek; k++) {
      int fk = (k - pmb->cks) * 2 + pmb->ks;
      for (int j = sj; j <= ej; j++) {
        int fj = (j - pmb->cjs) * 2 + pmb->js;
        pco->Face1Area(fk, fj, fsi, fei + 1, sarea_x1_[0][0]);
        pco->Face1Area(fk, fj + 1, fsi, fei + 1, sarea_x1_[0][1]);
        pco->Face1Area(fk + 1, fj, fsi, fei + 1, sarea_x1_[1][0]);
        pco->Face1Area(fk + 1, fj + 1, fsi, fei + 1, sarea_x1_[1][1]);
        pco->Face2Area(fk, fj, fsi, fei, sarea_x2_[0][0]);
        pco->Face2Area(fk, fj + 1, fsi, fei, sarea_x2_[0][1]);
        pco->Face2Area(fk, fj + 2, fsi, fei, sarea_x2_[0][2]);
        pco->Face2Area(fk + 1, fj, fsi, fei, sarea_x2_[1][0]);
        pco->Face2Area(fk + 1, fj + 1, fsi, fei, sarea_x2_[1][1]);
        pco->Face2Area(fk + 1, fj + 2, fsi, fei, sarea_x2_[1][2]);
        pco->Face3Area(fk, fj, fsi, fei, sarea_x3_[0][0]);
        pco->Face3Area(fk, fj + 1, fsi, fei, sarea_x3_[0][1]);
        pco->Face3Area(fk + 1, fj, fsi, fei, sarea_x3_[1][0]);
        pco->Face3Area(fk + 1, fj + 1, fsi, fei, sarea_x3_[1][1]);
        pco->Face3Area(fk + 2, fj, fsi, fei, sarea_x3_[2][0]);
        pco->Face3Area(fk + 2, fj + 1, fsi, fei, sarea_x3_[2][1]);
        for (int i = si; i <= ei; i++) {
          int fi = (i - pmb->cis) * 2 + pmb->is;
>>>>>>> 45257b25
          Real Uxx = 0.0, Vyy = 0.0, Wzz = 0.0;
          Real Uxyz = 0.0, Vxyz = 0.0, Wxyz = 0.0;
#pragma unroll
          for (int jj = 0; jj < 2; jj++) {
            int js = 2 * jj - 1, fjj = fj + jj, fjp = fj + 2 * jj;
#pragma unroll
            for (int ii = 0; ii < 2; ii++) {
              int is = 2 * ii - 1, fii = fi + ii, fip = fi + 2 * ii;
              Uxx += is * (js * (fine.x2f(fk, fjp, fii) * sarea_x2_[0][2 * jj](fii) +
                                 fine.x2f(fk + 1, fjp, fii) * sarea_x2_[1][2 * jj](fii)) +
                           (fine.x3f(fk + 2, fjj, fii) * sarea_x3_[2][jj](fii) -
                            fine.x3f(fk, fjj, fii) * sarea_x3_[0][jj](fii)));
              Vyy += js * ((fine.x3f(fk + 2, fjj, fii) * sarea_x3_[2][jj](fii) -
                            fine.x3f(fk, fjj, fii) * sarea_x3_[0][jj](fii)) +
                           is * (fine.x1f(fk, fjj, fip) * sarea_x1_[0][jj](fip) +
                                 fine.x1f(fk + 1, fjj, fip) * sarea_x1_[1][jj](fip)));
              Wzz += is * (fine.x1f(fk + 1, fjj, fip) * sarea_x1_[1][jj](fip) -
                           fine.x1f(fk, fjj, fip) * sarea_x1_[0][jj](fip)) +
                     js * (fine.x2f(fk + 1, fjp, fii) * sarea_x2_[1][2 * jj](fii) -
                           fine.x2f(fk, fjp, fii) * sarea_x2_[0][2 * jj](fii));
              Uxyz += is * js *
                      (fine.x1f(fk + 1, fjj, fip) * sarea_x1_[1][jj](fip) -
                       fine.x1f(fk, fjj, fip) * sarea_x1_[0][jj](fip));
              Vxyz += is * js *
                      (fine.x2f(fk + 1, fjp, fii) * sarea_x2_[1][2 * jj](fii) -
                       fine.x2f(fk, fjp, fii) * sarea_x2_[0][2 * jj](fii));
              Wxyz += is * js *
                      (fine.x3f(fk + 2, fjj, fii) * sarea_x3_[2][jj](fii) -
                       fine.x3f(fk, fjj, fii) * sarea_x3_[0][jj](fii));
            }
          }
          Real Sdx1 = SQR(pco->dx1f(fi) + pco->dx1f(fi + 1));
          Real Sdx2 = SQR(pco->GetEdge2Length(fk + 1, fj, fi + 1) +
                          pco->GetEdge2Length(fk + 1, fj + 1, fi + 1));
          Real Sdx3 = SQR(pco->GetEdge3Length(fk, fj + 1, fi + 1) +
                          pco->GetEdge3Length(fk + 1, fj + 1, fi + 1));
          Uxx *= 0.125;
          Vyy *= 0.125;
          Wzz *= 0.125;
          Uxyz *= 0.125 / (Sdx2 + Sdx3);
          Vxyz *= 0.125 / (Sdx1 + Sdx3);
          Wxyz *= 0.125 / (Sdx1 + Sdx2);
          fine.x1f(fk, fj, fi + 1) =
              (0.5 * (fine.x1f(fk, fj, fi) * sarea_x1_[0][0](fi) +
                      fine.x1f(fk, fj, fi + 2) * sarea_x1_[0][0](fi + 2)) +
               Uxx - Sdx3 * Vxyz - Sdx2 * Wxyz) /
              sarea_x1_[0][0](fi + 1);
          fine.x1f(fk, fj + 1, fi + 1) =
              (0.5 * (fine.x1f(fk, fj + 1, fi) * sarea_x1_[0][1](fi) +
                      fine.x1f(fk, fj + 1, fi + 2) * sarea_x1_[0][1](fi + 2)) +
               Uxx - Sdx3 * Vxyz + Sdx2 * Wxyz) /
              sarea_x1_[0][1](fi + 1);
          fine.x1f(fk + 1, fj, fi + 1) =
              (0.5 * (fine.x1f(fk + 1, fj, fi) * sarea_x1_[1][0](fi) +
                      fine.x1f(fk + 1, fj, fi + 2) * sarea_x1_[1][0](fi + 2)) +
               Uxx + Sdx3 * Vxyz - Sdx2 * Wxyz) /
              sarea_x1_[1][0](fi + 1);
          fine.x1f(fk + 1, fj + 1, fi + 1) =
              (0.5 * (fine.x1f(fk + 1, fj + 1, fi) * sarea_x1_[1][1](fi) +
                      fine.x1f(fk + 1, fj + 1, fi + 2) * sarea_x1_[1][1](fi + 2)) +
               Uxx + Sdx3 * Vxyz + Sdx2 * Wxyz) /
              sarea_x1_[1][1](fi + 1);

          fine.x2f(fk, fj + 1, fi) =
              (0.5 * (fine.x2f(fk, fj, fi) * sarea_x2_[0][0](fi) +
                      fine.x2f(fk, fj + 2, fi) * sarea_x2_[0][2](fi)) +
               Vyy - Sdx3 * Uxyz - Sdx1 * Wxyz) /
              sarea_x2_[0][1](fi);
          fine.x2f(fk, fj + 1, fi + 1) =
              (0.5 * (fine.x2f(fk, fj, fi + 1) * sarea_x2_[0][0](fi + 1) +
                      fine.x2f(fk, fj + 2, fi + 1) * sarea_x2_[0][2](fi + 1)) +
               Vyy - Sdx3 * Uxyz + Sdx1 * Wxyz) /
              sarea_x2_[0][1](fi + 1);
          fine.x2f(fk + 1, fj + 1, fi) =
              (0.5 * (fine.x2f(fk + 1, fj, fi) * sarea_x2_[1][0](fi) +
                      fine.x2f(fk + 1, fj + 2, fi) * sarea_x2_[1][2](fi)) +
               Vyy + Sdx3 * Uxyz - Sdx1 * Wxyz) /
              sarea_x2_[1][1](fi);
          fine.x2f(fk + 1, fj + 1, fi + 1) =
              (0.5 * (fine.x2f(fk + 1, fj, fi + 1) * sarea_x2_[1][0](fi + 1) +
                      fine.x2f(fk + 1, fj + 2, fi + 1) * sarea_x2_[1][2](fi + 1)) +
               Vyy + Sdx3 * Uxyz + Sdx1 * Wxyz) /
              sarea_x2_[1][1](fi + 1);

          fine.x3f(fk + 1, fj, fi) =
              (0.5 * (fine.x3f(fk + 2, fj, fi) * sarea_x3_[2][0](fi) +
                      fine.x3f(fk, fj, fi) * sarea_x3_[0][0](fi)) +
               Wzz - Sdx2 * Uxyz - Sdx1 * Vxyz) /
              sarea_x3_[1][0](fi);
          fine.x3f(fk + 1, fj, fi + 1) =
              (0.5 * (fine.x3f(fk + 2, fj, fi + 1) * sarea_x3_[2][0](fi + 1) +
                      fine.x3f(fk, fj, fi + 1) * sarea_x3_[0][0](fi + 1)) +
               Wzz - Sdx2 * Uxyz + Sdx1 * Vxyz) /
              sarea_x3_[1][0](fi + 1);
          fine.x3f(fk + 1, fj + 1, fi) =
              (0.5 * (fine.x3f(fk + 2, fj + 1, fi) * sarea_x3_[2][1](fi) +
                      fine.x3f(fk, fj + 1, fi) * sarea_x3_[0][1](fi)) +
               Wzz + Sdx2 * Uxyz - Sdx1 * Vxyz) /
              sarea_x3_[1][1](fi);
          fine.x3f(fk + 1, fj + 1, fi + 1) =
              (0.5 * (fine.x3f(fk + 2, fj + 1, fi + 1) * sarea_x3_[2][1](fi + 1) +
                      fine.x3f(fk, fj + 1, fi + 1) * sarea_x3_[0][1](fi + 1)) +
               Wzz + Sdx2 * Uxyz + Sdx1 * Vxyz) /
              sarea_x3_[1][1](fi + 1);
        }
      }
    }
  } else if (pmb->block_size.nx2 > 1) {
<<<<<<< HEAD
    int fk = pmb->cellbounds.ks(interior);
    for (int j=sj; j<=ej; j++) {
      int fj = (j - pmb->c_cellbounds.js(interior))*2 + pmb->cellbounds.js(interior);
      pco->Face1Area(fk,   fj,   fsi, fei+1, sarea_x1_[0][0]);
      pco->Face1Area(fk,   fj+1, fsi, fei+1, sarea_x1_[0][1]);
      pco->Face2Area(fk,   fj,   fsi, fei,   sarea_x2_[0][0]);
      pco->Face2Area(fk,   fj+1, fsi, fei,   sarea_x2_[0][1]);
      pco->Face2Area(fk,   fj+2, fsi, fei,   sarea_x2_[0][2]);
      for (int i=si; i<=ei; i++) {
        int fi = (i - pmb->c_cellbounds.is(interior))*2 + pmb->cellbounds.is(interior);
        Real tmp1 = 0.25*(fine.x2f(fk,fj+2,fi+1)*sarea_x2_[0][2](fi+1)
                          - fine.x2f(fk,fj,  fi+1)*sarea_x2_[0][0](fi+1)
                          - fine.x2f(fk,fj+2,fi  )*sarea_x2_[0][2](fi  )
                          + fine.x2f(fk,fj,  fi  )*sarea_x2_[0][0](fi  ));
        Real tmp2 = 0.25*(fine.x1f(fk,fj,  fi  )*sarea_x1_[0][0](fi  )
                          - fine.x1f(fk,fj,  fi+2)*sarea_x1_[0][0](fi+2)
                          - fine.x1f(fk,fj+1,fi  )*sarea_x1_[0][1](fi  )
                          + fine.x1f(fk,fj+1,fi+2)*sarea_x1_[0][1](fi+2));
        fine.x1f(fk,fj  ,fi+1) =
            (0.5*(fine.x1f(fk,fj,  fi  )*sarea_x1_[0][0](fi  )
                  +fine.x1f(fk,fj,  fi+2)*sarea_x1_[0][0](fi+2)) + tmp1)
            /sarea_x1_[0][0](fi+1);
        fine.x1f(fk,fj+1,fi+1) =
            (0.5*(fine.x1f(fk,fj+1,fi  )*sarea_x1_[0][1](fi  )
                  +fine.x1f(fk,fj+1,fi+2)*sarea_x1_[0][1](fi+2)) + tmp1)
            /sarea_x1_[0][1](fi+1);
        fine.x2f(fk,fj+1,fi  ) =
            (0.5*(fine.x2f(fk,fj,  fi  )*sarea_x2_[0][0](fi  )
                  +fine.x2f(fk,fj+2,fi  )*sarea_x2_[0][2](fi  )) + tmp2)
            /sarea_x2_[0][1](fi  );
        fine.x2f(fk,fj+1,fi+1) =
            (0.5*(fine.x2f(fk,fj,  fi+1)*sarea_x2_[0][0](fi+1)
                  +fine.x2f(fk,fj+2,fi+1)*sarea_x2_[0][2](fi+1)) + tmp2)
            /sarea_x2_[0][1](fi+1);
      }
    }
  } else {
    pco->Face1Area(0, 0, fsi, fei+1, sarea_x1_[0][0]);
    for (int i=si; i<=ei; i++) {
      int fi = (i - pmb->c_cellbounds.is(interior))*2 + pmb->cellbounds.is(interior);
      Real ph = sarea_x1_[0][0](fi)*fine.x1f(0,0,fi);
      fine.x1f(0,0,fi+1) = ph/sarea_x1_[0][0](fi+1);
=======
    int fk = pmb->ks;
    for (int j = sj; j <= ej; j++) {
      int fj = (j - pmb->cjs) * 2 + pmb->js;
      pco->Face1Area(fk, fj, fsi, fei + 1, sarea_x1_[0][0]);
      pco->Face1Area(fk, fj + 1, fsi, fei + 1, sarea_x1_[0][1]);
      pco->Face2Area(fk, fj, fsi, fei, sarea_x2_[0][0]);
      pco->Face2Area(fk, fj + 1, fsi, fei, sarea_x2_[0][1]);
      pco->Face2Area(fk, fj + 2, fsi, fei, sarea_x2_[0][2]);
      for (int i = si; i <= ei; i++) {
        int fi = (i - pmb->cis) * 2 + pmb->is;
        Real tmp1 = 0.25 * (fine.x2f(fk, fj + 2, fi + 1) * sarea_x2_[0][2](fi + 1) -
                            fine.x2f(fk, fj, fi + 1) * sarea_x2_[0][0](fi + 1) -
                            fine.x2f(fk, fj + 2, fi) * sarea_x2_[0][2](fi) +
                            fine.x2f(fk, fj, fi) * sarea_x2_[0][0](fi));
        Real tmp2 = 0.25 * (fine.x1f(fk, fj, fi) * sarea_x1_[0][0](fi) -
                            fine.x1f(fk, fj, fi + 2) * sarea_x1_[0][0](fi + 2) -
                            fine.x1f(fk, fj + 1, fi) * sarea_x1_[0][1](fi) +
                            fine.x1f(fk, fj + 1, fi + 2) * sarea_x1_[0][1](fi + 2));
        fine.x1f(fk, fj, fi + 1) =
            (0.5 * (fine.x1f(fk, fj, fi) * sarea_x1_[0][0](fi) +
                    fine.x1f(fk, fj, fi + 2) * sarea_x1_[0][0](fi + 2)) +
             tmp1) /
            sarea_x1_[0][0](fi + 1);
        fine.x1f(fk, fj + 1, fi + 1) =
            (0.5 * (fine.x1f(fk, fj + 1, fi) * sarea_x1_[0][1](fi) +
                    fine.x1f(fk, fj + 1, fi + 2) * sarea_x1_[0][1](fi + 2)) +
             tmp1) /
            sarea_x1_[0][1](fi + 1);
        fine.x2f(fk, fj + 1, fi) =
            (0.5 * (fine.x2f(fk, fj, fi) * sarea_x2_[0][0](fi) +
                    fine.x2f(fk, fj + 2, fi) * sarea_x2_[0][2](fi)) +
             tmp2) /
            sarea_x2_[0][1](fi);
        fine.x2f(fk, fj + 1, fi + 1) =
            (0.5 * (fine.x2f(fk, fj, fi + 1) * sarea_x2_[0][0](fi + 1) +
                    fine.x2f(fk, fj + 2, fi + 1) * sarea_x2_[0][2](fi + 1)) +
             tmp2) /
            sarea_x2_[0][1](fi + 1);
      }
    }
  } else {
    pco->Face1Area(0, 0, fsi, fei + 1, sarea_x1_[0][0]);
    for (int i = si; i <= ei; i++) {
      int fi = (i - pmb->cis) * 2 + pmb->is;
      Real ph = sarea_x1_[0][0](fi) * fine.x1f(0, 0, fi);
      fine.x1f(0, 0, fi + 1) = ph / sarea_x1_[0][0](fi + 1);
>>>>>>> 45257b25
    }
  }
  return;
}

//----------------------------------------------------------------------------------------
//! \fn void MeshRefinement::CheckRefinementCondition()
//  \brief Check refinement criteria

void MeshRefinement::CheckRefinementCondition() {
  MeshBlock *pmb = pmy_block_;
  Container<Real> &rc = pmb->real_containers.Get();
  AmrTag ret = Refinement::CheckAllRefinement(rc);
  // if (AMRFlag_ != nullptr) ret = AMRFlag_(pmb);
  SetRefinement(ret);
}

void MeshRefinement::SetRefinement(AmrTag flag) {
  MeshBlock *pmb = pmy_block_;
  int aret = std::max(-1, static_cast<int>(flag));

  if (aret == 0) refine_flag_ = 0;

  if (aret >= 0) deref_count_ = 0;
  if (aret > 0) {
    if (pmb->loc.level == pmb->pmy_mesh->max_level) {
      refine_flag_ = 0;
    } else {
      refine_flag_ = 1;
    }
  } else if (aret < 0) {
    if (pmb->loc.level == pmb->pmy_mesh->root_level) {
      refine_flag_ = 0;
      deref_count_ = 0;
    } else {
      deref_count_++;
      int ec = 0, js, je, ks, ke;
      if (pmb->block_size.nx2 > 1) {
        js = -1;
        je = 1;
      } else {
        js = 0;
        je = 0;
      }
      if (pmb->block_size.nx3 > 1) {
        ks = -1;
        ke = 1;
      } else {
        ks = 0;
        ke = 0;
      }
      for (int k = ks; k <= ke; k++) {
        for (int j = js; j <= je; j++) {
          for (int i = -1; i <= 1; i++)
            if (pmb->pbval->nblevel[k + 1][j + 1][i + 1] > pmb->loc.level) ec++;
        }
      }
      if (ec > 0) {
        refine_flag_ = 0;
      } else {
        if (deref_count_ >= deref_threshold_) {
          refine_flag_ = -1;
        } else {
          refine_flag_ = 0;
        }
      }
    }
  }

  return;
}

// TODO(felker): consider merging w/ MeshBlock::pvars_cc, etc. See meshblock.cpp

int MeshRefinement::AddToRefinement(ParArrayND<Real> pvar_cc,
                                    ParArrayND<Real> pcoarse_cc) {
  pvars_cc_.push_back(std::make_tuple(pvar_cc, pcoarse_cc));
  return static_cast<int>(pvars_cc_.size() - 1);
}

int MeshRefinement::AddToRefinement(FaceField *pvar_fc, FaceField *pcoarse_fc) {
  pvars_fc_.push_back(std::make_tuple(pvar_fc, pcoarse_fc));
  return static_cast<int>(pvars_fc_.size() - 1);
}

} // namespace parthenon<|MERGE_RESOLUTION|>--- conflicted
+++ resolved
@@ -55,34 +55,7 @@
     ATHENA_ERROR(msg);
   }
 
-<<<<<<< HEAD
   int nc1 = pmb->cellbounds.ncellsi(IndexDomain::entire);
-  fvol_[0][0].NewAthenaArray(nc1);
-  fvol_[0][1].NewAthenaArray(nc1);
-  fvol_[1][0].NewAthenaArray(nc1);
-  fvol_[1][1].NewAthenaArray(nc1);
-  sarea_x1_[0][0].NewAthenaArray(nc1+1);
-  sarea_x1_[0][1].NewAthenaArray(nc1+1);
-  sarea_x1_[1][0].NewAthenaArray(nc1+1);
-  sarea_x1_[1][1].NewAthenaArray(nc1+1);
-  sarea_x2_[0][0].NewAthenaArray(nc1);
-  sarea_x2_[0][1].NewAthenaArray(nc1);
-  sarea_x2_[0][2].NewAthenaArray(nc1);
-  sarea_x2_[1][0].NewAthenaArray(nc1);
-  sarea_x2_[1][1].NewAthenaArray(nc1);
-  sarea_x2_[1][2].NewAthenaArray(nc1);
-  sarea_x3_[0][0].NewAthenaArray(nc1);
-  sarea_x3_[0][1].NewAthenaArray(nc1);
-  sarea_x3_[1][0].NewAthenaArray(nc1);
-  sarea_x3_[1][1].NewAthenaArray(nc1);
-  sarea_x3_[2][0].NewAthenaArray(nc1);
-  sarea_x3_[2][1].NewAthenaArray(nc1);
-
-  // KGF: probably don't need to preallocate space for pointers in these vectors
-  pvars_cc_.reserve(3);
-  pvars_fc_.reserve(3);
-=======
-  int nc1 = pmb->ncells1;
   fvol_[0][0] = ParArrayND<Real>(PARARRAY_TEMP, nc1);
   fvol_[0][1] = ParArrayND<Real>(PARARRAY_TEMP, nc1);
   fvol_[1][0] = ParArrayND<Real>(PARARRAY_TEMP, nc1);
@@ -103,7 +76,6 @@
   sarea_x3_[1][1] = ParArrayND<Real>(PARARRAY_TEMP, nc1);
   sarea_x3_[2][0] = ParArrayND<Real>(PARARRAY_TEMP, nc1);
   sarea_x3_[2][1] = ParArrayND<Real>(PARARRAY_TEMP, nc1);
->>>>>>> 45257b25
 }
 
 //----------------------------------------------------------------------------------------
@@ -124,9 +96,9 @@
                                                 int csk, int cek) {
   MeshBlock *pmb = pmy_block_;
   auto &pco = pmb->pcoord;
-<<<<<<< HEAD
   const IndexDomain interior = IndexDomain::interior;
-  int si = (csi - pmb->c_cellbounds.is(interior))*2 + pmb->cellbounds.is(interior), ei = (cei - pmb->c_cellbounds.is(interior))*2 + pmb->cellbounds.is(interior) + 1;
+  int si = (csi - pmb->c_cellbounds.is(interior))*2 + pmb->cellbounds.is(interior);
+  int ei = (cei - pmb->c_cellbounds.is(interior))*2 + pmb->cellbounds.is(interior) + 1;
 
   // store the restricted data in the prolongation buffer for later use
   if (pmb->block_size.nx3>1) { // 3D
@@ -141,23 +113,6 @@
           pco->CellVolume(k+1,j+1,si,ei,fvol_[1][1]);
           for (int ci=csi; ci<=cei; ci++) {
             int i = (ci - pmb->c_cellbounds.is(interior))*2 + pmb->cellbounds.is(interior);
-=======
-  int si = (csi - pmb->cis) * 2 + pmb->is, ei = (cei - pmb->cis) * 2 + pmb->is + 1;
-
-  // store the restricted data in the prolongation buffer for later use
-  if (pmb->block_size.nx3 > 1) { // 3D
-    for (int n = sn; n <= en; ++n) {
-      for (int ck = csk; ck <= cek; ck++) {
-        int k = (ck - pmb->cks) * 2 + pmb->ks;
-        for (int cj = csj; cj <= cej; cj++) {
-          int j = (cj - pmb->cjs) * 2 + pmb->js;
-          pco->CellVolume(k, j, si, ei, fvol_[0][0]);
-          pco->CellVolume(k, j + 1, si, ei, fvol_[0][1]);
-          pco->CellVolume(k + 1, j, si, ei, fvol_[1][0]);
-          pco->CellVolume(k + 1, j + 1, si, ei, fvol_[1][1]);
-          for (int ci = csi; ci <= cei; ci++) {
-            int i = (ci - pmb->cis) * 2 + pmb->is;
->>>>>>> 45257b25
             // KGF: add the off-centered quantities first to preserve FP symmetry
             Real tvol = ((fvol_[0][0](i) + fvol_[0][1](i)) +
                          (fvol_[0][0](i + 1) + fvol_[0][1](i + 1))) +
@@ -178,7 +133,6 @@
         }
       }
     }
-<<<<<<< HEAD
   } else if (pmb->block_size.nx2>1) { // 2D
     for (int n=sn; n<=en; ++n) {
       for (int cj=csj; cj<=cej; cj++) {
@@ -187,16 +141,6 @@
         pco->CellVolume(0,j+1,si,ei,fvol_[0][1]);
         for (int ci=csi; ci<=cei; ci++) {
           int i = (ci - pmb->c_cellbounds.is(interior))*2 + pmb->cellbounds.is(interior);
-=======
-  } else if (pmb->block_size.nx2 > 1) { // 2D
-    for (int n = sn; n <= en; ++n) {
-      for (int cj = csj; cj <= cej; cj++) {
-        int j = (cj - pmb->cjs) * 2 + pmb->js;
-        pco->CellVolume(0, j, si, ei, fvol_[0][0]);
-        pco->CellVolume(0, j + 1, si, ei, fvol_[0][1]);
-        for (int ci = csi; ci <= cei; ci++) {
-          int i = (ci - pmb->cis) * 2 + pmb->is;
->>>>>>> 45257b25
           // KGF: add the off-centered quantities first to preserve FP symmetry
           Real tvol = (fvol_[0][0](i) + fvol_[0][1](i)) +
                       (fvol_[0][0](i + 1) + fvol_[0][1](i + 1));
@@ -211,8 +155,10 @@
       }
     }
   } else { // 1D
-<<<<<<< HEAD
-    int j = pmb->cellbounds.js(interior), cj = pmb->c_cellbounds.js(interior), k = pmb->cellbounds.ks(interior), ck = pmb->c_cellbounds.ks(interior);
+    int j = pmb->cellbounds.js(interior);
+    int cj = pmb->c_cellbounds.js(interior);
+    int k = pmb->cellbounds.ks(interior);
+    int ck = pmb->c_cellbounds.ks(interior);
     for (int n=sn; n<=en; ++n) {
       pco->CellVolume(k,j,si,ei,fvol_[0][0]);
       for (int ci=csi; ci<=cei; ci++) {
@@ -220,17 +166,6 @@
         Real tvol = fvol_[0][0](i) + fvol_[0][0](i+1);
         coarse(n,ck,cj,ci)
             = (fine(n,k,j,i)*fvol_[0][0](i) + fine(n,k,j,i+1)*fvol_[0][0](i+1))/tvol;
-=======
-    int j = pmb->js, cj = pmb->cjs, k = pmb->ks, ck = pmb->cks;
-    for (int n = sn; n <= en; ++n) {
-      pco->CellVolume(k, j, si, ei, fvol_[0][0]);
-      for (int ci = csi; ci <= cei; ci++) {
-        int i = (ci - pmb->cis) * 2 + pmb->is;
-        Real tvol = fvol_[0][0](i) + fvol_[0][0](i + 1);
-        coarse(n, ck, cj, ci) = (fine(n, k, j, i) * fvol_[0][0](i) +
-                                 fine(n, k, j, i + 1) * fvol_[0][0](i + 1)) /
-                                tvol;
->>>>>>> 45257b25
       }
     }
   }
@@ -246,9 +181,9 @@
                                      int cej, int csk, int cek) {
   MeshBlock *pmb = pmy_block_;
   auto &pco = pmb->pcoord;
-<<<<<<< HEAD
   const IndexDomain interior = IndexDomain::interior;
-  int si = (csi - pmb->c_cellbounds.is(interior))*2 + pmb->cellbounds.is(interior), ei = (cei - pmb->c_cellbounds.is(interior))*2 + pmb->cellbounds.is(interior);
+  int si = (csi - pmb->c_cellbounds.is(interior))*2 + pmb->cellbounds.is(interior);
+  int ei = (cei - pmb->c_cellbounds.is(interior))*2 + pmb->cellbounds.is(interior);
 
   // store the restricted data in the prolongation buffer for later use
   if (pmb->block_size.nx3>1) { // 3D
@@ -279,40 +214,6 @@
       pco->Face1Area(k,  j+1, si, ei, sarea_x1_[0][1]);
       for (int ci=csi; ci<=cei; ci++) {
         int i = (ci - pmb->c_cellbounds.is(interior))*2 + pmb->cellbounds.is(interior);
-=======
-  int si = (csi - pmb->cis) * 2 + pmb->is, ei = (cei - pmb->cis) * 2 + pmb->is;
-
-  // store the restricted data in the prolongation buffer for later use
-  if (pmb->block_size.nx3 > 1) { // 3D
-    for (int ck = csk; ck <= cek; ck++) {
-      int k = (ck - pmb->cks) * 2 + pmb->ks;
-      for (int cj = csj; cj <= cej; cj++) {
-        int j = (cj - pmb->cjs) * 2 + pmb->js;
-        pco->Face1Area(k, j, si, ei, sarea_x1_[0][0]);
-        pco->Face1Area(k, j + 1, si, ei, sarea_x1_[0][1]);
-        pco->Face1Area(k + 1, j, si, ei, sarea_x1_[1][0]);
-        pco->Face1Area(k + 1, j + 1, si, ei, sarea_x1_[1][1]);
-        for (int ci = csi; ci <= cei; ci++) {
-          int i = (ci - pmb->cis) * 2 + pmb->is;
-          Real tarea = sarea_x1_[0][0](i) + sarea_x1_[0][1](i) + sarea_x1_[1][0](i) +
-                       sarea_x1_[1][1](i);
-          coarse(ck, cj, ci) = (fine(k, j, i) * sarea_x1_[0][0](i) +
-                                fine(k, j + 1, i) * sarea_x1_[0][1](i) +
-                                fine(k + 1, j, i) * sarea_x1_[1][0](i) +
-                                fine(k + 1, j + 1, i) * sarea_x1_[1][1](i)) /
-                               tarea;
-        }
-      }
-    }
-  } else if (pmb->block_size.nx2 > 1) { // 2D
-    int k = pmb->ks;
-    for (int cj = csj; cj <= cej; cj++) {
-      int j = (cj - pmb->cjs) * 2 + pmb->js;
-      pco->Face1Area(k, j, si, ei, sarea_x1_[0][0]);
-      pco->Face1Area(k, j + 1, si, ei, sarea_x1_[0][1]);
-      for (int ci = csi; ci <= cei; ci++) {
-        int i = (ci - pmb->cis) * 2 + pmb->is;
->>>>>>> 45257b25
         Real tarea = sarea_x1_[0][0](i) + sarea_x1_[0][1](i);
         coarse(csk, cj, ci) = (fine(k, j, i) * sarea_x1_[0][0](i) +
                                fine(k, j + 1, i) * sarea_x1_[0][1](i)) /
@@ -320,15 +221,9 @@
       }
     }
   } else { // 1D - no restriction, just copy
-<<<<<<< HEAD
     for (int ci=csi; ci<=cei; ci++) {
       int i = (ci - pmb->c_cellbounds.is(interior))*2 + pmb->cellbounds.is(interior);
       coarse(csk,csj,ci) = fine(pmb->cellbounds.ks(interior),pmb->cellbounds.js(interior),i);
-=======
-    for (int ci = csi; ci <= cei; ci++) {
-      int i = (ci - pmb->cis) * 2 + pmb->is;
-      coarse(csk, csj, ci) = fine(pmb->ks, pmb->js, i);
->>>>>>> 45257b25
     }
   }
 
@@ -345,9 +240,9 @@
                                      int cej, int csk, int cek) {
   MeshBlock *pmb = pmy_block_;
   auto &pco = pmb->pcoord;
-<<<<<<< HEAD
   const IndexDomain interior = IndexDomain::interior;
-  int si = (csi - pmb->c_cellbounds.is(interior))*2 + pmb->cellbounds.is(interior), ei = (cei - pmb->c_cellbounds.is(interior))*2 + pmb->cellbounds.is(interior) + 1;
+  int si = (csi - pmb->c_cellbounds.is(interior))*2 + pmb->cellbounds.is(interior);
+  int ei = (cei - pmb->c_cellbounds.is(interior))*2 + pmb->cellbounds.is(interior) + 1;
 
   // store the restricted data in the prolongation buffer for later use
   if (pmb->block_size.nx3>1) { // 3D
@@ -378,60 +273,16 @@
         Real tarea = sarea_x2_[0][0](i) + sarea_x2_[0][0](i+1);
         coarse(pmb->c_cellbounds.ks(interior),cj,ci) =
             (fine(k,j,i)*sarea_x2_[0][0](i) + fine(k,j,i+1)*sarea_x2_[0][0](i+1))/tarea;
-=======
-  int si = (csi - pmb->cis) * 2 + pmb->is, ei = (cei - pmb->cis) * 2 + pmb->is + 1;
-
-  // store the restricted data in the prolongation buffer for later use
-  if (pmb->block_size.nx3 > 1) { // 3D
-    for (int ck = csk; ck <= cek; ck++) {
-      int k = (ck - pmb->cks) * 2 + pmb->ks;
-      for (int cj = csj; cj <= cej; cj++) {
-        int j = (cj - pmb->cjs) * 2 + pmb->js;
-        pco->Face2Area(k, j, si, ei, sarea_x2_[0][0]);
-        pco->Face2Area(k + 1, j, si, ei, sarea_x2_[1][0]);
-        for (int ci = csi; ci <= cei; ci++) {
-          int i = (ci - pmb->cis) * 2 + pmb->is;
-          Real tarea = sarea_x2_[0][0](i) + sarea_x2_[0][0](i + 1) + sarea_x2_[1][0](i) +
-                       sarea_x2_[1][0](i + 1);
-          coarse(ck, cj, ci) = (fine(k, j, i) * sarea_x2_[0][0](i) +
-                                fine(k, j, i + 1) * sarea_x2_[0][0](i + 1) +
-                                fine(k + 1, j, i) * sarea_x2_[1][0](i) +
-                                fine(k + 1, j, i + 1) * sarea_x2_[1][0](i + 1)) /
-                               tarea;
-        }
-      }
-    }
-  } else if (pmb->block_size.nx2 > 1) { // 2D
-    int k = pmb->ks;
-    for (int cj = csj; cj <= cej; cj++) {
-      int j = (cj - pmb->cjs) * 2 + pmb->js;
-      pco->Face2Area(k, j, si, ei, sarea_x2_[0][0]);
-      for (int ci = csi; ci <= cei; ci++) {
-        int i = (ci - pmb->cis) * 2 + pmb->is;
-        Real tarea = sarea_x2_[0][0](i) + sarea_x2_[0][0](i + 1);
-        coarse(pmb->cks, cj, ci) = (fine(k, j, i) * sarea_x2_[0][0](i) +
-                                    fine(k, j, i + 1) * sarea_x2_[0][0](i + 1)) /
-                                   tarea;
->>>>>>> 45257b25
       }
     }
   } else { // 1D
     int k = pmb->cellbounds.ks(interior), j = pmb->cellbounds.js(interior);
     pco->Face2Area(k, j, si, ei, sarea_x2_[0][0]);
-<<<<<<< HEAD
     for (int ci=csi; ci<=cei; ci++) {
       int i = (ci - pmb->c_cellbounds.is(interior))*2 + pmb->cellbounds.is(interior);
       Real tarea = sarea_x2_[0][0](i) + sarea_x2_[0][0](i+1);
       coarse(pmb->c_cellbounds.ks(interior),pmb->c_cellbounds.js(interior),ci) =
           (fine(k,j,i)*sarea_x2_[0][0](i) + fine(k,j,i+1)*sarea_x2_[0][0](i+1))/tarea;
-=======
-    for (int ci = csi; ci <= cei; ci++) {
-      int i = (ci - pmb->cis) * 2 + pmb->is;
-      Real tarea = sarea_x2_[0][0](i) + sarea_x2_[0][0](i + 1);
-      coarse(pmb->cks, pmb->cjs, ci) = (fine(k, j, i) * sarea_x2_[0][0](i) +
-                                        fine(k, j, i + 1) * sarea_x2_[0][0](i + 1)) /
-                                       tarea;
->>>>>>> 45257b25
     }
   }
 
@@ -448,7 +299,6 @@
                                      int cej, int csk, int cek) {
   MeshBlock *pmb = pmy_block_;
   auto &pco = pmb->pcoord;
-<<<<<<< HEAD
   const IndexDomain interior = IndexDomain::interior;
   int si = (csi - pmb->c_cellbounds.is(interior))*2 + pmb->cellbounds.is(interior), ei = (cei - pmb->c_cellbounds.is(interior))*2 + pmb->cellbounds.is(interior) + 1;
 
@@ -485,64 +335,16 @@
             (fine(k,j  ,i)*sarea_x3_[0][0](i) + fine(k,j  ,i+1)*sarea_x3_[0][0](i+1)
              + fine(k,j+1,i)*sarea_x3_[0][1](i) + fine(k,j+1,i+1)*sarea_x3_[0][1](i+1)
              ) /tarea;
-=======
-  int si = (csi - pmb->cis) * 2 + pmb->is, ei = (cei - pmb->cis) * 2 + pmb->is + 1;
-
-  // store the restricted data in the prolongation buffer for later use
-  if (pmb->block_size.nx3 > 1) { // 3D
-    for (int ck = csk; ck <= cek; ck++) {
-      int k = (ck - pmb->cks) * 2 + pmb->ks;
-      for (int cj = csj; cj <= cej; cj++) {
-        int j = (cj - pmb->cjs) * 2 + pmb->js;
-        pco->Face3Area(k, j, si, ei, sarea_x3_[0][0]);
-        pco->Face3Area(k, j + 1, si, ei, sarea_x3_[0][1]);
-        for (int ci = csi; ci <= cei; ci++) {
-          int i = (ci - pmb->cis) * 2 + pmb->is;
-          Real tarea = sarea_x3_[0][0](i) + sarea_x3_[0][0](i + 1) + sarea_x3_[0][1](i) +
-                       sarea_x3_[0][1](i + 1);
-          coarse(ck, cj, ci) = (fine(k, j, i) * sarea_x3_[0][0](i) +
-                                fine(k, j, i + 1) * sarea_x3_[0][0](i + 1) +
-                                fine(k, j + 1, i) * sarea_x3_[0][1](i) +
-                                fine(k, j + 1, i + 1) * sarea_x3_[0][1](i + 1)) /
-                               tarea;
-        }
-      }
-    }
-  } else if (pmb->block_size.nx2 > 1) { // 2D
-    int k = pmb->ks;
-    for (int cj = csj; cj <= cej; cj++) {
-      int j = (cj - pmb->cjs) * 2 + pmb->js;
-      pco->Face3Area(k, j, si, ei, sarea_x3_[0][0]);
-      pco->Face3Area(k, j + 1, si, ei, sarea_x3_[0][1]);
-      for (int ci = csi; ci <= cei; ci++) {
-        int i = (ci - pmb->cis) * 2 + pmb->is;
-        Real tarea = sarea_x3_[0][0](i) + sarea_x3_[0][0](i + 1) + sarea_x3_[0][1](i) +
-                     sarea_x3_[0][1](i + 1);
-        coarse(pmb->cks, cj, ci) = (fine(k, j, i) * sarea_x3_[0][0](i) +
-                                    fine(k, j, i + 1) * sarea_x3_[0][0](i + 1) +
-                                    fine(k, j + 1, i) * sarea_x3_[0][1](i) +
-                                    fine(k, j + 1, i + 1) * sarea_x3_[0][1](i + 1)) /
-                                   tarea;
->>>>>>> 45257b25
       }
     }
   } else { // 1D
     int k = pmb->cellbounds.ks(interior), j = pmb->cellbounds.js(interior);
     pco->Face3Area(k, j, si, ei, sarea_x3_[0][0]);
-<<<<<<< HEAD
     for (int ci=csi; ci<=cei; ci++) {
       int i = (ci - pmb->c_cellbounds.is(interior))*2 + pmb->cellbounds.is(interior);
       Real tarea = sarea_x3_[0][0](i) + sarea_x3_[0][0](i+1);
       coarse(pmb->c_cellbounds.ks(interior),pmb->c_cellbounds.js(interior),ci) =
           (fine(k,j,i)*sarea_x3_[0][0](i) + fine(k,j,i+1)*sarea_x3_[0][0](i+1))/tarea;
-=======
-    for (int ci = csi; ci <= cei; ci++) {
-      int i = (ci - pmb->cis) * 2 + pmb->is;
-      Real tarea = sarea_x3_[0][0](i) + sarea_x3_[0][0](i + 1);
-      coarse(pmb->cks, pmb->cjs, ci) = (fine(k, j, i) * sarea_x3_[0][0](i) +
-                                        fine(k, j, i + 1) * sarea_x3_[0][0](i + 1)) /
-                                       tarea;
->>>>>>> 45257b25
     }
   }
 
@@ -563,7 +365,6 @@
   auto &pco = pmb->pcoord;
   const IndexDomain interior = IndexDomain::interior;
   if (pmb->block_size.nx3 > 1) {
-<<<<<<< HEAD
     for (int n=sn; n<=en; n++) {
       for (int k=sk; k<=ek; k++) {
         int fk = (k - pmb->c_cellbounds.ks(interior))*2 + pmb->cellbounds.ks(interior);
@@ -581,44 +382,17 @@
           const Real& x2m = pcoarsec->x2v(j-1);
           const Real& x2c = pcoarsec->x2v(j);
           const Real& x2p = pcoarsec->x2v(j+1);
-=======
-    for (int n = sn; n <= en; n++) {
-      for (int k = sk; k <= ek; k++) {
-        int fk = (k - pmb->cks) * 2 + pmb->ks;
-        const Real &x3m = pcoarsec->x3v(k - 1);
-        const Real &x3c = pcoarsec->x3v(k);
-        const Real &x3p = pcoarsec->x3v(k + 1);
-        Real dx3m = x3c - x3m;
-        Real dx3p = x3p - x3c;
-        const Real &fx3m = pco->x3v(fk);
-        const Real &fx3p = pco->x3v(fk + 1);
-        Real dx3fm = x3c - fx3m;
-        Real dx3fp = fx3p - x3c;
-        for (int j = sj; j <= ej; j++) {
-          int fj = (j - pmb->cjs) * 2 + pmb->js;
-          const Real &x2m = pcoarsec->x2v(j - 1);
-          const Real &x2c = pcoarsec->x2v(j);
-          const Real &x2p = pcoarsec->x2v(j + 1);
->>>>>>> 45257b25
           Real dx2m = x2c - x2m;
           Real dx2p = x2p - x2c;
           const Real &fx2m = pco->x2v(fj);
           const Real &fx2p = pco->x2v(fj + 1);
           Real dx2fm = x2c - fx2m;
           Real dx2fp = fx2p - x2c;
-<<<<<<< HEAD
           for (int i=si; i<=ei; i++) {
             int fi = (i - pmb->c_cellbounds.is(interior))*2 + pmb->cellbounds.is(interior);
             const Real& x1m = pcoarsec->x1v(i-1);
             const Real& x1c = pcoarsec->x1v(i);
             const Real& x1p = pcoarsec->x1v(i+1);
-=======
-          for (int i = si; i <= ei; i++) {
-            int fi = (i - pmb->cis) * 2 + pmb->is;
-            const Real &x1m = pcoarsec->x1v(i - 1);
-            const Real &x1c = pcoarsec->x1v(i);
-            const Real &x1p = pcoarsec->x1v(i + 1);
->>>>>>> 45257b25
             Real dx1m = x1c - x1m;
             Real dx1p = x1p - x1c;
             const Real &fx1m = pco->x1v(fi);
@@ -663,7 +437,6 @@
       }
     }
   } else if (pmb->block_size.nx2 > 1) {
-<<<<<<< HEAD
     int k = pmb->c_cellbounds.ks(interior), fk = pmb->cellbounds.ks(interior);
     for (int n=sn; n<=en; n++) {
       for (int j=sj; j<=ej; j++) {
@@ -671,34 +444,17 @@
         const Real& x2m = pcoarsec->x2v(j-1);
         const Real& x2c = pcoarsec->x2v(j);
         const Real& x2p = pcoarsec->x2v(j+1);
-=======
-    int k = pmb->cks, fk = pmb->ks;
-    for (int n = sn; n <= en; n++) {
-      for (int j = sj; j <= ej; j++) {
-        int fj = (j - pmb->cjs) * 2 + pmb->js;
-        const Real &x2m = pcoarsec->x2v(j - 1);
-        const Real &x2c = pcoarsec->x2v(j);
-        const Real &x2p = pcoarsec->x2v(j + 1);
->>>>>>> 45257b25
         Real dx2m = x2c - x2m;
         Real dx2p = x2p - x2c;
         const Real &fx2m = pco->x2v(fj);
         const Real &fx2p = pco->x2v(fj + 1);
         Real dx2fm = x2c - fx2m;
         Real dx2fp = fx2p - x2c;
-<<<<<<< HEAD
         for (int i=si; i<=ei; i++) {
           int fi = (i - pmb->c_cellbounds.is(interior))*2 + pmb->cellbounds.is(interior);
           const Real& x1m = pcoarsec->x1v(i-1);
           const Real& x1c = pcoarsec->x1v(i);
           const Real& x1p = pcoarsec->x1v(i+1);
-=======
-        for (int i = si; i <= ei; i++) {
-          int fi = (i - pmb->cis) * 2 + pmb->is;
-          const Real &x1m = pcoarsec->x1v(i - 1);
-          const Real &x1c = pcoarsec->x1v(i);
-          const Real &x1p = pcoarsec->x1v(i + 1);
->>>>>>> 45257b25
           Real dx1m = x1c - x1m;
           Real dx1p = x1p - x1c;
           const Real &fx1m = pco->x1v(fi);
@@ -727,7 +483,6 @@
       }
     }
   } else { // 1D
-<<<<<<< HEAD
     int k = pmb->c_cellbounds.ks(interior), fk = pmb->cellbounds.ks(interior), j = pmb->c_cellbounds.js(interior), fj = pmb->cellbounds.js(interior);
     for (int n=sn; n<=en; n++) {
       for (int i=si; i<=ei; i++) {
@@ -735,15 +490,6 @@
         const Real& x1m = pcoarsec->x1v(i-1);
         const Real& x1c = pcoarsec->x1v(i);
         const Real& x1p = pcoarsec->x1v(i+1);
-=======
-    int k = pmb->cks, fk = pmb->ks, j = pmb->cjs, fj = pmb->js;
-    for (int n = sn; n <= en; n++) {
-      for (int i = si; i <= ei; i++) {
-        int fi = (i - pmb->cis) * 2 + pmb->is;
-        const Real &x1m = pcoarsec->x1v(i - 1);
-        const Real &x1c = pcoarsec->x1v(i);
-        const Real &x1p = pcoarsec->x1v(i + 1);
->>>>>>> 45257b25
         Real dx1m = x1c - x1m;
         Real dx1p = x1p - x1c;
         const Real &fx1m = pco->x1v(fi);
@@ -779,7 +525,6 @@
   auto &pco = pmb->pcoord;
   const IndexDomain interior = IndexDomain::interior;
   if (pmb->block_size.nx3 > 1) {
-<<<<<<< HEAD
     for (int k=sk; k<=ek; k++) {
       int fk = (k - pmb->c_cellbounds.ks(interior))*2 + pmb->cellbounds.ks(interior);
       const Real& x3m = pcoarsec->x3s1(k-1);
@@ -815,48 +560,10 @@
           fine(fk  ,fj+1,fi) = ccval + gx2c*(fx2p - x2c) - gx3c*(x3c - fx3m);
           fine(fk+1,fj  ,fi) = ccval - gx2c*(x2c - fx2m) + gx3c*(fx3p - x3c);
           fine(fk+1,fj+1,fi) = ccval + gx2c*(fx2p - x2c) + gx3c*(fx3p - x3c);
-=======
-    for (int k = sk; k <= ek; k++) {
-      int fk = (k - pmb->cks) * 2 + pmb->ks;
-      const Real &x3m = pcoarsec->x3s1(k - 1);
-      const Real &x3c = pcoarsec->x3s1(k);
-      const Real &x3p = pcoarsec->x3s1(k + 1);
-      Real dx3m = x3c - x3m;
-      Real dx3p = x3p - x3c;
-      const Real &fx3m = pco->x3s1(fk);
-      const Real &fx3p = pco->x3s1(fk + 1);
-      for (int j = sj; j <= ej; j++) {
-        int fj = (j - pmb->cjs) * 2 + pmb->js;
-        const Real &x2m = pcoarsec->x2s1(j - 1);
-        const Real &x2c = pcoarsec->x2s1(j);
-        const Real &x2p = pcoarsec->x2s1(j + 1);
-        Real dx2m = x2c - x2m;
-        Real dx2p = x2p - x2c;
-        const Real &fx2m = pco->x2s1(fj);
-        const Real &fx2p = pco->x2s1(fj + 1);
-        for (int i = si; i <= ei; i++) {
-          int fi = (i - pmb->cis) * 2 + pmb->is;
-          Real ccval = coarse(k, j, i);
-
-          Real gx2m = (ccval - coarse(k, j - 1, i)) / dx2m;
-          Real gx2p = (coarse(k, j + 1, i) - ccval) / dx2p;
-          Real gx2c =
-              0.5 * (SIGN(gx2m) + SIGN(gx2p)) * std::min(std::abs(gx2m), std::abs(gx2p));
-          Real gx3m = (ccval - coarse(k - 1, j, i)) / dx3m;
-          Real gx3p = (coarse(k + 1, j, i) - ccval) / dx3p;
-          Real gx3c =
-              0.5 * (SIGN(gx3m) + SIGN(gx3p)) * std::min(std::abs(gx3m), std::abs(gx3p));
-
-          fine(fk, fj, fi) = ccval - gx2c * (x2c - fx2m) - gx3c * (x3c - fx3m);
-          fine(fk, fj + 1, fi) = ccval + gx2c * (fx2p - x2c) - gx3c * (x3c - fx3m);
-          fine(fk + 1, fj, fi) = ccval - gx2c * (x2c - fx2m) + gx3c * (fx3p - x3c);
-          fine(fk + 1, fj + 1, fi) = ccval + gx2c * (fx2p - x2c) + gx3c * (fx3p - x3c);
->>>>>>> 45257b25
         }
       }
     }
   } else if (pmb->block_size.nx2 > 1) {
-<<<<<<< HEAD
     int k = pmb->c_cellbounds.ks(interior), fk = pmb->cellbounds.ks(interior);
     for (int j=sj; j<=ej; j++) {
       int fj = (j - pmb->c_cellbounds.js(interior))*2 + pmb->cellbounds.js(interior);
@@ -884,35 +591,6 @@
     for (int i=si; i<=ei; i++) {
       int fi = (i - pmb->c_cellbounds.is(interior))*2 + pmb->cellbounds.is(interior);
       fine(0,0,fi) = coarse(0,0,i);
-=======
-    int k = pmb->cks, fk = pmb->ks;
-    for (int j = sj; j <= ej; j++) {
-      int fj = (j - pmb->cjs) * 2 + pmb->js;
-      const Real &x2m = pcoarsec->x2s1(j - 1);
-      const Real &x2c = pcoarsec->x2s1(j);
-      const Real &x2p = pcoarsec->x2s1(j + 1);
-      Real dx2m = x2c - x2m;
-      Real dx2p = x2p - x2c;
-      const Real &fx2m = pco->x2s1(fj);
-      const Real &fx2p = pco->x2s1(fj + 1);
-      for (int i = si; i <= ei; i++) {
-        int fi = (i - pmb->cis) * 2 + pmb->is;
-        Real ccval = coarse(k, j, i);
-
-        Real gx2m = (ccval - coarse(k, j - 1, i)) / dx2m;
-        Real gx2p = (coarse(k, j + 1, i) - ccval) / dx2p;
-        Real gx2c =
-            0.5 * (SIGN(gx2m) + SIGN(gx2p)) * std::min(std::abs(gx2m), std::abs(gx2p));
-
-        fine(fk, fj, fi) = ccval - gx2c * (x2c - fx2m);
-        fine(fk, fj + 1, fi) = ccval + gx2c * (fx2p - x2c);
-      }
-    }
-  } else { // 1D
-    for (int i = si; i <= ei; i++) {
-      int fi = (i - pmb->cis) * 2 + pmb->is;
-      fine(0, 0, fi) = coarse(0, 0, i);
->>>>>>> 45257b25
     }
   }
   return;
@@ -930,7 +608,6 @@
   auto &pco = pmb->pcoord;
   const IndexDomain interior = IndexDomain::interior;
   if (pmb->block_size.nx3 > 1) {
-<<<<<<< HEAD
     for (int k=sk; k<=ek; k++) {
       int fk = (k - pmb->c_cellbounds.ks(interior))*2 + pmb->cellbounds.ks(interior);
       const Real& x3m = pcoarsec->x3s2(k-1);
@@ -947,24 +624,6 @@
           const Real& x1m = pcoarsec->x1s2(i-1);
           const Real& x1c = pcoarsec->x1s2(i);
           const Real& x1p = pcoarsec->x1s2(i+1);
-=======
-    for (int k = sk; k <= ek; k++) {
-      int fk = (k - pmb->cks) * 2 + pmb->ks;
-      const Real &x3m = pcoarsec->x3s2(k - 1);
-      const Real &x3c = pcoarsec->x3s2(k);
-      const Real &x3p = pcoarsec->x3s2(k + 1);
-      Real dx3m = x3c - x3m;
-      Real dx3p = x3p - x3c;
-      const Real &fx3m = pco->x3s2(fk);
-      const Real &fx3p = pco->x3s2(fk + 1);
-      for (int j = sj; j <= ej; j++) {
-        int fj = (j - pmb->cjs) * 2 + pmb->js;
-        for (int i = si; i <= ei; i++) {
-          int fi = (i - pmb->cis) * 2 + pmb->is;
-          const Real &x1m = pcoarsec->x1s2(i - 1);
-          const Real &x1c = pcoarsec->x1s2(i);
-          const Real &x1p = pcoarsec->x1s2(i + 1);
->>>>>>> 45257b25
           Real dx1m = x1c - x1m;
           Real dx1p = x1p - x1c;
           const Real &fx1m = pco->x1s2(fi);
@@ -988,7 +647,6 @@
       }
     }
   } else if (pmb->block_size.nx2 > 1) {
-<<<<<<< HEAD
     int k = pmb->c_cellbounds.ks(interior), fk = pmb->cellbounds.ks(interior);
     for (int j=sj; j<=ej; j++) {
       int fj = (j - pmb->c_cellbounds.js(interior))*2 + pmb->cellbounds.js(interior);
@@ -1023,41 +681,6 @@
                      = coarse(0,0,i) - gxc*(pcoarsec->x1s2(i) - pco->x1s2(fi));
       fine(0,0,fi+1) = fine(0,1,fi+1)
                      = coarse(0,0,i) + gxc*(pco->x1s2(fi+1) - pcoarsec->x1s2(i));
-=======
-    int k = pmb->cks, fk = pmb->ks;
-    for (int j = sj; j <= ej; j++) {
-      int fj = (j - pmb->cjs) * 2 + pmb->js;
-      for (int i = si; i <= ei; i++) {
-        int fi = (i - pmb->cis) * 2 + pmb->is;
-        const Real &x1m = pcoarsec->x1s2(i - 1);
-        const Real &x1c = pcoarsec->x1s2(i);
-        const Real &x1p = pcoarsec->x1s2(i + 1);
-        const Real &fx1m = pco->x1s2(fi);
-        const Real &fx1p = pco->x1s2(fi + 1);
-        Real ccval = coarse(k, j, i);
-
-        Real gx1m = (ccval - coarse(k, j, i - 1)) / (x1c - x1m);
-        Real gx1p = (coarse(k, j, i + 1) - ccval) / (x1p - x1c);
-        Real gx1c =
-            0.5 * (SIGN(gx1m) + SIGN(gx1p)) * std::min(std::abs(gx1m), std::abs(gx1p));
-
-        fine(fk, fj, fi) = ccval - gx1c * (x1c - fx1m);
-        fine(fk, fj, fi + 1) = ccval + gx1c * (fx1p - x1c);
-      }
-    }
-  } else {
-    for (int i = si; i <= ei; i++) {
-      int fi = (i - pmb->cis) * 2 + pmb->is;
-      Real gxm = (coarse(0, 0, i) - coarse(0, 0, i - 1)) /
-                 (pcoarsec->x1s2(i) - pcoarsec->x1s2(i - 1));
-      Real gxp = (coarse(0, 0, i + 1) - coarse(0, 0, i)) /
-                 (pcoarsec->x1s2(i + 1) - pcoarsec->x1s2(i));
-      Real gxc = 0.5 * (SIGN(gxm) + SIGN(gxp)) * std::min(std::abs(gxm), std::abs(gxp));
-      fine(0, 0, fi) = fine(0, 1, fi) =
-          coarse(0, 0, i) - gxc * (pcoarsec->x1s2(i) - pco->x1s2(fi));
-      fine(0, 0, fi + 1) = fine(0, 1, fi + 1) =
-          coarse(0, 0, i) + gxc * (pco->x1s2(fi + 1) - pcoarsec->x1s2(i));
->>>>>>> 45257b25
     }
   }
   return;
@@ -1075,7 +698,6 @@
   auto &pco = pmb->pcoord;
   const IndexDomain interior = IndexDomain::interior;
   if (pmb->block_size.nx3 > 1) {
-<<<<<<< HEAD
     for (int k=sk; k<=ek; k++) {
       int fk = (k - pmb->c_cellbounds.ks(interior))*2 + pmb->cellbounds.ks(interior);
       for (int j=sj; j<=ej; j++) {
@@ -1092,24 +714,6 @@
           const Real& x1m = pcoarsec->x1s3(i-1);
           const Real& x1c = pcoarsec->x1s3(i);
           const Real& x1p = pcoarsec->x1s3(i+1);
-=======
-    for (int k = sk; k <= ek; k++) {
-      int fk = (k - pmb->cks) * 2 + pmb->ks;
-      for (int j = sj; j <= ej; j++) {
-        int fj = (j - pmb->cjs) * 2 + pmb->js;
-        const Real &x2m = pcoarsec->x2s3(j - 1);
-        const Real &x2c = pcoarsec->x2s3(j);
-        const Real &x2p = pcoarsec->x2s3(j + 1);
-        Real dx2m = x2c - x2m;
-        Real dx2p = x2p - x2c;
-        const Real &fx2m = pco->x2s3(fj);
-        const Real &fx2p = pco->x2s3(fj + 1);
-        for (int i = si; i <= ei; i++) {
-          int fi = (i - pmb->cis) * 2 + pmb->is;
-          const Real &x1m = pcoarsec->x1s3(i - 1);
-          const Real &x1c = pcoarsec->x1s3(i);
-          const Real &x1p = pcoarsec->x1s3(i + 1);
->>>>>>> 45257b25
           Real dx1m = x1c - x1m;
           Real dx1p = x1p - x1c;
           const Real &fx1m = pco->x1s3(fi);
@@ -1133,40 +737,23 @@
       }
     }
   } else if (pmb->block_size.nx2 > 1) {
-<<<<<<< HEAD
     int k = pmb->c_cellbounds.ks(interior), fk = pmb->cellbounds.ks(interior);
     for (int j=sj; j<=ej; j++) {
       int fj = (j - pmb->c_cellbounds.js(interior))*2 + pmb->cellbounds.js(interior);
       const Real& x2m = pcoarsec->x2s3(j-1);
       const Real& x2c = pcoarsec->x2s3(j);
       const Real& x2p = pcoarsec->x2s3(j+1);
-=======
-    int k = pmb->cks, fk = pmb->ks;
-    for (int j = sj; j <= ej; j++) {
-      int fj = (j - pmb->cjs) * 2 + pmb->js;
-      const Real &x2m = pcoarsec->x2s3(j - 1);
-      const Real &x2c = pcoarsec->x2s3(j);
-      const Real &x2p = pcoarsec->x2s3(j + 1);
->>>>>>> 45257b25
       Real dx2m = x2c - x2m;
       Real dx2p = x2p - x2c;
       const Real &fx2m = pco->x2s3(fj);
       const Real &fx2p = pco->x2s3(fj + 1);
       Real dx2fm = x2c - fx2m;
       Real dx2fp = fx2p - x2c;
-<<<<<<< HEAD
       for (int i=si; i<=ei; i++) {
         int fi = (i - pmb->c_cellbounds.is(interior))*2 + pmb->cellbounds.is(interior);
         const Real& x1m = pcoarsec->x1s3(i-1);
         const Real& x1c = pcoarsec->x1s3(i);
         const Real& x1p = pcoarsec->x1s3(i+1);
-=======
-      for (int i = si; i <= ei; i++) {
-        int fi = (i - pmb->cis) * 2 + pmb->is;
-        const Real &x1m = pcoarsec->x1s3(i - 1);
-        const Real &x1c = pcoarsec->x1s3(i);
-        const Real &x1p = pcoarsec->x1s3(i + 1);
->>>>>>> 45257b25
         Real dx1m = x1c - x1m;
         Real dx1p = x1p - x1c;
         const Real &fx1m = pco->x1s3(fi);
@@ -1196,7 +783,6 @@
       }
     }
   } else {
-<<<<<<< HEAD
     for (int i=si; i<=ei; i++) {
       int fi = (i - pmb->c_cellbounds.is(interior))*2 + pmb->cellbounds.is(interior);
       Real gxm = (coarse(0,0,i)   - coarse(0,0,i-1))
@@ -1209,19 +795,6 @@
                      = coarse(0,0,i) - gxc*(pcoarsec->x1s3(i) - pco->x1s3(fi));
       fine(0,0,fi+1) = fine(1,0,fi+1)
                      = coarse(0,0,i) + gxc*(pco->x1s3(fi+1) - pcoarsec->x1s3(i));
-=======
-    for (int i = si; i <= ei; i++) {
-      int fi = (i - pmb->cis) * 2 + pmb->is;
-      Real gxm = (coarse(0, 0, i) - coarse(0, 0, i - 1)) /
-                 (pcoarsec->x1s3(i) - pcoarsec->x1s3(i - 1));
-      Real gxp = (coarse(0, 0, i + 1) - coarse(0, 0, i)) /
-                 (pcoarsec->x1s3(i + 1) - pcoarsec->x1s3(i));
-      Real gxc = 0.5 * (SIGN(gxm) + SIGN(gxp)) * std::min(std::abs(gxm), std::abs(gxp));
-      fine(0, 0, fi) = fine(1, 0, fi) =
-          coarse(0, 0, i) - gxc * (pcoarsec->x1s3(i) - pco->x1s3(fi));
-      fine(0, 0, fi + 1) = fine(1, 0, fi + 1) =
-          coarse(0, 0, i) + gxc * (pco->x1s3(fi + 1) - pcoarsec->x1s3(i));
->>>>>>> 45257b25
     }
   }
   return;
@@ -1236,7 +809,6 @@
                                              int ej, int sk, int ek) {
   MeshBlock *pmb = pmy_block_;
   auto &pco = pmb->pcoord;
-<<<<<<< HEAD
   const IndexDomain interior = IndexDomain::interior;
   int fsi = (si - pmb->c_cellbounds.is(interior))*2 + pmb->cellbounds.is(interior), fei = (ei - pmb->c_cellbounds.is(interior))*2 + pmb->cellbounds.is(interior) + 1;
   if (pmb->block_size.nx3 > 1) {
@@ -1244,6 +816,7 @@
       int fk = (k - pmb->c_cellbounds.ks(interior))*2 + pmb->cellbounds.ks(interior);
       for (int j=sj; j<=ej; j++) {
         int fj = (j - pmb->c_cellbounds.js(interior))*2 + pmb->cellbounds.js(interior);
+        // clang-format off
         pco->Face1Area(fk,   fj,   fsi, fei+1, sarea_x1_[0][0]);
         pco->Face1Area(fk,   fj+1, fsi, fei+1, sarea_x1_[0][1]);
         pco->Face1Area(fk+1, fj,   fsi, fei+1, sarea_x1_[1][0]);
@@ -1260,34 +833,9 @@
         pco->Face3Area(fk+1, fj+1, fsi, fei,   sarea_x3_[1][1]);
         pco->Face3Area(fk+2, fj,   fsi, fei,   sarea_x3_[2][0]);
         pco->Face3Area(fk+2, fj+1, fsi, fei,   sarea_x3_[2][1]);
+        // clang-format on
         for (int i=si; i<=ei; i++) {
           int fi = (i - pmb->c_cellbounds.is(interior))*2 + pmb->cellbounds.is(interior);
-=======
-  int fsi = (si - pmb->cis) * 2 + pmb->is, fei = (ei - pmb->cis) * 2 + pmb->is + 1;
-  if (pmb->block_size.nx3 > 1) {
-    for (int k = sk; k <= ek; k++) {
-      int fk = (k - pmb->cks) * 2 + pmb->ks;
-      for (int j = sj; j <= ej; j++) {
-        int fj = (j - pmb->cjs) * 2 + pmb->js;
-        pco->Face1Area(fk, fj, fsi, fei + 1, sarea_x1_[0][0]);
-        pco->Face1Area(fk, fj + 1, fsi, fei + 1, sarea_x1_[0][1]);
-        pco->Face1Area(fk + 1, fj, fsi, fei + 1, sarea_x1_[1][0]);
-        pco->Face1Area(fk + 1, fj + 1, fsi, fei + 1, sarea_x1_[1][1]);
-        pco->Face2Area(fk, fj, fsi, fei, sarea_x2_[0][0]);
-        pco->Face2Area(fk, fj + 1, fsi, fei, sarea_x2_[0][1]);
-        pco->Face2Area(fk, fj + 2, fsi, fei, sarea_x2_[0][2]);
-        pco->Face2Area(fk + 1, fj, fsi, fei, sarea_x2_[1][0]);
-        pco->Face2Area(fk + 1, fj + 1, fsi, fei, sarea_x2_[1][1]);
-        pco->Face2Area(fk + 1, fj + 2, fsi, fei, sarea_x2_[1][2]);
-        pco->Face3Area(fk, fj, fsi, fei, sarea_x3_[0][0]);
-        pco->Face3Area(fk, fj + 1, fsi, fei, sarea_x3_[0][1]);
-        pco->Face3Area(fk + 1, fj, fsi, fei, sarea_x3_[1][0]);
-        pco->Face3Area(fk + 1, fj + 1, fsi, fei, sarea_x3_[1][1]);
-        pco->Face3Area(fk + 2, fj, fsi, fei, sarea_x3_[2][0]);
-        pco->Face3Area(fk + 2, fj + 1, fsi, fei, sarea_x3_[2][1]);
-        for (int i = si; i <= ei; i++) {
-          int fi = (i - pmb->cis) * 2 + pmb->is;
->>>>>>> 45257b25
           Real Uxx = 0.0, Vyy = 0.0, Wzz = 0.0;
           Real Uxyz = 0.0, Vxyz = 0.0, Wxyz = 0.0;
 #pragma unroll
@@ -1396,15 +944,16 @@
       }
     }
   } else if (pmb->block_size.nx2 > 1) {
-<<<<<<< HEAD
     int fk = pmb->cellbounds.ks(interior);
     for (int j=sj; j<=ej; j++) {
       int fj = (j - pmb->c_cellbounds.js(interior))*2 + pmb->cellbounds.js(interior);
-      pco->Face1Area(fk,   fj,   fsi, fei+1, sarea_x1_[0][0]);
-      pco->Face1Area(fk,   fj+1, fsi, fei+1, sarea_x1_[0][1]);
-      pco->Face2Area(fk,   fj,   fsi, fei,   sarea_x2_[0][0]);
-      pco->Face2Area(fk,   fj+1, fsi, fei,   sarea_x2_[0][1]);
-      pco->Face2Area(fk,   fj+2, fsi, fei,   sarea_x2_[0][2]);
+      // clang-format off
+      pco->Face1Area(fk, fj,   fsi, fei+1, sarea_x1_[0][0]);
+      pco->Face1Area(fk, fj+1, fsi, fei+1, sarea_x1_[0][1]);
+      pco->Face2Area(fk, fj,   fsi, fei,   sarea_x2_[0][0]);
+      pco->Face2Area(fk, fj+1, fsi, fei,   sarea_x2_[0][1]);
+      pco->Face2Area(fk, fj+2, fsi, fei,   sarea_x2_[0][2]);
+      // clang-format on
       for (int i=si; i<=ei; i++) {
         int fi = (i - pmb->c_cellbounds.is(interior))*2 + pmb->cellbounds.is(interior);
         Real tmp1 = 0.25*(fine.x2f(fk,fj+2,fi+1)*sarea_x2_[0][2](fi+1)
@@ -1439,54 +988,6 @@
       int fi = (i - pmb->c_cellbounds.is(interior))*2 + pmb->cellbounds.is(interior);
       Real ph = sarea_x1_[0][0](fi)*fine.x1f(0,0,fi);
       fine.x1f(0,0,fi+1) = ph/sarea_x1_[0][0](fi+1);
-=======
-    int fk = pmb->ks;
-    for (int j = sj; j <= ej; j++) {
-      int fj = (j - pmb->cjs) * 2 + pmb->js;
-      pco->Face1Area(fk, fj, fsi, fei + 1, sarea_x1_[0][0]);
-      pco->Face1Area(fk, fj + 1, fsi, fei + 1, sarea_x1_[0][1]);
-      pco->Face2Area(fk, fj, fsi, fei, sarea_x2_[0][0]);
-      pco->Face2Area(fk, fj + 1, fsi, fei, sarea_x2_[0][1]);
-      pco->Face2Area(fk, fj + 2, fsi, fei, sarea_x2_[0][2]);
-      for (int i = si; i <= ei; i++) {
-        int fi = (i - pmb->cis) * 2 + pmb->is;
-        Real tmp1 = 0.25 * (fine.x2f(fk, fj + 2, fi + 1) * sarea_x2_[0][2](fi + 1) -
-                            fine.x2f(fk, fj, fi + 1) * sarea_x2_[0][0](fi + 1) -
-                            fine.x2f(fk, fj + 2, fi) * sarea_x2_[0][2](fi) +
-                            fine.x2f(fk, fj, fi) * sarea_x2_[0][0](fi));
-        Real tmp2 = 0.25 * (fine.x1f(fk, fj, fi) * sarea_x1_[0][0](fi) -
-                            fine.x1f(fk, fj, fi + 2) * sarea_x1_[0][0](fi + 2) -
-                            fine.x1f(fk, fj + 1, fi) * sarea_x1_[0][1](fi) +
-                            fine.x1f(fk, fj + 1, fi + 2) * sarea_x1_[0][1](fi + 2));
-        fine.x1f(fk, fj, fi + 1) =
-            (0.5 * (fine.x1f(fk, fj, fi) * sarea_x1_[0][0](fi) +
-                    fine.x1f(fk, fj, fi + 2) * sarea_x1_[0][0](fi + 2)) +
-             tmp1) /
-            sarea_x1_[0][0](fi + 1);
-        fine.x1f(fk, fj + 1, fi + 1) =
-            (0.5 * (fine.x1f(fk, fj + 1, fi) * sarea_x1_[0][1](fi) +
-                    fine.x1f(fk, fj + 1, fi + 2) * sarea_x1_[0][1](fi + 2)) +
-             tmp1) /
-            sarea_x1_[0][1](fi + 1);
-        fine.x2f(fk, fj + 1, fi) =
-            (0.5 * (fine.x2f(fk, fj, fi) * sarea_x2_[0][0](fi) +
-                    fine.x2f(fk, fj + 2, fi) * sarea_x2_[0][2](fi)) +
-             tmp2) /
-            sarea_x2_[0][1](fi);
-        fine.x2f(fk, fj + 1, fi + 1) =
-            (0.5 * (fine.x2f(fk, fj, fi + 1) * sarea_x2_[0][0](fi + 1) +
-                    fine.x2f(fk, fj + 2, fi + 1) * sarea_x2_[0][2](fi + 1)) +
-             tmp2) /
-            sarea_x2_[0][1](fi + 1);
-      }
-    }
-  } else {
-    pco->Face1Area(0, 0, fsi, fei + 1, sarea_x1_[0][0]);
-    for (int i = si; i <= ei; i++) {
-      int fi = (i - pmb->cis) * 2 + pmb->is;
-      Real ph = sarea_x1_[0][0](fi) * fine.x1f(0, 0, fi);
-      fine.x1f(0, 0, fi + 1) = ph / sarea_x1_[0][0](fi + 1);
->>>>>>> 45257b25
     }
   }
   return;
