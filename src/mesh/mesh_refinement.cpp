--- conflicted
+++ resolved
@@ -30,13 +30,8 @@
 
 // Athena++ headers
 #include "athena.hpp"
-<<<<<<< HEAD
 #include "parthenon_arrays.hpp"
-#include "better_refinement/better_refinement.hpp"
-=======
-#include "athena_arrays.hpp"
 #include "refinement/refinement.hpp"
->>>>>>> 49811413
 #include "coordinates/coordinates.hpp"
 #include "globals.hpp"
 #include "parameter_input.hpp"
@@ -961,14 +956,8 @@
 
 void MeshRefinement::CheckRefinementCondition() {
   MeshBlock *pmb = pmy_block_;
-<<<<<<< HEAD
   Container<Real>& rc = pmb->real_containers.Get();
-  int ret = BetterRefinement::CheckAllRefinement(rc);
-=======
-  Container<Real>& rc = pmb->real_container;
-  int ret = 0;
-  ret = Refinement::CheckAllRefinement(rc);
->>>>>>> 49811413
+  int ret = Refinement::CheckAllRefinement(rc);
   //if (AMRFlag_ != nullptr) ret = AMRFlag_(pmb);
   SetRefinement(ret);
 }
