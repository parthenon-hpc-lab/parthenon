//========================================================================================
// Athena++ astrophysical MHD code
// Copyright(C) 2014 James M. Stone <jmstone@princeton.edu> and other code contributors
// Licensed under the 3-clause BSD License, see LICENSE file for details
//========================================================================================
// (C) (or copyright) 2020-2022. Triad National Security, LLC. All rights reserved.
//
// This program was produced under U.S. Government contract 89233218CNA000001 for Los
// Alamos National Laboratory (LANL), which is operated by Triad National Security, LLC
// for the U.S. Department of Energy/National Nuclear Security Administration. All rights
// in the program are reserved by Triad National Security, LLC, and the U.S. Department
// of Energy/National Nuclear Security Administration. The Government is granted for
// itself and others acting on its behalf a nonexclusive, paid-up, irrevocable worldwide
// license in this material to reproduce, prepare derivative works, distribute copies to
// the public, perform publicly and display publicly, and to permit others to do so.
//========================================================================================
//! \file mesh.cpp
//  \brief implementation of functions in MeshBlock class

#include <algorithm>
#include <cstdlib>
#include <cstring>
#include <ctime>
#include <iomanip>
#include <iostream>
#include <iterator>
#include <memory>
#include <sstream>
#include <stdexcept>
#include <string>

#include "bvals/bvals.hpp"
#include "coordinates/coordinates.hpp"
#include "defs.hpp"
#include "globals.hpp"
#include "interface/metadata.hpp"
#include "interface/state_descriptor.hpp"
#include "interface/variable.hpp"
#include "kokkos_abstraction.hpp"
#include "mesh/mesh.hpp"
#include "mesh/mesh_refinement.hpp"
#include "mesh/meshblock.hpp"
#include "mesh/meshblock_tree.hpp"
#include "parameter_input.hpp"
#include "parthenon_arrays.hpp"
#include "utils/buffer_utils.hpp"

namespace parthenon {

//----------------------------------------------------------------------------------------
// MeshBlock constructor: constructs coordinate, boundary condition, field
//                        and mesh refinement objects.
MeshBlock::MeshBlock(const int n_side, const int ndim, bool init_coarse, bool multilevel)
    : exec_space(DevExecSpace()), pmy_mesh(nullptr), cost_(1.0) {
  // initialize grid indices
  if (ndim == 1) {
    InitializeIndexShapesImpl(n_side, 0, 0, init_coarse, multilevel);
  } else if (ndim == 2) {
    InitializeIndexShapesImpl(n_side, n_side, 0, init_coarse, multilevel);
  } else {
    InitializeIndexShapesImpl(n_side, n_side, n_side, init_coarse, multilevel);
  }
}

// Factory method deals with initialization for you
std::shared_ptr<MeshBlock>
MeshBlock::Make(int igid, int ilid, LogicalLocation iloc, RegionSize input_block,
                BoundaryFlag *input_bcs, Mesh *pm, ParameterInput *pin,
                ApplicationInput *app_in, Packages_t &packages,
                std::shared_ptr<StateDescriptor> resolved_packages, int igflag,
                double icost) {
  auto pmb = std::make_shared<MeshBlock>();
  pmb->Initialize(igid, ilid, iloc, input_block, input_bcs, pm, pin, app_in, packages,
                  resolved_packages, igflag, icost);
  return pmb;
}

void MeshBlock::Initialize(int igid, int ilid, LogicalLocation iloc,
                           RegionSize input_block, BoundaryFlag *input_bcs, Mesh *pm,
                           ParameterInput *pin, ApplicationInput *app_in,
                           Packages_t &packages,
                           std::shared_ptr<StateDescriptor> resolved_packages, int igflag,
                           double icost) {
  exec_space = DevExecSpace();
  pmy_mesh = pm;
  loc = iloc;
  block_size = input_block;
  gid = igid;
  lid = ilid;
  gflag = igflag;
  this->packages = packages;
  this->resolved_packages = resolved_packages;
  cost_ = icost;

  // initialize grid indices
  if (pmy_mesh->ndim >= 3) {
    InitializeIndexShapes(block_size.nx1, block_size.nx2, block_size.nx3);
  } else if (pmy_mesh->ndim >= 2) {
    InitializeIndexShapes(block_size.nx1, block_size.nx2, 0);
  } else {
    InitializeIndexShapes(block_size.nx1, 0, 0);
  }

  // Allow for user overrides to default Parthenon functions
  if (app_in->InitApplicationMeshBlockData != nullptr) {
    InitApplicationMeshBlockData = app_in->InitApplicationMeshBlockData;
  }
  if (app_in->InitMeshBlockUserData != nullptr) {
    InitMeshBlockUserData = app_in->InitMeshBlockUserData;
  }
  if (app_in->ProblemGenerator != nullptr) {
    ProblemGenerator = app_in->ProblemGenerator;
    // Only set default block pgen when no mesh pgen is set
  } else if (app_in->MeshProblemGenerator == nullptr) {
    ProblemGenerator = &ProblemGeneratorDefault;
  }
  if (app_in->MeshBlockUserWorkBeforeOutput != nullptr) {
    UserWorkBeforeOutput = app_in->MeshBlockUserWorkBeforeOutput;
  }

  // (probably don't need to preallocate space for references in these vectors)
  vars_cc_.reserve(3);

  // construct objects stored in MeshBlock class.  Note in particular that the initial
  // conditions for the simulation are set in problem generator called from main

  // Coords has host and device objects
  coords = Coordinates_t(block_size, pin);
  coords_device = ParArray0D<Coordinates_t>("coords on device");
  auto coords_host_mirror = Kokkos::create_mirror_view(coords_device);
  coords_host_mirror() = coords;
  Kokkos::deep_copy(coords_device, coords_host_mirror);

  // mesh-related objects
  // Boundary
  pbval = std::make_unique<BoundaryValues>(shared_from_this(), input_bcs, pin);
  pbval->SetBoundaryFlags(boundary_flag);
  pbswarm = std::make_unique<BoundarySwarms>(shared_from_this(), input_bcs, pin);
  pbswarm->SetBoundaryFlags(boundary_flag);

  // Add physics data, including dense, sparse, and swarm variables.
  // Resolve issues.

  auto &real_container = meshblock_data.Get();
  auto &swarm_container = swarm_data.Get();

  real_container->Initialize(resolved_packages, shared_from_this());

  swarm_container->SetBlockPointer(shared_from_this());
  for (auto const &q : resolved_packages->AllSwarms()) {
    swarm_container->Add(q.first, q.second);
    // Populate swarm values
    auto &swarm = swarm_container->Get(q.first);
    for (auto const &m : resolved_packages->AllSwarmValues(q.first)) {
      swarm->Add(m.first, m.second);
    }
  }

  swarm_container->AllocateBoundaries();

  // TODO(jdolence): Should these loops be moved to Variable creation
  // TODO(JMM): What variables should be in vars_cc_? They are used
  // for counting load-balance cost. Should it be different than the
  // variables used for refinement?
  // Should we even have both of these arrays? Are they both necessary?

  // TODO(JMM): In principal this should be `Metadata::Independent`
  // only. However, I am making it `Metadata::Independent` OR
  // `Metadata::FillGhost` to work around the old Athena++
  // `bvals_refine` machinery. When this machinery is completely
  // removed, which can happen after dense-on-block for sparse
  // variables is in place and after we write "prolongate-in-one,"
  // this should be only for `Metadata::Independent`.
<<<<<<< HEAD
  CellVariableVector<Real> vars =
      GetAnyVariables(real_container->GetCellVariableVector(),
                      {Metadata::Independent, Metadata::FillGhost});

  for (int n = 0; n < vars.size(); n++) {
=======

  // TODO(LFR): vars_cc_ sets what variables are communicated across
  // ranks during remeshing, so we want to be able to explicitly flag
  // variables that need to be communicated using `Metadata::ForceRemeshComm`.
  // In the future, this needs to be cleaned up since `vars_cc_` is
  // potentially used in the load balancing calculation, but not all
  // variables that we may want to communicate are necessarily relevant
  // to the cost per meshblock.
  const auto vars = real_container
                        ->GetVariablesByFlag({Metadata::Independent, Metadata::FillGhost,
                                              Metadata::ForceRemeshComm},
                                             false)
                        .vars();
  for (int n = 0; n < vars.size(); ++n) {
>>>>>>> 72314ea5
    RegisterMeshBlockData(vars[n]);
  }

  if (pm->multilevel) {
    const auto refine_vars =
        real_container
            ->GetVariablesByFlag({Metadata::Independent, Metadata::FillGhost}, false)
            .vars();
    pmr = std::make_unique<MeshRefinement>(shared_from_this(), pin);
    // This is very redundant, I think, but necessary for now
    for (int n = 0; n < refine_vars.size(); n++) {
      // These are used for doing refinement
      pmr->AddToRefinement(refine_vars[n]);
    }
  }

  // Create user mesh data
  // InitMeshBlockUserData(pin);
  app = InitApplicationMeshBlockData(this, pin);
}

//----------------------------------------------------------------------------------------
// MeshBlock destructor

MeshBlock::~MeshBlock() = default;

void MeshBlock::InitializeIndexShapesImpl(const int nx1, const int nx2, const int nx3,
                                          bool init_coarse, bool multilevel) {
  cellbounds = IndexShape(nx3, nx2, nx1, Globals::nghost);

  if (init_coarse) {
    if (multilevel) {
      cnghost = (Globals::nghost + 1) / 2 + 1;
      c_cellbounds = IndexShape(nx3 / 2, nx2 / 2, nx1 / 2, Globals::nghost);
    } else {
      c_cellbounds = IndexShape(nx3 / 2, nx2 / 2, nx1 / 2, 0);
    }
  }
}

void MeshBlock::InitializeIndexShapes(const int nx1, const int nx2, const int nx3) {
  const bool init_coarse = (pmy_mesh != nullptr);
  const bool multilevel = (init_coarse && pmy_mesh->multilevel);
  InitializeIndexShapesImpl(nx1, nx2, nx3, init_coarse, multilevel);
}

//----------------------------------------------------------------------------------------
//! \fn void MeshBlock::SetCostForLoadBalancing(double cost)
//  \brief stop time measurement and accumulate it in the MeshBlock cost

void MeshBlock::SetCostForLoadBalancing(double cost) {
  if (pmy_mesh->lb_manual_) {
    cost_ = std::min(cost, TINY_NUMBER);
    pmy_mesh->lb_flag_ = true;
  }
}

//----------------------------------------------------------------------------------------
//! \fn void MeshBlock::ResetTimeMeasurement()
//  \brief reset the MeshBlock cost for automatic load balancing

void MeshBlock::ResetTimeMeasurement() {
  if (pmy_mesh->lb_automatic_) cost_ = TINY_NUMBER;
}

//----------------------------------------------------------------------------------------
//! \fn void MeshBlock::StartTimeMeasurement()
//  \brief start time measurement for automatic load balancing

void MeshBlock::StartTimeMeasurement() {
  if (pmy_mesh->lb_automatic_) {
    lb_timer.reset();
  }
}

//----------------------------------------------------------------------------------------
//! \fn void MeshBlock::StartTimeMeasurement()
//  \brief stop time measurement and accumulate it in the MeshBlock cost

void MeshBlock::StopTimeMeasurement() {
  if (pmy_mesh->lb_automatic_) {
    cost_ += lb_timer.seconds();
  }
}

void MeshBlock::RegisterMeshBlockData(std::shared_ptr<CellVariable<Real>> pvar_cc) {
  vars_cc_.push_back(pvar_cc);
  return;
}

void MeshBlock::AllocateSparse(std::string const &label, bool only_control,
                               bool flag_uninitialized) {
  auto &mbd = meshblock_data;
  auto AllocateVar = [flag_uninitialized, &mbd](const std::string &l) {
    // first allocate variable in base stage
    auto base_var = mbd.Get()->AllocateSparse(l, flag_uninitialized);

    // now allocate in all other stages
    for (auto stage : mbd.Stages()) {
      if (stage.first == "base") {
        // we've already done this
        continue;
      }

      auto v = stage.second->GetCellVarPtr(l);

      if (v->IsSet(Metadata::OneCopy)) {
        // nothing to do, we already allocated variable on base stage, and all other
        // stages share that variable
        continue;
      }

      if (!v->IsAllocated()) {
        // allocate data of target variable
        v->AllocateData(flag_uninitialized);

        // copy fluxes and boundary variable from variable on base stage
        v->CopyFluxesAndBdryVar(base_var.get());
      }
    }
  };

  bool cont_set = false;
  if ((pmy_mesh != nullptr) && pmy_mesh->resolved_packages) {
    cont_set = pmy_mesh->resolved_packages->ControlVariablesSet();
  }

  if (cont_set && meshblock_data.Get()->GetCellVarPtr(label)->IsSparse()) {
    auto clabel = label;
    if (!only_control) clabel = pmy_mesh->resolved_packages->GetFieldController(label);
    const auto &var_labels = pmy_mesh->resolved_packages->GetControlledVariables(clabel);
    for (const auto &l : var_labels)
      AllocateVar(l);
  } else {
    AllocateVar(label);
  }
}

void MeshBlock::DeallocateSparse(std::string const &label) {
  auto &mbd = meshblock_data;
  auto DeallocateVar = [&mbd](const std::string &l) {
    for (auto stage : mbd.Stages()) {
      stage.second->DeallocateSparse(l);
    }
  };

  bool cont_set = false;
  if ((pmy_mesh != nullptr) && pmy_mesh->resolved_packages) {
    cont_set = pmy_mesh->resolved_packages->ControlVariablesSet();
  }

  if (cont_set && meshblock_data.Get()->GetCellVarPtr(label)->IsSparse()) {
    const auto &var_labels = pmy_mesh->resolved_packages->GetControlledVariables(label);
    for (const auto &l : var_labels)
      DeallocateVar(l);
  } else {
    DeallocateVar(label);
  }
}

} // namespace parthenon<|MERGE_RESOLUTION|>--- conflicted
+++ resolved
@@ -171,13 +171,6 @@
   // removed, which can happen after dense-on-block for sparse
   // variables is in place and after we write "prolongate-in-one,"
   // this should be only for `Metadata::Independent`.
-<<<<<<< HEAD
-  CellVariableVector<Real> vars =
-      GetAnyVariables(real_container->GetCellVariableVector(),
-                      {Metadata::Independent, Metadata::FillGhost});
-
-  for (int n = 0; n < vars.size(); n++) {
-=======
 
   // TODO(LFR): vars_cc_ sets what variables are communicated across
   // ranks during remeshing, so we want to be able to explicitly flag
@@ -192,7 +185,6 @@
                                              false)
                         .vars();
   for (int n = 0; n < vars.size(); ++n) {
->>>>>>> 72314ea5
     RegisterMeshBlockData(vars[n]);
   }
 
