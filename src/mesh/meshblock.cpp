--- conflicted
+++ resolved
@@ -262,12 +262,6 @@
   return;
 }
 
-<<<<<<< HEAD
-void MeshBlock::RegisterMeshBlockData(std::shared_ptr<FaceField> pvar_fc) {
-  vars_fc_.push_back(pvar_fc);
-  return;
-}
-
 void MeshBlock::AllocateSparse(std::string const &label, bool only_control,
                                bool flag_uninitialized) {
   auto &mbd = meshblock_data;
@@ -297,17 +291,6 @@
         // copy fluxes and boundary variable from variable on base stage
         v->CopyFluxesAndBdryVar(base_var.get());
       }
-=======
-void MeshBlock::AllocateSparse(std::string const &label) {
-  // first allocate variable in base stage
-  auto base_var = meshblock_data.Get()->AllocateSparse(label);
-
-  // now allocate in all other stages
-  for (auto stage : meshblock_data.Stages()) {
-    if (stage.first == "base") {
-      // we've already done this
-      continue;
->>>>>>> 3ff6cf12
     }
   };
 
