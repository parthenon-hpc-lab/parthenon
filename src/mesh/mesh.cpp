//========================================================================================
// Athena++ astrophysical MHD code
// Copyright(C) 2014 James M. Stone <jmstone@princeton.edu> and other code contributors
// Licensed under the 3-clause BSD License, see LICENSE file for details
//========================================================================================
// (C) (or copyright) 2020-2023. Triad National Security, LLC. All rights reserved.
//
// This program was produced under U.S. Government contract 89233218CNA000001 for Los
// Alamos National Laboratory (LANL), which is operated by Triad National Security, LLC
// for the U.S. Department of Energy/National Nuclear Security Administration. All rights
// in the program are reserved by Triad National Security, LLC, and the U.S. Department
// of Energy/National Nuclear Security Administration. The Government is granted for
// itself and others acting on its behalf a nonexclusive, paid-up, irrevocable worldwide
// license in this material to reproduce, prepare derivative works, distribute copies to
// the public, perform publicly and display publicly, and to permit others to do so.
//========================================================================================
//! \file mesh.cpp
//  \brief implementation of functions in Mesh class

#include <algorithm>
#include <cinttypes>
#include <cmath>
#include <cstdint>
#include <cstdlib>
#include <cstring>
#include <iomanip>
#include <iostream>
#include <limits>
#include <memory>
#include <sstream>
#include <stdexcept>
#include <string>
#include <utility>
#include <vector>

#include "basic_types.hpp"
#include "bvals/comms/bvals_in_one.hpp"
#include "parthenon_mpi.hpp"

#include "bvals/boundary_conditions.hpp"
#include "bvals/bvals.hpp"
#include "defs.hpp"
#include "globals.hpp"
#include "interface/state_descriptor.hpp"
#include "interface/update.hpp"
#include "mesh/mesh.hpp"
#include "mesh/mesh_refinement.hpp"
#include "mesh/meshblock.hpp"
#include "mesh/meshblock_tree.hpp"
#include "outputs/restart.hpp"
#include "parameter_input.hpp"
#include "parthenon_arrays.hpp"
#include "prolong_restrict/prolong_restrict.hpp"
#include "utils/buffer_utils.hpp"
#include "utils/error_checking.hpp"
#include "utils/partition_stl_containers.hpp"

namespace parthenon {

//----------------------------------------------------------------------------------------
// Mesh constructor, builds mesh at start of calculation using parameters in input file

Mesh::Mesh(ParameterInput *pin, ApplicationInput *app_in, Packages_t &packages,
           int mesh_test)
    : // public members:
      modified(true), is_restart(false),
      // aggregate initialization of RegionSize struct:
      mesh_size({pin->GetReal("parthenon/mesh", "x1min"),
                 pin->GetReal("parthenon/mesh", "x2min"),
                 pin->GetReal("parthenon/mesh", "x3min")},
                {pin->GetReal("parthenon/mesh", "x1max"),
                 pin->GetReal("parthenon/mesh", "x2max"),
                 pin->GetReal("parthenon/mesh", "x3max")},
                {pin->GetOrAddReal("parthenon/mesh", "x1rat", 1.0),
                 pin->GetOrAddReal("parthenon/mesh", "x2rat", 1.0),
                 pin->GetOrAddReal("parthenon/mesh", "x3rat", 1.0)},
                {pin->GetInteger("parthenon/mesh", "nx1"),
                 pin->GetInteger("parthenon/mesh", "nx2"),
                 pin->GetInteger("parthenon/mesh", "nx3")},
                {false, pin->GetInteger("parthenon/mesh", "nx2") == 1,
                 pin->GetInteger("parthenon/mesh", "nx3") == 1}),
      mesh_bcs{
          GetBoundaryFlag(pin->GetOrAddString("parthenon/mesh", "ix1_bc", "reflecting")),
          GetBoundaryFlag(pin->GetOrAddString("parthenon/mesh", "ox1_bc", "reflecting")),
          GetBoundaryFlag(pin->GetOrAddString("parthenon/mesh", "ix2_bc", "reflecting")),
          GetBoundaryFlag(pin->GetOrAddString("parthenon/mesh", "ox2_bc", "reflecting")),
          GetBoundaryFlag(pin->GetOrAddString("parthenon/mesh", "ix3_bc", "reflecting")),
          GetBoundaryFlag(pin->GetOrAddString("parthenon/mesh", "ox3_bc", "reflecting"))},
      ndim((mesh_size.nx(X3DIR) > 1) ? 3 : ((mesh_size.nx(X2DIR) > 1) ? 2 : 1)),
      adaptive(pin->GetOrAddString("parthenon/mesh", "refinement", "none") == "adaptive"
                   ? true
                   : false),
      multilevel(
          (adaptive ||
           pin->GetOrAddString("parthenon/mesh", "refinement", "none") == "static" ||
           pin->GetOrAddString("parthenon/mesh", "multigrid", "false") == "true")
              ? true
              : false),
      multigrid(pin->GetOrAddString("parthenon/mesh", "multigrid", "false") == "true"
                    ? true
                    : false),
      nbnew(), nbdel(), step_since_lb(), gflag(), packages(packages),
      // private members:
      num_mesh_threads_(pin->GetOrAddInteger("parthenon/mesh", "num_threads", 1)),
      tree(this), use_uniform_meshgen_fn_{true, true, true, true}, lb_flag_(true),
      lb_automatic_(),
      lb_manual_(), MeshBndryFnctn{nullptr, nullptr, nullptr, nullptr, nullptr, nullptr} {
  std::stringstream msg;
  RegionSize block_size;
  BoundaryFlag block_bcs[6];
  std::int64_t nbmax;

  // mesh test
  if (mesh_test > 0) Globals::nranks = mesh_test;

  // check number of OpenMP threads for mesh
  if (num_mesh_threads_ < 1) {
    msg << "### FATAL ERROR in Mesh constructor" << std::endl
        << "Number of OpenMP threads must be >= 1, but num_threads=" << num_mesh_threads_
        << std::endl;
    PARTHENON_FAIL(msg);
  }

  for (auto &[dir, label] : std::vector<std::pair<CoordinateDirection, std::string>>{
           {X1DIR, "1"}, {X2DIR, "2"}, {X3DIR, "3"}}) {
    // check number of grid cells in root level of mesh from input file.
    if (mesh_size.nx(dir) < 1) {
      msg << "### FATAL ERROR in Mesh constructor" << std::endl
          << "In mesh block in input file nx" + label + " must be >= 1, but nx" + label +
                 "="
          << mesh_size.nx(dir) << std::endl;
      PARTHENON_FAIL(msg);
    }
    // check physical size of mesh (root level) from input file.
    if (mesh_size.xmax(dir) <= mesh_size.xmin(dir)) {
      msg << "### FATAL ERROR in Mesh constructor" << std::endl
          << "Input x" + label + "max must be larger than x" + label + "min: x" + label +
                 "min="
          << mesh_size.xmin(dir) << " x" + label + "max=" << mesh_size.xmax(dir)
          << std::endl;
      PARTHENON_FAIL(msg);
    }
  }

  if (mesh_size.nx(X2DIR) == 1 && mesh_size.nx(X3DIR) > 1) {
    msg << "### FATAL ERROR in Mesh constructor" << std::endl
        << "In mesh block in input file: nx2=1, nx3=" << mesh_size.nx(X3DIR)
        << ", 2D problems in x1-x3 plane not supported" << std::endl;
    PARTHENON_FAIL(msg);
  }

  // Allow for user overrides to default Parthenon functions
  if (app_in->InitUserMeshData != nullptr) {
    InitUserMeshData = app_in->InitUserMeshData;
  }
  if (app_in->MeshProblemGenerator != nullptr) {
    ProblemGenerator = app_in->MeshProblemGenerator;
  }
  if (app_in->PreStepMeshUserWorkInLoop != nullptr) {
    PreStepUserWorkInLoop = app_in->PreStepMeshUserWorkInLoop;
  }
  if (app_in->PostStepMeshUserWorkInLoop != nullptr) {
    PostStepUserWorkInLoop = app_in->PostStepMeshUserWorkInLoop;
  }
  if (app_in->PreStepDiagnosticsInLoop != nullptr) {
    PreStepUserDiagnosticsInLoop = app_in->PreStepDiagnosticsInLoop;
  }
  if (app_in->PostStepDiagnosticsInLoop != nullptr) {
    PostStepUserDiagnosticsInLoop = app_in->PostStepDiagnosticsInLoop;
  }
  if (app_in->UserWorkAfterLoop != nullptr) {
    UserWorkAfterLoop = app_in->UserWorkAfterLoop;
  }

  // check the consistency of the periodic boundaries
  if (((mesh_bcs[BoundaryFace::inner_x1] == BoundaryFlag::periodic &&
        mesh_bcs[BoundaryFace::outer_x1] != BoundaryFlag::periodic) ||
       (mesh_bcs[BoundaryFace::inner_x1] != BoundaryFlag::periodic &&
        mesh_bcs[BoundaryFace::outer_x1] == BoundaryFlag::periodic)) ||
      (mesh_size.nx(X2DIR) > 1 &&
       ((mesh_bcs[BoundaryFace::inner_x2] == BoundaryFlag::periodic &&
         mesh_bcs[BoundaryFace::outer_x2] != BoundaryFlag::periodic) ||
        (mesh_bcs[BoundaryFace::inner_x2] != BoundaryFlag::periodic &&
         mesh_bcs[BoundaryFace::outer_x2] == BoundaryFlag::periodic))) ||
      (mesh_size.nx(X3DIR) > 1 &&
       ((mesh_bcs[BoundaryFace::inner_x3] == BoundaryFlag::periodic &&
         mesh_bcs[BoundaryFace::outer_x3] != BoundaryFlag::periodic) ||
        (mesh_bcs[BoundaryFace::inner_x3] != BoundaryFlag::periodic &&
         mesh_bcs[BoundaryFace::outer_x3] == BoundaryFlag::periodic)))) {
    msg << "### FATAL ERROR in Mesh constructor" << std::endl
        << "When periodic boundaries are in use, both sides must be periodic."
        << std::endl;
    PARTHENON_FAIL(msg);
  }

  EnrollBndryFncts_(app_in);
  for (auto &[dir, label] : std::vector<std::tuple<CoordinateDirection, std::string>>{
           {X1DIR, "nx1"}, {X2DIR, "nx2"}, {X3DIR, "nx3"}}) {
    block_size.xrat(dir) = mesh_size.xrat(dir);
    block_size.symmetry(dir) = mesh_size.symmetry(dir);
    if (!block_size.symmetry(dir)) {
      block_size.nx(dir) =
          pin->GetOrAddInteger("parthenon/meshblock", label, mesh_size.nx(dir));
    } else {
      block_size.nx(dir) = mesh_size.nx(dir);
    }
    nrbx[dir - 1] = mesh_size.nx(dir) / block_size.nx(dir);
  }
  nbmax = *std::max_element(std::begin(nrbx), std::end(nrbx));
  base_block_size = block_size;

  // check consistency of the block and mesh
  if (mesh_size.nx(X1DIR) % block_size.nx(X1DIR) != 0 ||
      mesh_size.nx(X2DIR) % block_size.nx(X2DIR) != 0 ||
      mesh_size.nx(X3DIR) % block_size.nx(X3DIR) != 0) {
    msg << "### FATAL ERROR in Mesh constructor" << std::endl
        << "the Mesh must be evenly divisible by the MeshBlock" << std::endl;
    PARTHENON_FAIL(msg);
  }
  if (block_size.nx(X1DIR) < 4 || (block_size.nx(X2DIR) < 4 && (ndim >= 2)) ||
      (block_size.nx(X3DIR) < 4 && (ndim >= 3))) {
    msg << "### FATAL ERROR in Mesh constructor" << std::endl
        << "block_size must be larger than or equal to 4 cells." << std::endl;
    PARTHENON_FAIL(msg);
  }

  // initialize user-enrollable functions
  default_pack_size_ = pin->GetOrAddInteger("parthenon/mesh", "pack_size", -1);

  // calculate the logical root level and maximum level
  for (root_level = 0; (1 << root_level) < nbmax; root_level++) {
  }
  current_level = root_level;

  tree.CreateRootGrid();

  // Load balancing flag and parameters
  RegisterLoadBalancing_(pin);

  // SMR / AMR:
  if (adaptive) {
    max_level = pin->GetOrAddInteger("parthenon/mesh", "numlevel", 1) + root_level - 1;
    if (max_level > 63) {
      msg << "### FATAL ERROR in Mesh constructor" << std::endl
          << "The number of the refinement level must be smaller than "
          << 63 - root_level + 1 << "." << std::endl;
      PARTHENON_FAIL(msg);
    }
  } else {
    max_level = 63;
  }

  InitUserMeshData(this, pin);

  if (multilevel) {
    if (block_size.nx(X1DIR) % 2 == 1 || (block_size.nx(X2DIR) % 2 == 1 && (ndim >= 2)) ||
        (block_size.nx(X3DIR) % 2 == 1 && (ndim >= 3))) {
      msg << "### FATAL ERROR in Mesh constructor" << std::endl
          << "The size of MeshBlock must be divisible by 2 in order to use SMR or AMR."
          << std::endl;
      PARTHENON_FAIL(msg);
    }

    InputBlock *pib = pin->pfirst_block;
    while (pib != nullptr) {
      if (pib->block_name.compare(0, 27, "parthenon/static_refinement") == 0) {
        RegionSize ref_size;
        ref_size.xmin(X1DIR) = pin->GetReal(pib->block_name, "x1min");
        ref_size.xmax(X1DIR) = pin->GetReal(pib->block_name, "x1max");
        if (ndim >= 2) {
          ref_size.xmin(X2DIR) = pin->GetReal(pib->block_name, "x2min");
          ref_size.xmax(X2DIR) = pin->GetReal(pib->block_name, "x2max");
        } else {
          ref_size.xmin(X2DIR) = mesh_size.xmin(X2DIR);
          ref_size.xmax(X2DIR) = mesh_size.xmax(X2DIR);
        }
        if (ndim == 3) {
          ref_size.xmin(X3DIR) = pin->GetReal(pib->block_name, "x3min");
          ref_size.xmax(X3DIR) = pin->GetReal(pib->block_name, "x3max");
        } else {
          ref_size.xmin(X3DIR) = mesh_size.xmin(X3DIR);
          ref_size.xmax(X3DIR) = mesh_size.xmax(X3DIR);
        }
        int ref_lev = pin->GetInteger(pib->block_name, "level");
        int lrlev = ref_lev + root_level;
        if (lrlev > current_level) current_level = lrlev;
        // range check
        if (ref_lev < 1) {
          msg << "### FATAL ERROR in Mesh constructor" << std::endl
              << "Refinement level must be larger than 0 (root level = 0)" << std::endl;
          PARTHENON_FAIL(msg);
        }
        if (lrlev > max_level) {
          msg << "### FATAL ERROR in Mesh constructor" << std::endl
              << "Refinement level exceeds the maximum level (specify "
              << "'maxlevel' parameter in <parthenon/mesh> input block if adaptive)."
              << std::endl;

          PARTHENON_FAIL(msg);
        }
        if (ref_size.xmin(X1DIR) > ref_size.xmax(X1DIR) ||
            ref_size.xmin(X2DIR) > ref_size.xmax(X2DIR) ||
            ref_size.xmin(X3DIR) > ref_size.xmax(X3DIR)) {
          msg << "### FATAL ERROR in Mesh constructor" << std::endl
              << "Invalid refinement region is specified." << std::endl;
          PARTHENON_FAIL(msg);
        }
        if (ref_size.xmin(X1DIR) < mesh_size.xmin(X1DIR) ||
            ref_size.xmax(X1DIR) > mesh_size.xmax(X1DIR) ||
            ref_size.xmin(X2DIR) < mesh_size.xmin(X2DIR) ||
            ref_size.xmax(X2DIR) > mesh_size.xmax(X2DIR) ||
            ref_size.xmin(X3DIR) < mesh_size.xmin(X3DIR) ||
            ref_size.xmax(X3DIR) > mesh_size.xmax(X3DIR)) {
          msg << "### FATAL ERROR in Mesh constructor" << std::endl
              << "Refinement region must be smaller than the whole mesh." << std::endl;
          PARTHENON_FAIL(msg);
        }
        std::int64_t l_region_min[3]{0, 0, 0};
        std::int64_t l_region_max[3]{1, 1, 1};
        for (auto dir : {X1DIR, X2DIR, X3DIR}) {
          if (!mesh_size.symmetry(dir)) {
            l_region_min[dir - 1] =
                GetLLFromMeshCoordinate(dir, lrlev, ref_size.xmin(dir));
            l_region_max[dir - 1] =
                GetLLFromMeshCoordinate(dir, lrlev, ref_size.xmax(dir));
            l_region_min[dir - 1] =
                std::max(l_region_min[dir - 1], static_cast<std::int64_t>(0));
            l_region_max[dir - 1] =
                std::min(l_region_max[dir - 1],
                         static_cast<std::int64_t>(nrbx[dir - 1] * (1LL << ref_lev) - 1));
            auto current_loc =
                LogicalLocation(lrlev, l_region_max[0], l_region_max[1], l_region_max[2]);
            // Remove last block if it just it's boundary overlaps with the region
            if (GetMeshCoordinate(dir, BlockLocation::Left, current_loc) ==
                ref_size.xmax(dir))
              l_region_max[dir - 1]--;
            if (l_region_min[dir - 1] % 2 == 1) l_region_min[dir - 1]--;
            if (l_region_max[dir - 1] % 2 == 0) l_region_max[dir - 1]++;
          }
        }
        for (std::int64_t k = l_region_min[2]; k < l_region_max[2]; k += 2) {
          for (std::int64_t j = l_region_min[1]; j < l_region_max[1]; j += 2) {
            for (std::int64_t i = l_region_min[0]; i < l_region_max[0]; i += 2) {
              LogicalLocation nloc(lrlev, i, j, k);
              int nnew;
              tree.AddMeshBlock(nloc, nnew);
            }
          }
        }
      }
      pib = pib->pnext;
    }
  }

  // initial mesh hierarchy construction is completed here
  tree.CountMeshBlock(nbtotal);
  loclist.resize(nbtotal);
  tree.GetMeshBlockList(loclist.data(), nullptr, nbtotal);

#ifdef MPI_PARALLEL
  // check if there are sufficient blocks
  if (nbtotal < Globals::nranks) {
    if (mesh_test == 0) {
      msg << "### FATAL ERROR in Mesh constructor" << std::endl
          << "Too few mesh blocks: nbtotal (" << nbtotal << ") < nranks ("
          << Globals::nranks << ")" << std::endl;
      PARTHENON_FAIL(msg);
    } else { // test
      std::cout << "### Warning in Mesh constructor" << std::endl
                << "Too few mesh blocks: nbtotal (" << nbtotal << ") < nranks ("
                << Globals::nranks << ")" << std::endl;
    }
  }
#endif

  ranklist = std::vector<int>(nbtotal);

  nslist = std::vector<int>(Globals::nranks);
  nblist = std::vector<int>(Globals::nranks);
  if (adaptive) { // allocate arrays for AMR
    nref = std::vector<int>(Globals::nranks);
    nderef = std::vector<int>(Globals::nranks);
    rdisp = std::vector<int>(Globals::nranks);
    ddisp = std::vector<int>(Globals::nranks);
    bnref = std::vector<int>(Globals::nranks);
    bnderef = std::vector<int>(Globals::nranks);
    brdisp = std::vector<int>(Globals::nranks);
    bddisp = std::vector<int>(Globals::nranks);
  }

  // initialize cost array with the simplest estimate; all the blocks are equal
  costlist = std::vector<double>(nbtotal, 1.0);

  CalculateLoadBalance(costlist, ranklist, nslist, nblist);
  PopulateLeafLocationMap();

  // Output some diagnostic information to terminal

  // Output MeshBlock list and quit (mesh test only); do not create meshes
  if (mesh_test > 0) {
    if (Globals::my_rank == 0) OutputMeshStructure(ndim);
    return;
  }

  mesh_data.SetMeshPointer(this);

  resolved_packages = ResolvePackages(packages);

  // Register user defined boundary conditions
  UserBoundaryFunctions = resolved_packages->UserBoundaryFunctions;

  // Setup unique comms for each variable and swarm
  SetupMPIComms();

  // create MeshBlock list for this process
  int nbs = nslist[Globals::my_rank];
  int nbe = nbs + nblist[Globals::my_rank] - 1;
  // create MeshBlock list for this process
  block_list.clear();
  block_list.resize(nbe - nbs + 1);
  for (int i = nbs; i <= nbe; i++) {
    SetBlockSizeAndBoundaries(loclist[i], block_size, block_bcs);
    // create a block and add into the link list
    block_list[i - nbs] =
        MeshBlock::Make(i, i - nbs, loclist[i], block_size, block_bcs, this, pin, app_in,
                        packages, resolved_packages, gflag);
    block_list[i - nbs]->SearchAndSetNeighbors(this, tree, ranklist.data(),
                                               nslist.data());
  }
  SetSameLevelNeighbors(block_list, leaf_grid_locs, this->GetRootGridInfo(), nbs, false);
  BuildGMGHierarchy(nbs, pin, app_in);
  ResetLoadBalanceVariables();
}

//----------------------------------------------------------------------------------------
// Mesh constructor for restarts. Load the restart file
Mesh::Mesh(ParameterInput *pin, ApplicationInput *app_in, RestartReader &rr,
           Packages_t &packages, int mesh_test)
    : // public members:
      // aggregate initialization of RegionSize struct:
      // (will be overwritten by memcpy from restart file, in this case)
      modified(true), is_restart(true),
      // aggregate initialization of RegionSize struct:
      mesh_size({pin->GetReal("parthenon/mesh", "x1min"),
                 pin->GetReal("parthenon/mesh", "x2min"),
                 pin->GetReal("parthenon/mesh", "x3min")},
                {pin->GetReal("parthenon/mesh", "x1max"),
                 pin->GetReal("parthenon/mesh", "x2max"),
                 pin->GetReal("parthenon/mesh", "x3max")},
                {pin->GetOrAddReal("parthenon/mesh", "x1rat", 1.0),
                 pin->GetOrAddReal("parthenon/mesh", "x2rat", 1.0),
                 pin->GetOrAddReal("parthenon/mesh", "x3rat", 1.0)},
                {pin->GetInteger("parthenon/mesh", "nx1"),
                 pin->GetInteger("parthenon/mesh", "nx2"),
                 pin->GetInteger("parthenon/mesh", "nx3")},
                {false, pin->GetInteger("parthenon/mesh", "nx2") == 1,
                 pin->GetInteger("parthenon/mesh", "nx3") == 1}),
      mesh_bcs{
          GetBoundaryFlag(pin->GetOrAddString("parthenon/mesh", "ix1_bc", "reflecting")),
          GetBoundaryFlag(pin->GetOrAddString("parthenon/mesh", "ox1_bc", "reflecting")),
          GetBoundaryFlag(pin->GetOrAddString("parthenon/mesh", "ix2_bc", "reflecting")),
          GetBoundaryFlag(pin->GetOrAddString("parthenon/mesh", "ox2_bc", "reflecting")),
          GetBoundaryFlag(pin->GetOrAddString("parthenon/mesh", "ix3_bc", "reflecting")),
          GetBoundaryFlag(pin->GetOrAddString("parthenon/mesh", "ox3_bc", "reflecting"))},
      ndim((mesh_size.nx(X3DIR) > 1) ? 3 : ((mesh_size.nx(X2DIR) > 1) ? 2 : 1)),
      adaptive(pin->GetOrAddString("parthenon/mesh", "refinement", "none") == "adaptive"
                   ? true
                   : false),
      multilevel(
          (adaptive ||
           pin->GetOrAddString("parthenon/mesh", "refinement", "none") == "static" ||
           pin->GetOrAddString("parthenon/mesh", "multigrid", "false") == "true")
              ? true
              : false),
      multigrid(pin->GetOrAddString("parthenon/mesh", "multigrid", "false") == "true"
                    ? true
                    : false),
      nbnew(), nbdel(), step_since_lb(), gflag(), packages(packages),
      // private members:
      num_mesh_threads_(pin->GetOrAddInteger("parthenon/mesh", "num_threads", 1)),
      tree(this), use_uniform_meshgen_fn_{true, true, true, true}, lb_flag_(true),
      lb_automatic_(),
      lb_manual_(), MeshBndryFnctn{nullptr, nullptr, nullptr, nullptr, nullptr, nullptr} {
  std::stringstream msg;
  RegionSize block_size;
  BoundaryFlag block_bcs[6];

  // mesh test
  if (mesh_test > 0) Globals::nranks = mesh_test;

  // check the number of OpenMP threads for mesh
  if (num_mesh_threads_ < 1) {
    msg << "### FATAL ERROR in Mesh constructor" << std::endl
        << "Number of OpenMP threads must be >= 1, but num_threads=" << num_mesh_threads_
        << std::endl;
    PARTHENON_FAIL(msg);
  }

  // read the restart file
  // the file is already open and the pointer is set to after <par_end>

  // All ranks read HDF file
  nbnew = rr.GetAttr<int>("Info", "NBNew");
  nbdel = rr.GetAttr<int>("Info", "NBDel");
  nbtotal = rr.GetAttr<int>("Info", "NumMeshBlocks");
  root_level = rr.GetAttr<int>("Info", "RootLevel");

  const auto bc = rr.GetAttrVec<std::string>("Info", "BoundaryConditions");
  for (int i = 0; i < 6; i++) {
    block_bcs[i] = GetBoundaryFlag(bc[i]);
  }

  // Allow for user overrides to default Parthenon functions
  if (app_in->InitUserMeshData != nullptr) {
    InitUserMeshData = app_in->InitUserMeshData;
  }
  if (app_in->PreStepMeshUserWorkInLoop != nullptr) {
    PreStepUserWorkInLoop = app_in->PreStepMeshUserWorkInLoop;
  }
  if (app_in->PostStepMeshUserWorkInLoop != nullptr) {
    PostStepUserWorkInLoop = app_in->PostStepMeshUserWorkInLoop;
  }
  if (app_in->PreStepDiagnosticsInLoop != nullptr) {
    PreStepUserDiagnosticsInLoop = app_in->PreStepDiagnosticsInLoop;
  }
  if (app_in->PostStepDiagnosticsInLoop != nullptr) {
    PostStepUserDiagnosticsInLoop = app_in->PostStepDiagnosticsInLoop;
  }
  if (app_in->UserWorkAfterLoop != nullptr) {
    UserWorkAfterLoop = app_in->UserWorkAfterLoop;
  }
  EnrollBndryFncts_(app_in);

  const auto grid_dim = rr.GetAttrVec<Real>("Info", "RootGridDomain");
  mesh_size.xmin(X1DIR) = grid_dim[0];
  mesh_size.xmax(X1DIR) = grid_dim[1];
  mesh_size.xrat(X1DIR) = grid_dim[2];

  mesh_size.xmin(X2DIR) = grid_dim[3];
  mesh_size.xmax(X2DIR) = grid_dim[4];
  mesh_size.xrat(X2DIR) = grid_dim[5];

  mesh_size.xmin(X3DIR) = grid_dim[6];
  mesh_size.xmax(X3DIR) = grid_dim[7];
  mesh_size.xrat(X3DIR) = grid_dim[8];

  // initialize
  loclist = std::vector<LogicalLocation>(nbtotal);

  const auto blockSize = rr.GetAttrVec<int>("Info", "MeshBlockSize");
  const auto includesGhost = rr.GetAttr<int>("Info", "IncludesGhost");
  const auto nGhost = rr.GetAttr<int>("Info", "NGhost");

  for (auto &dir : {X1DIR, X2DIR, X3DIR}) {
    block_size.xrat(dir) = mesh_size.xrat(dir);
    block_size.nx(dir) =
        blockSize[dir - 1] - (blockSize[dir - 1] > 1) * includesGhost * 2 * nGhost;
    if (block_size.nx(dir) == 1) {
      block_size.symmetry(dir) = true;
      mesh_size.symmetry(dir) = true;
    } else {
      block_size.symmetry(dir) = false;
      mesh_size.symmetry(dir) = false;
    }
    // calculate the number of the blocks
    nrbx[dir - 1] = mesh_size.nx(dir) / block_size.nx(dir);
  }
  base_block_size = block_size;

  // Load balancing flag and parameters
  RegisterLoadBalancing_(pin);

  // SMR / AMR
  if (adaptive) {
    // read from file or from input?  input for now.
    //    max_level = rr.GetAttr<int>("Info", "MaxLevel");
    max_level = pin->GetOrAddInteger("parthenon/mesh", "numlevel", 1) + root_level - 1;
    if (max_level > 63) {
      msg << "### FATAL ERROR in Mesh constructor" << std::endl
          << "The number of the refinement level must be smaller than "
          << 63 - root_level + 1 << "." << std::endl;
      PARTHENON_FAIL(msg);
    }
  } else {
    max_level = 63;
  }

  InitUserMeshData(this, pin);

  // Populate logical locations
  auto lx123 = rr.ReadDataset<int64_t>("/Blocks/loc.lx123");
  auto locLevelGidLidCnghostGflag =
      rr.ReadDataset<int>("/Blocks/loc.level-gid-lid-cnghost-gflag");
  current_level = -1;
  for (int i = 0; i < nbtotal; i++) {
    loclist[i] = LogicalLocation(locLevelGidLidCnghostGflag[5 * i], lx123[3 * i],
                                 lx123[3 * i + 1], lx123[3 * i + 2]);

    if (loclist[i].level() > current_level) {
      current_level = loclist[i].level();
    }
  }
  // rebuild the Block Tree
  tree.CreateRootGrid();

  for (int i = 0; i < nbtotal; i++) {
    tree.AddMeshBlockWithoutRefine(loclist[i]);
  }

  int nnb;
  // check the tree structure, and assign GID
  tree.GetMeshBlockList(loclist.data(), nullptr, nnb);
  if (nnb != nbtotal) {
    msg << "### FATAL ERROR in Mesh constructor" << std::endl
        << "Tree reconstruction failed. The total numbers of the blocks do not match. ("
        << nbtotal << " != " << nnb << ")" << std::endl;
    PARTHENON_FAIL(msg);
  }

#ifdef MPI_PARALLEL
  if (nbtotal < Globals::nranks) {
    if (mesh_test == 0) {
      msg << "### FATAL ERROR in Mesh constructor" << std::endl
          << "Too few mesh blocks: nbtotal (" << nbtotal << ") < nranks ("
          << Globals::nranks << ")" << std::endl;
      PARTHENON_FAIL(msg);
    } else { // test
      std::cout << "### Warning in Mesh constructor" << std::endl
                << "Too few mesh blocks: nbtotal (" << nbtotal << ") < nranks ("
                << Globals::nranks << ")" << std::endl;
      return;
    }
  }
#endif
  costlist = std::vector<double>(nbtotal, 1.0);
  ranklist = std::vector<int>(nbtotal);
  nslist = std::vector<int>(Globals::nranks);
  nblist = std::vector<int>(Globals::nranks);

  if (adaptive) { // allocate arrays for AMR
    nref = std::vector<int>(Globals::nranks);
    nderef = std::vector<int>(Globals::nranks);
    rdisp = std::vector<int>(Globals::nranks);
    ddisp = std::vector<int>(Globals::nranks);
    bnref = std::vector<int>(Globals::nranks);
    bnderef = std::vector<int>(Globals::nranks);
    brdisp = std::vector<int>(Globals::nranks);
    bddisp = std::vector<int>(Globals::nranks);
  }

  CalculateLoadBalance(costlist, ranklist, nslist, nblist);
  PopulateLeafLocationMap();

  // Output MeshBlock list and quit (mesh test only); do not create meshes
  if (mesh_test > 0) {
    if (Globals::my_rank == 0) OutputMeshStructure(ndim);
    return;
  }

  // allocate data buffer
  int nb = nblist[Globals::my_rank];
  int nbs = nslist[Globals::my_rank];
  int nbe = nbs + nb - 1;

  mesh_data.SetMeshPointer(this);

  resolved_packages = ResolvePackages(packages);

  // Register user defined boundary conditions
  UserBoundaryFunctions = resolved_packages->UserBoundaryFunctions;

  // Setup unique comms for each variable and swarm
  SetupMPIComms();

  // Create MeshBlocks (parallel)
  block_list.clear();
  block_list.resize(nbe - nbs + 1);
  for (int i = nbs; i <= nbe; i++) {
    for (auto &v : block_bcs) {
      v = parthenon::BoundaryFlag::undef;
    }
    SetBlockSizeAndBoundaries(loclist[i], block_size, block_bcs);

    // create a block and add into the link list
    block_list[i - nbs] =
        MeshBlock::Make(i, i - nbs, loclist[i], block_size, block_bcs, this, pin, app_in,
                        packages, resolved_packages, gflag, costlist[i]);
    block_list[i - nbs]->SearchAndSetNeighbors(this, tree, ranklist.data(),
                                               nslist.data());
  }
  SetSameLevelNeighbors(block_list, leaf_grid_locs, this->GetRootGridInfo(), nbs, false);
  BuildGMGHierarchy(nbs, pin, app_in);
  ResetLoadBalanceVariables();
}

//----------------------------------------------------------------------------------------
// destructor

Mesh::~Mesh() {
#ifdef MPI_PARALLEL
  // Cleanup MPI comms
  for (auto &pair : mpi_comm_map_) {
    PARTHENON_MPI_CHECK(MPI_Comm_free(&(pair.second)));
  }
  mpi_comm_map_.clear();
#endif
}

//----------------------------------------------------------------------------------------
//! \fn void Mesh::OutputMeshStructure(int ndim)
//  \brief print the mesh structure information

void Mesh::OutputMeshStructure(const int ndim,
                               const bool dump_mesh_structure /*= true*/) {
  RegionSize block_size;
  BoundaryFlag block_bcs[6];

  // Write overall Mesh structure to stdout and file
  std::cout << std::endl;
  std::cout << "Root grid = " << nrbx[0] << " x " << nrbx[1] << " x " << nrbx[2]
            << " MeshBlocks" << std::endl;
  std::cout << "Total number of MeshBlocks = " << nbtotal << std::endl;
  std::cout << "Number of physical refinement levels = " << (current_level - root_level)
            << std::endl;
  std::cout << "Number of logical  refinement levels = " << current_level << std::endl;

  // compute/output number of blocks per level, and cost per level
  std::vector<int> nb_per_plevel(max_level + 1, 0);
  std::vector<int> cost_per_plevel(max_level + 1, 0);

  for (int i = 0; i < nbtotal; i++) {
    nb_per_plevel[(loclist[i].level() - root_level)]++;
    cost_per_plevel[(loclist[i].level() - root_level)] += costlist[i];
  }
  for (int i = root_level; i <= max_level; i++) {
    if (nb_per_plevel[i - root_level] != 0) {
      std::cout << "  Physical level = " << i - root_level << " (logical level = " << i
                << "): " << nb_per_plevel[i - root_level]
                << " MeshBlocks, cost = " << cost_per_plevel[i - root_level] << std::endl;
    }
  }

  if (!dump_mesh_structure) {
    return;
  }

  // compute/output number of blocks per rank, and cost per rank
  std::cout << "Number of parallel ranks = " << Globals::nranks << std::endl;
  std::vector<int> nb_per_rank(Globals::nranks, 0);
  std::vector<int> cost_per_rank(Globals::nranks, 0);

  for (int i = 0; i < nbtotal; i++) {
    nb_per_rank[ranklist[i]]++;
    cost_per_rank[ranklist[i]] += costlist[i];
  }
  for (int i = 0; i < Globals::nranks; ++i) {
    std::cout << "  Rank = " << i << ": " << nb_per_rank[i]
              << " MeshBlocks, cost = " << cost_per_rank[i] << std::endl;
  }

  FILE *fp = nullptr;

  // open 'mesh_structure.dat' file
  if ((fp = std::fopen("mesh_structure.dat", "wb")) == nullptr) {
    std::cout << "### ERROR in function Mesh::OutputMeshStructure" << std::endl
              << "Cannot open mesh_structure.dat" << std::endl;
    return;
  }

  // output relative size/locations of meshblock to file, for plotting
  double real_max = std::numeric_limits<double>::max();
  double mincost = real_max, maxcost = 0.0, totalcost = 0.0;
  for (int i = root_level; i <= max_level; i++) {
    for (int j = 0; j < nbtotal; j++) {
      if (loclist[j].level() == i) {
        SetBlockSizeAndBoundaries(loclist[j], block_size, block_bcs);
        const std::int64_t &lx1 = loclist[j].lx1();
        const std::int64_t &lx2 = loclist[j].lx2();
        const std::int64_t &lx3 = loclist[j].lx3();
        const int &ll = loclist[j].level();
        mincost = std::min(mincost, costlist[i]);
        maxcost = std::max(maxcost, costlist[i]);
        totalcost += costlist[i];
        std::fprintf(fp, "#MeshBlock %d on rank=%d with cost=%g\n", j, ranklist[j],
                     costlist[j]);
        std::fprintf(
            fp, "#  Logical level %d, location = (%" PRId64 " %" PRId64 " %" PRId64 ")\n",
            ll, lx1, lx2, lx3);
        if (ndim == 2) {
          std::fprintf(fp, "%g %g\n", block_size.xmin(X1DIR), block_size.xmin(X2DIR));
          std::fprintf(fp, "%g %g\n", block_size.xmax(X1DIR), block_size.xmin(X2DIR));
          std::fprintf(fp, "%g %g\n", block_size.xmax(X1DIR), block_size.xmax(X2DIR));
          std::fprintf(fp, "%g %g\n", block_size.xmin(X1DIR), block_size.xmax(X2DIR));
          std::fprintf(fp, "%g %g\n", block_size.xmin(X1DIR), block_size.xmin(X2DIR));
          std::fprintf(fp, "\n\n");
        }
        if (ndim == 3) {
          std::fprintf(fp, "%g %g %g\n", block_size.xmin(X1DIR), block_size.xmin(X2DIR),
                       block_size.xmin(X3DIR));
          std::fprintf(fp, "%g %g %g\n", block_size.xmax(X1DIR), block_size.xmin(X2DIR),
                       block_size.xmin(X3DIR));
          std::fprintf(fp, "%g %g %g\n", block_size.xmax(X1DIR), block_size.xmax(X2DIR),
                       block_size.xmin(X3DIR));
          std::fprintf(fp, "%g %g %g\n", block_size.xmin(X1DIR), block_size.xmax(X2DIR),
                       block_size.xmin(X3DIR));
          std::fprintf(fp, "%g %g %g\n", block_size.xmin(X1DIR), block_size.xmin(X2DIR),
                       block_size.xmin(X3DIR));
          std::fprintf(fp, "%g %g %g\n", block_size.xmin(X1DIR), block_size.xmin(X2DIR),
                       block_size.xmax(X3DIR));
          std::fprintf(fp, "%g %g %g\n", block_size.xmax(X1DIR), block_size.xmin(X2DIR),
                       block_size.xmax(X3DIR));
          std::fprintf(fp, "%g %g %g\n", block_size.xmax(X1DIR), block_size.xmin(X2DIR),
                       block_size.xmin(X3DIR));
          std::fprintf(fp, "%g %g %g\n", block_size.xmax(X1DIR), block_size.xmin(X2DIR),
                       block_size.xmax(X3DIR));
          std::fprintf(fp, "%g %g %g\n", block_size.xmax(X1DIR), block_size.xmax(X2DIR),
                       block_size.xmax(X3DIR));
          std::fprintf(fp, "%g %g %g\n", block_size.xmax(X1DIR), block_size.xmax(X2DIR),
                       block_size.xmin(X3DIR));
          std::fprintf(fp, "%g %g %g\n", block_size.xmax(X1DIR), block_size.xmax(X2DIR),
                       block_size.xmax(X3DIR));
          std::fprintf(fp, "%g %g %g\n", block_size.xmin(X1DIR), block_size.xmax(X2DIR),
                       block_size.xmax(X3DIR));
          std::fprintf(fp, "%g %g %g\n", block_size.xmin(X1DIR), block_size.xmax(X2DIR),
                       block_size.xmin(X3DIR));
          std::fprintf(fp, "%g %g %g\n", block_size.xmin(X1DIR), block_size.xmax(X2DIR),
                       block_size.xmax(X3DIR));
          std::fprintf(fp, "%g %g %g\n", block_size.xmin(X1DIR), block_size.xmin(X2DIR),
                       block_size.xmax(X3DIR));
          std::fprintf(fp, "%g %g %g\n", block_size.xmin(X1DIR), block_size.xmin(X2DIR),
                       block_size.xmin(X3DIR));
          std::fprintf(fp, "\n\n");
        }
      }
    }
  }

  // close file, final outputs
  std::fclose(fp);
  std::cout << "Load Balancing:" << std::endl;
  std::cout << "  Minimum cost = " << mincost << ", Maximum cost = " << maxcost
            << ", Average cost = " << totalcost / nbtotal << std::endl
            << std::endl;
  std::cout << "See the 'mesh_structure.dat' file for a complete list"
            << " of MeshBlocks." << std::endl;
  std::cout << "Use 'python ../vis/python/plot_mesh.py' or gnuplot"
            << " to visualize mesh structure." << std::endl
            << std::endl;
}

//----------------------------------------------------------------------------------------
//  Enroll user-defined functions for boundary conditions
void Mesh::EnrollBndryFncts_(ApplicationInput *app_in) {
  static const BValFunc outflow[6] = {
      BoundaryFunction::OutflowInnerX1, BoundaryFunction::OutflowOuterX1,
      BoundaryFunction::OutflowInnerX2, BoundaryFunction::OutflowOuterX2,
      BoundaryFunction::OutflowInnerX3, BoundaryFunction::OutflowOuterX3};
  static const BValFunc reflect[6] = {
      BoundaryFunction::ReflectInnerX1, BoundaryFunction::ReflectOuterX1,
      BoundaryFunction::ReflectInnerX2, BoundaryFunction::ReflectOuterX2,
      BoundaryFunction::ReflectInnerX3, BoundaryFunction::ReflectOuterX3};

  for (int f = 0; f < BOUNDARY_NFACES; f++) {
    switch (mesh_bcs[f]) {
    case BoundaryFlag::reflect:
      MeshBndryFnctn[f] = reflect[f];
      break;
    case BoundaryFlag::outflow:
      MeshBndryFnctn[f] = outflow[f];
      break;
    case BoundaryFlag::user:
      if (app_in->boundary_conditions[f] != nullptr) {
        MeshBndryFnctn[f] = app_in->boundary_conditions[f];
      } else {
        std::stringstream msg;
        msg << "A user boundary condition for face " << f
            << " was requested. but no condition was enrolled." << std::endl;
        PARTHENON_THROW(msg);
      }
      break;
    default: // periodic/block BCs handled elsewhere.
      break;
    }

    switch (mesh_bcs[f]) {
    case BoundaryFlag::user:
      if (app_in->swarm_boundary_conditions[f] != nullptr) {
        // This is checked to be non-null later in Swarm::AllocateBoundaries, in case user
        // boundaries are requested but no swarms are used.
        SwarmBndryFnctn[f] = app_in->swarm_boundary_conditions[f];
      }
      break;
    default: // Default BCs handled elsewhere
      break;
    }
  }
}

//----------------------------------------------------------------------------------------
// \!fn void Mesh::ApplyUserWorkBeforeOutput(ParameterInput *pin)
// \brief Apply MeshBlock::UserWorkBeforeOutput

void Mesh::ApplyUserWorkBeforeOutput(ParameterInput *pin) {
  for (auto &pmb : block_list) {
    pmb->UserWorkBeforeOutput(pmb.get(), pin);
  }
}

//----------------------------------------------------------------------------------------
// \!fn void Mesh::Initialize(bool init_problem, ParameterInput *pin)
// \brief  initialization before the main loop as well as during remeshing

void Mesh::Initialize(bool init_problem, ParameterInput *pin, ApplicationInput *app_in) {
  PARTHENON_INSTRUMENT
  bool init_done = true;
  const int nb_initial = nbtotal;
  do {
    int nmb = GetNumMeshBlocksThisRank(Globals::my_rank);

    // init meshblock data
    for (int i = 0; i < nmb; ++i) {
      MeshBlock *pmb = block_list[i].get();
      pmb->InitMeshBlockUserData(pmb, pin);
    }

    const int num_partitions = DefaultNumPartitions();

    // problem generator
    if (init_problem) {
      PARTHENON_REQUIRE_THROWS(
          !(ProblemGenerator != nullptr && block_list[0]->ProblemGenerator != nullptr),
          "Mesh and MeshBlock ProblemGenerators are defined. Please use only one.");

      // Call Mesh ProblemGenerator
      if (ProblemGenerator != nullptr) {
        PARTHENON_REQUIRE(num_partitions == 1,
                          "Mesh ProblemGenerator requires parthenon/mesh/pack_size=-1 "
                          "during first initialization.");

        auto &md = mesh_data.GetOrAdd("base", 0);
        ProblemGenerator(this, pin, md.get());
        // Call individual MeshBlock ProblemGenerator
      } else {
        for (int i = 0; i < nmb; ++i) {
          auto &pmb = block_list[i];
          pmb->ProblemGenerator(pmb.get(), pin);
        }
      }
      std::for_each(block_list.begin(), block_list.end(),
                    [](auto &sp_block) { sp_block->SetAllVariablesToInitialized(); });
    }

    // Pre comm fill derived
    for (int i = 0; i < nmb; ++i) {
      auto &mbd = block_list[i]->meshblock_data.Get();
      Update::PreCommFillDerived(mbd.get());
    }
    for (int i = 0; i < num_partitions; ++i) {
      auto &md = mesh_data.GetOrAdd("base", i);
      Update::PreCommFillDerived(md.get());
    }

    // Build densely populated communication tags
    tag_map.clear();
    for (int i = 0; i < num_partitions; i++) {
      auto &md = mesh_data.GetOrAdd("base", i);
      tag_map.AddMeshDataToMap<BoundaryType::any>(md);
      for (int gmg_level = 0; gmg_level < gmg_mesh_data.size(); ++gmg_level) {
        auto &mdg = gmg_mesh_data[gmg_level].GetOrAdd(gmg_level, "base", i);
        // tag_map.AddMeshDataToMap<BoundaryType::any>(mdg);
        tag_map.AddMeshDataToMap<BoundaryType::gmg_same>(mdg);
        tag_map.AddMeshDataToMap<BoundaryType::gmg_prolongate_send>(mdg);
        tag_map.AddMeshDataToMap<BoundaryType::gmg_restrict_send>(mdg);
        tag_map.AddMeshDataToMap<BoundaryType::gmg_prolongate_recv>(mdg);
        tag_map.AddMeshDataToMap<BoundaryType::gmg_restrict_recv>(mdg);
      }
    }
    tag_map.ResolveMap();

    // Create send/recv MPI_Requests for all BoundaryData objects
    for (int i = 0; i < nmb; ++i) {
      auto &pmb = block_list[i];
      pmb->swarm_data.Get()->SetupPersistentMPI();
    }

    // send FillGhost variables
    bool can_delete;
    std::int64_t test_iters = 0;
    constexpr std::int64_t max_it = 1e10;
    do {
      can_delete = true;
      for (auto &[k, comm] : boundary_comm_map) {
        can_delete = comm.IsSafeToDelete() && can_delete;
      }
      test_iters++;
    } while (!can_delete && test_iters < max_it);
    PARTHENON_REQUIRE(
        test_iters < max_it,
        "Too many iterations waiting to delete boundary communication buffers.");

    boundary_comm_map.clear();
    boundary_comm_flxcor_map.clear();

    for (int i = 0; i < num_partitions; i++) {
      auto &md = mesh_data.GetOrAdd("base", i);
      BuildBoundaryBuffers(md);
      for (int gmg_level = 0; gmg_level < gmg_mesh_data.size(); ++gmg_level) {
        auto &mdg = gmg_mesh_data[gmg_level].GetOrAdd(gmg_level, "base", i);
        BuildBoundaryBuffers(mdg);
        BuildGMGBoundaryBuffers(mdg);
      }
    }

    std::vector<bool> sent(num_partitions, false);
    bool all_sent;
    std::int64_t send_iters = 0;
    do {
      all_sent = true;
      for (int i = 0; i < num_partitions; i++) {
        auto &md = mesh_data.GetOrAdd("base", i);
        if (!sent[i]) {
          if (SendBoundaryBuffers(md) != TaskStatus::complete) {
            all_sent = false;
          } else {
            sent[i] = true;
          }
        }
      }
      send_iters++;
    } while (!all_sent && send_iters < max_it);
    PARTHENON_REQUIRE(
        send_iters < max_it,
        "Too many iterations waiting to send boundary communication buffers.");

    // wait to receive FillGhost variables
    // TODO(someone) evaluate if ReceiveWithWait kind of logic is better, also related to
    // https://github.com/lanl/parthenon/issues/418
    std::vector<bool> received(num_partitions, false);
    bool all_received;
    std::int64_t receive_iters = 0;
    do {
      all_received = true;
      for (int i = 0; i < num_partitions; i++) {
        auto &md = mesh_data.GetOrAdd("base", i);
        if (!received[i]) {
          if (ReceiveBoundaryBuffers(md) != TaskStatus::complete) {
            all_received = false;
          } else {
            received[i] = true;
          }
        }
      }
      receive_iters++;
    } while (!all_received && receive_iters < max_it);
    PARTHENON_REQUIRE(
        receive_iters < max_it,
        "Too many iterations waiting to receive boundary communication buffers.");

    for (int i = 0; i < num_partitions; i++) {
      auto &md = mesh_data.GetOrAdd("base", i);
      // unpack FillGhost variables
      SetBoundaries(md);
    }

    //  Now do prolongation, compute primitives, apply BCs
    for (int i = 0; i < num_partitions; i++) {
      auto &md = mesh_data.GetOrAdd("base", i);
      if (multilevel) {
        ApplyBoundaryConditionsOnCoarseOrFineMD(md, true);
        ProlongateBoundaries(md);
      }
      ApplyBoundaryConditionsOnCoarseOrFineMD(md, false);
      // Call MeshData based FillDerived functions
      Update::FillDerived(md.get());
    }

    for (int i = 0; i < nmb; ++i) {
      auto &mbd = block_list[i]->meshblock_data.Get();
      // Call MeshBlockData based FillDerived functions
      Update::FillDerived(mbd.get());
    }

    if (init_problem && adaptive) {
      for (int i = 0; i < nmb; ++i) {
        block_list[i]->pmr->CheckRefinementCondition();
      }
    }

    if (init_problem && adaptive) {
      init_done = false;
      // caching nbtotal the private variable my be updated in the following function
      const int nb_before_loadbalance = nbtotal;
      LoadBalancingAndAdaptiveMeshRefinement(pin, app_in);
      if (nbtotal == nb_before_loadbalance) {
        init_done = true;
      } else if (nbtotal < nb_before_loadbalance && Globals::my_rank == 0) {
        std::cout << "### Warning in Mesh::Initialize" << std::endl
                  << "The number of MeshBlocks decreased during AMR grid initialization."
                  << std::endl
                  << "Possibly the refinement criteria have a problem." << std::endl;
      }
      if (nbtotal > 2 * nb_initial && Globals::my_rank == 0) {
        std::cout << "### Warning in Mesh::Initialize" << std::endl
                  << "The number of MeshBlocks increased more than twice during "
                     "initialization."
                  << std::endl
                  << "More computing power than you expected may be required."
                  << std::endl;
      }
    }
  } while (!init_done);

  // Initialize the "base" MeshData object
<<<<<<< HEAD
  mesh_data.Get()->Set(block_list);
=======
  mesh_data.Get()->Set(block_list, this);

  Kokkos::Profiling::popRegion(); // Mesh::Initialize
>>>>>>> 78ce15a4
}

/// Finds location of a block with ID `tgid`.
std::shared_ptr<MeshBlock> Mesh::FindMeshBlock(int tgid) const {
  // Attempt to simply index into the block list.
  const int nbs = block_list[0]->gid;
  const int i = tgid - nbs;
  PARTHENON_DEBUG_REQUIRE(0 <= i && i < block_list.size(),
                          "MeshBlock local index out of bounds.");
  PARTHENON_DEBUG_REQUIRE(block_list[i]->gid == tgid, "MeshBlock not found!");
  return block_list[i];
}

//----------------------------------------------------------------------------------------
// \!fn void Mesh::SetBlockSizeAndBoundaries(LogicalLocation loc,
//                 RegionSize &block_size, BundaryFlag *block_bcs)
// \brief Set the physical part of a block_size structure and block boundary conditions

bool Mesh::SetBlockSizeAndBoundaries(LogicalLocation loc, RegionSize &block_size,
                                     BoundaryFlag *block_bcs) {
  bool valid_region = true;
  block_size = GetBlockSize(loc);
  for (auto &dir : {X1DIR, X2DIR, X3DIR}) {
    if (!block_size.symmetry(dir)) {
      std::int64_t nrbx_ll = nrbx[dir - 1] << (loc.level() - root_level);
      if (loc.level() < root_level) {
        std::int64_t fac = 1 << (root_level - loc.level());
        nrbx_ll = nrbx[dir - 1] / fac + (nrbx[dir - 1] % fac != 0);
      }
      block_bcs[GetInnerBoundaryFace(dir)] =
          loc.l(dir - 1) == 0 ? mesh_bcs[GetInnerBoundaryFace(dir)] : BoundaryFlag::block;
      block_bcs[GetOuterBoundaryFace(dir)] = loc.l(dir - 1) == nrbx_ll - 1
                                                 ? mesh_bcs[GetOuterBoundaryFace(dir)]
                                                 : BoundaryFlag::block;
    } else {
      block_bcs[GetInnerBoundaryFace(dir)] = mesh_bcs[GetInnerBoundaryFace(dir)];
      block_bcs[GetOuterBoundaryFace(dir)] = mesh_bcs[GetOuterBoundaryFace(dir)];
    }
  }
  return valid_region;
}

//----------------------------------------------------------------------------------------
// \!fn void Mesh::GetBlockSize(const LogicalLocation &loc) const
// \brief Find the (hyper-)rectangular region of the grid covered by the block at
//        logical location loc

RegionSize Mesh::GetBlockSize(const LogicalLocation &loc) const {
  RegionSize block_size = GetBlockSize();
  for (auto &dir : {X1DIR, X2DIR, X3DIR}) {
    block_size.xrat(dir) = mesh_size.xrat(dir);
    block_size.symmetry(dir) = mesh_size.symmetry(dir);
    if (!block_size.symmetry(dir)) {
      std::int64_t nrbx_ll = nrbx[dir - 1] << (loc.level() - root_level);
      if (loc.level() < root_level) {
        std::int64_t fac = 1 << (root_level - loc.level());
        nrbx_ll = nrbx[dir - 1] / fac + (nrbx[dir - 1] % fac != 0);
      }
      block_size.xmin(dir) = GetMeshCoordinate(dir, BlockLocation::Left, loc);
      block_size.xmax(dir) = GetMeshCoordinate(dir, BlockLocation::Right, loc);
      // Correct for possible overshooting, since the root grid may not cover the
      // entire logical level zero block of the mesh
      if (block_size.xmax(dir) > mesh_size.xmax(dir) || loc.level() < 0) {
        // Need integer reduction factor, so transform location back to root level
        PARTHENON_REQUIRE(loc.level() < root_level, "Something is messed up.");
        std::int64_t loc_low = loc.l(dir - 1) << (root_level - loc.level());
        std::int64_t loc_hi = (loc.l(dir - 1) + 1) << (root_level - loc.level());
        block_size.nx(dir) =
            block_size.nx(dir) * (nrbx[dir - 1] - loc_low) / (loc_hi - loc_low);
        block_size.xmax(dir) = mesh_size.xmax(dir);
      }
    } else {
      block_size.xmin(dir) = mesh_size.xmin(dir);
      block_size.xmax(dir) = mesh_size.xmax(dir);
    }
  }
  return block_size;
}

std::int64_t Mesh::GetTotalCells() {
  auto &pmb = block_list.front();
  return static_cast<std::int64_t>(nbtotal) * pmb->block_size.nx(X1DIR) *
         pmb->block_size.nx(X2DIR) * pmb->block_size.nx(X3DIR);
}
// TODO(JMM): Move block_size into mesh.
int Mesh::GetNumberOfMeshBlockCells() const {
  return block_list.front()->GetNumberOfMeshBlockCells();
}
const RegionSize &Mesh::GetBlockSize() const { return base_block_size; }

// Functionality re-used in mesh constructor
void Mesh::RegisterLoadBalancing_(ParameterInput *pin) {
#ifdef MPI_PARALLEL // JMM: Not sure this ifdef is needed
  const std::string balancer =
      pin->GetOrAddString("parthenon/loadbalancing", "balancer", "default",
                          std::vector<std::string>{"default", "automatic", "manual"});
  if (balancer == "automatic") {
    // JMM: I am disabling timing based load balancing, as it's not
    // threaded through the infrastructure. I think some thought needs
    // to go into doing this right with loops over meshdata rather
    // than loops over data on a single meshblock.
    PARTHENON_FAIL("Timing based load balancing is currently unavailable.");
    lb_automatic_ = true;
  } else if (balancer == "manual") {
    lb_manual_ = true;
  }
  lb_tolerance_ = pin->GetOrAddReal("parthenon/loadbalancing", "tolerance", 0.5);
  lb_interval_ = pin->GetOrAddInteger("parthenon/loadbalancing", "interval", 10);
#endif // MPI_PARALLEL
}

// Create separate communicators for all variables. Needs to be done at the mesh
// level so that the communicators for each variable across all blocks is consistent.
// As variables are identical across all blocks, we just use the info from the first.
void Mesh::SetupMPIComms() {
#ifdef MPI_PARALLEL

  for (auto &pair : resolved_packages->AllFields()) {
    auto &metadata = pair.second;
    // Create both boundary and flux communicators for everything with either FillGhost
    // or WithFluxes just to be safe
    if (metadata.IsSet(Metadata::FillGhost) || metadata.IsSet(Metadata::WithFluxes) ||
        metadata.IsSet(Metadata::ForceRemeshComm) ||
        metadata.IsSet(Metadata::GMGProlongate) ||
        metadata.IsSet(Metadata::GMGRestrict)) {
      MPI_Comm mpi_comm;
      PARTHENON_MPI_CHECK(MPI_Comm_dup(MPI_COMM_WORLD, &mpi_comm));
      const auto ret = mpi_comm_map_.insert({pair.first.label(), mpi_comm});
      PARTHENON_REQUIRE_THROWS(ret.second, "Communicator with same name already in map");

      if (multilevel) {
        MPI_Comm mpi_comm_flcor;
        PARTHENON_MPI_CHECK(MPI_Comm_dup(MPI_COMM_WORLD, &mpi_comm_flcor));
        const auto ret =
            mpi_comm_map_.insert({pair.first.label() + "_flcor", mpi_comm_flcor});
        PARTHENON_REQUIRE_THROWS(ret.second,
                                 "Flux corr. communicator with same name already in map");
      }
    }
  }
  for (auto &pair : resolved_packages->AllSwarms()) {
    MPI_Comm mpi_comm;
    PARTHENON_MPI_CHECK(MPI_Comm_dup(MPI_COMM_WORLD, &mpi_comm));
    const auto ret = mpi_comm_map_.insert({pair.first, mpi_comm});
    PARTHENON_REQUIRE_THROWS(ret.second, "Communicator with same name already in map");
  }
  // TODO(everying during a sync) we should discuss what to do with face vars as they
  // are currently not handled in pmb->meshblock_data.Get()->SetupPersistentMPI(); nor
  // inserted into pmb->pbval->bvars.
#endif
}

} // namespace parthenon<|MERGE_RESOLUTION|>--- conflicted
+++ resolved
@@ -1111,13 +1111,7 @@
   } while (!init_done);
 
   // Initialize the "base" MeshData object
-<<<<<<< HEAD
-  mesh_data.Get()->Set(block_list);
-=======
   mesh_data.Get()->Set(block_list, this);
-
-  Kokkos::Profiling::popRegion(); // Mesh::Initialize
->>>>>>> 78ce15a4
 }
 
 /// Finds location of a block with ID `tgid`.
