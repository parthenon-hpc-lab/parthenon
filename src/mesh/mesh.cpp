--- conflicted
+++ resolved
@@ -1046,16 +1046,12 @@
     }
 
     const int num_partitions = DefaultNumPartitions();
-<<<<<<< HEAD
-=======
 
 #ifdef PARTHENON_ENABLE_INIT_PACKING
->>>>>>> 4714209c
     // send FillGhost variables
     for (int i = 0; i < num_partitions; i++) {
       auto &md = mesh_data.GetOrAdd("base", i);
       cell_centered_bvars::SendBoundaryBuffers(md);
-<<<<<<< HEAD
     }
 
     // wait to receive FillGhost variables
@@ -1078,29 +1074,6 @@
       cell_centered_bvars::SetBoundaries(md);
     }
 
-=======
-    }
-
-    // wait to receive FillGhost variables
-    // TODO(someone) evaluate if ReceiveWithWait kind of logic is better, also related to
-    // https://github.com/lanl/parthenon/issues/418
-    bool all_received = true;
-    do {
-      all_received = true;
-      for (int i = 0; i < num_partitions; i++) {
-        auto &md = mesh_data.GetOrAdd("base", i);
-        if (cell_centered_bvars::ReceiveBoundaryBuffers(md) != TaskStatus::complete) {
-          all_received = false;
-        }
-      }
-    } while (!all_received);
-
-    // unpack FillGhost variables
-    for (int i = 0; i < num_partitions; i++) {
-      auto &md = mesh_data.GetOrAdd("base", i);
-      cell_centered_bvars::SetBoundaries(md);
-    }
-
 #else // PARTHENON_ENABLE_INIT_PACKING -> OFF
 
     // send FillGhost variables
@@ -1115,7 +1088,6 @@
 
 #endif // PARTHENON_ENABLE_INIT_PACKING
 
->>>>>>> 4714209c
     for (int i = 0; i < nmb; ++i) {
       block_list[i]->meshblock_data.Get()->ClearBoundary(BoundaryCommSubset::mesh_init);
     }
