--- conflicted
+++ resolved
@@ -1021,11 +1021,7 @@
 void Mesh::Initialize(bool init_problem, ParameterInput *pin, ApplicationInput *app_in) {
   Kokkos::Profiling::pushRegion("Mesh::Initialize");
   bool init_done = true;
-<<<<<<< HEAD
-  const int inb = nbtotal;
-=======
   const int nb_initial = nbtotal;
->>>>>>> 5774b528
   do {
     int nmb = GetNumMeshBlocksThisRank(Globals::my_rank);
 
@@ -1048,7 +1044,6 @@
     for (int i = 0; i < nmb; ++i) {
       block_list[i]->meshblock_data.Get()->StartReceiving(BoundaryCommSubset::mesh_init);
     }
-<<<<<<< HEAD
 
     const int num_partitions = DefaultNumPartitions();
     // send FillGhost variables
@@ -1100,59 +1095,16 @@
       for (int i = 0; i < nmb; ++i) {
         block_list[i]->pmr->CheckRefinementCondition();
       }
-=======
-    // send conserved variables
-    for (int i = 0; i < nmb; ++i) {
-      block_list[i]->meshblock_data.Get()->SendBoundaryBuffers();
-    }
-
-    // wait to receive conserved variables
-    for (int i = 0; i < nmb; ++i) {
-      block_list[i]->meshblock_data.Get()->ReceiveAndSetBoundariesWithWait();
-    }
-    for (int i = 0; i < nmb; ++i) {
-      block_list[i]->meshblock_data.Get()->ClearBoundary(BoundaryCommSubset::mesh_init);
-    }
-    // Now do prolongation, compute primitives, apply BCs
-    for (int i = 0; i < nmb; ++i) {
-      auto &pmb = block_list[i];
-      if (multilevel) {
-        ProlongateBoundaries(pmb->meshblock_data.Get());
-      }
-      ApplyBoundaryConditions(pmb->meshblock_data.Get());
-      // Call MeshBlockData based FillDerived functions
-      Update::FillDerived(pmb->meshblock_data.Get().get());
-    }
-    const int num_partitions = DefaultNumPartitions();
-    for (int i = 0; i < num_partitions; i++) {
-      auto &md = mesh_data.GetOrAdd("base", i);
-      // Call MeshData based FillDerived functions
-      Update::FillDerived(md.get());
-    }
-
-    if (init_problem && adaptive) {
-      for (int i = 0; i < nmb; ++i) {
-        block_list[i]->pmr->CheckRefinementCondition();
-      }
->>>>>>> 5774b528
     }
 
     if (init_problem && adaptive) {
       init_done = false;
-<<<<<<< HEAD
-      const int onb = nbtotal;
-      LoadBalancingAndAdaptiveMeshRefinement(pin, app_in);
-      if (nbtotal == onb) {
-        init_done = true;
-      } else if (nbtotal < onb && Globals::my_rank == 0) {
-=======
       // caching nbtotal the private variable my be updated in the following function
       const int nb_before_loadbalance = nbtotal;
       LoadBalancingAndAdaptiveMeshRefinement(pin, app_in);
       if (nbtotal == nb_before_loadbalance) {
         init_done = true;
       } else if (nbtotal < nb_before_loadbalance && Globals::my_rank == 0) {
->>>>>>> 5774b528
         std::cout << "### Warning in Mesh::Initialize" << std::endl
                   << "The number of MeshBlocks decreased during AMR grid initialization."
                   << std::endl
