//========================================================================================
// Athena++ astrophysical MHD code
// Copyright(C) 2014 James M. Stone <jmstone@princeton.edu> and other code contributors
// Licensed under the 3-clause BSD License, see LICENSE file for details
//========================================================================================
// (C) (or copyright) 2020-2023. Triad National Security, LLC. All rights reserved.
//
// This program was produced under U.S. Government contract 89233218CNA000001 for Los
// Alamos National Laboratory (LANL), which is operated by Triad National Security, LLC
// for the U.S. Department of Energy/National Nuclear Security Administration. All rights
// in the program are reserved by Triad National Security, LLC, and the U.S. Department
// of Energy/National Nuclear Security Administration. The Government is granted for
// itself and others acting on its behalf a nonexclusive, paid-up, irrevocable worldwide
// license in this material to reproduce, prepare derivative works, distribute copies to
// the public, perform publicly and display publicly, and to permit others to do so.
//========================================================================================
//! \file mesh.cpp
//  \brief implementation of functions in Mesh class

#include <algorithm>
#include <cinttypes>
#include <cmath>
#include <cstdint>
#include <cstdlib>
#include <cstring>
#include <iomanip>
#include <iostream>
#include <limits>
#include <memory>
#include <sstream>
#include <stdexcept>
#include <string>
#include <utility>
#include <vector>

#include "basic_types.hpp"
#include "bvals/comms/bvals_in_one.hpp"
#include "parthenon_mpi.hpp"

#include "bvals/boundary_conditions.hpp"
#include "bvals/bvals.hpp"
#include "defs.hpp"
#include "globals.hpp"
#include "interface/state_descriptor.hpp"
#include "interface/update.hpp"
#include "mesh/mesh.hpp"
#include "mesh/mesh_refinement.hpp"
#include "mesh/meshblock.hpp"
#include "mesh/meshblock_tree.hpp"
#include "outputs/restart.hpp"
#include "parameter_input.hpp"
#include "parthenon_arrays.hpp"
#include "prolong_restrict/prolong_restrict.hpp"
#include "utils/buffer_utils.hpp"
#include "utils/error_checking.hpp"
#include "utils/partition_stl_containers.hpp"

namespace parthenon {

//----------------------------------------------------------------------------------------
// Mesh constructor, builds mesh at start of calculation using parameters in input file

Mesh::Mesh(ParameterInput *pin, ApplicationInput *app_in, Packages_t &packages,
           int mesh_test)
    : // public members:
      modified(true),
      // aggregate initialization of RegionSize struct:
      mesh_size({pin->GetReal("parthenon/mesh", "x1min"),
                 pin->GetReal("parthenon/mesh", "x2min"),
                 pin->GetReal("parthenon/mesh", "x3min")},
                {pin->GetReal("parthenon/mesh", "x1max"),
                 pin->GetReal("parthenon/mesh", "x2max"),
                 pin->GetReal("parthenon/mesh", "x3max")},
                {pin->GetOrAddReal("parthenon/mesh", "x1rat", 1.0),
                 pin->GetOrAddReal("parthenon/mesh", "x2rat", 1.0),
                 pin->GetOrAddReal("parthenon/mesh", "x3rat", 1.0)},
                {pin->GetInteger("parthenon/mesh", "nx1"),
                 pin->GetInteger("parthenon/mesh", "nx2"),
                 pin->GetInteger("parthenon/mesh", "nx3")},
                {false, pin->GetInteger("parthenon/mesh", "nx2") == 1,
                 pin->GetInteger("parthenon/mesh", "nx3") == 1}),
      mesh_bcs{
          GetBoundaryFlag(pin->GetOrAddString("parthenon/mesh", "ix1_bc", "reflecting")),
          GetBoundaryFlag(pin->GetOrAddString("parthenon/mesh", "ox1_bc", "reflecting")),
          GetBoundaryFlag(pin->GetOrAddString("parthenon/mesh", "ix2_bc", "reflecting")),
          GetBoundaryFlag(pin->GetOrAddString("parthenon/mesh", "ox2_bc", "reflecting")),
          GetBoundaryFlag(pin->GetOrAddString("parthenon/mesh", "ix3_bc", "reflecting")),
          GetBoundaryFlag(pin->GetOrAddString("parthenon/mesh", "ox3_bc", "reflecting"))},
      ndim((mesh_size.nx(X3DIR) > 1) ? 3 : ((mesh_size.nx(X2DIR) > 1) ? 2 : 1)),
      adaptive(pin->GetOrAddString("parthenon/mesh", "refinement", "none") == "adaptive"
                   ? true
                   : false),
      multilevel((adaptive ||
                  pin->GetOrAddString("parthenon/mesh", "refinement", "none") == "static")
                     ? true
                     : false),
      nbnew(), nbdel(), step_since_lb(), gflag(), packages(packages),
      // private members:
      num_mesh_threads_(pin->GetOrAddInteger("parthenon/mesh", "num_threads", 1)),
      tree(this), use_uniform_meshgen_fn_{true, true, true, true}, lb_flag_(true),
      lb_automatic_(), lb_manual_(), MeshGenerator_{nullptr, UniformMeshGenerator<X1DIR>,
                                                    UniformMeshGenerator<X2DIR>,
                                                    UniformMeshGenerator<X3DIR>},
      MeshBndryFnctn{nullptr, nullptr, nullptr, nullptr, nullptr, nullptr} {
  std::stringstream msg;
  BoundaryFlag block_bcs[6];
  std::int64_t nbmax;

  // mesh test
  if (mesh_test > 0) Globals::nranks = mesh_test;

  // check number of OpenMP threads for mesh
  if (num_mesh_threads_ < 1) {
    msg << "### FATAL ERROR in Mesh constructor" << std::endl
        << "Number of OpenMP threads must be >= 1, but num_threads=" << num_mesh_threads_
        << std::endl;
    PARTHENON_FAIL(msg);
  }

  for (auto &[dir, label] : std::vector<std::pair<CoordinateDirection, std::string>>{
           {X1DIR, "1"}, {X2DIR, "2"}, {X3DIR, "3"}}) {
    // check number of grid cells in root level of mesh from input file.
    if (mesh_size.nx(dir) < 1) {
      msg << "### FATAL ERROR in Mesh constructor" << std::endl
          << "In mesh block in input file nx" + label + " must be >= 1, but nx" + label +
                 "="
          << mesh_size.nx(dir) << std::endl;
      PARTHENON_FAIL(msg);
    }
    // check physical size of mesh (root level) from input file.
    if (mesh_size.xmax(dir) <= mesh_size.xmin(dir)) {
      msg << "### FATAL ERROR in Mesh constructor" << std::endl
          << "Input x" + label + "max must be larger than x" + label + "min: x" + label +
                 "min="
          << mesh_size.xmin(dir) << " x" + label + "max=" << mesh_size.xmax(dir)
          << std::endl;
      PARTHENON_FAIL(msg);
    }
  }

  if (mesh_size.nx(X2DIR) == 1 && mesh_size.nx(X3DIR) > 1) {
    msg << "### FATAL ERROR in Mesh constructor" << std::endl
        << "In mesh block in input file: nx2=1, nx3=" << mesh_size.nx(X3DIR)
        << ", 2D problems in x1-x3 plane not supported" << std::endl;
    PARTHENON_FAIL(msg);
  }

  // Allow for user overrides to default Parthenon functions
  if (app_in->InitUserMeshData != nullptr) {
    InitUserMeshData = app_in->InitUserMeshData;
  }
  if (app_in->MeshProblemGenerator != nullptr) {
    ProblemGenerator = app_in->MeshProblemGenerator;
  }
  if (app_in->PreStepMeshUserWorkInLoop != nullptr) {
    PreStepUserWorkInLoop = app_in->PreStepMeshUserWorkInLoop;
  }
  if (app_in->PostStepMeshUserWorkInLoop != nullptr) {
    PostStepUserWorkInLoop = app_in->PostStepMeshUserWorkInLoop;
  }
  if (app_in->PreStepDiagnosticsInLoop != nullptr) {
    PreStepUserDiagnosticsInLoop = app_in->PreStepDiagnosticsInLoop;
  }
  if (app_in->PostStepDiagnosticsInLoop != nullptr) {
    PostStepUserDiagnosticsInLoop = app_in->PostStepDiagnosticsInLoop;
  }
  if (app_in->UserWorkAfterLoop != nullptr) {
    UserWorkAfterLoop = app_in->UserWorkAfterLoop;
  }

  // check the consistency of the periodic boundaries
  if (((mesh_bcs[BoundaryFace::inner_x1] == BoundaryFlag::periodic &&
        mesh_bcs[BoundaryFace::outer_x1] != BoundaryFlag::periodic) ||
       (mesh_bcs[BoundaryFace::inner_x1] != BoundaryFlag::periodic &&
        mesh_bcs[BoundaryFace::outer_x1] == BoundaryFlag::periodic)) ||
      (mesh_size.nx(X2DIR) > 1 &&
       ((mesh_bcs[BoundaryFace::inner_x2] == BoundaryFlag::periodic &&
         mesh_bcs[BoundaryFace::outer_x2] != BoundaryFlag::periodic) ||
        (mesh_bcs[BoundaryFace::inner_x2] != BoundaryFlag::periodic &&
         mesh_bcs[BoundaryFace::outer_x2] == BoundaryFlag::periodic))) ||
      (mesh_size.nx(X3DIR) > 1 &&
       ((mesh_bcs[BoundaryFace::inner_x3] == BoundaryFlag::periodic &&
         mesh_bcs[BoundaryFace::outer_x3] != BoundaryFlag::periodic) ||
        (mesh_bcs[BoundaryFace::inner_x3] != BoundaryFlag::periodic &&
         mesh_bcs[BoundaryFace::outer_x3] == BoundaryFlag::periodic)))) {
    msg << "### FATAL ERROR in Mesh constructor" << std::endl
        << "When periodic boundaries are in use, both sides must be periodic."
        << std::endl;
    PARTHENON_FAIL(msg);
  }

  EnrollBndryFncts_(app_in);
  for (auto &[dir, label] : std::vector<std::tuple<CoordinateDirection, std::string>>{
           {X1DIR, "nx1"}, {X2DIR, "nx2"}, {X3DIR, "nx3"}}) {
    block_size.xrat(dir) = mesh_size.xrat(dir);
    block_size.symmetry(dir) = mesh_size.symmetry(dir);
    if (!block_size.symmetry(dir)) {
      block_size.nx(dir) =
          pin->GetOrAddInteger("parthenon/meshblock", label, mesh_size.nx(dir));
    } else {
      block_size.nx(dir) = mesh_size.nx(dir);
    }
    nrbx[dir - 1] = mesh_size.nx(dir) / block_size.nx(dir);
  }
  nbmax = *std::max_element(std::begin(nrbx), std::end(nrbx));

  // check consistency of the block and mesh
  if (mesh_size.nx(X1DIR) % block_size.nx(X1DIR) != 0 ||
      mesh_size.nx(X2DIR) % block_size.nx(X2DIR) != 0 ||
      mesh_size.nx(X3DIR) % block_size.nx(X3DIR) != 0) {
    msg << "### FATAL ERROR in Mesh constructor" << std::endl
        << "the Mesh must be evenly divisible by the MeshBlock" << std::endl;
    PARTHENON_FAIL(msg);
  }
  if (block_size.nx(X1DIR) < 4 || (block_size.nx(X2DIR) < 4 && (ndim >= 2)) ||
      (block_size.nx(X3DIR) < 4 && (ndim >= 3))) {
    msg << "### FATAL ERROR in Mesh constructor" << std::endl
        << "block_size must be larger than or equal to 4 cells." << std::endl;
    PARTHENON_FAIL(msg);
  }

  // initialize user-enrollable functions
  if (mesh_size.xrat(X1DIR) != 1.0) {
    use_uniform_meshgen_fn_[X1DIR] = false;
    MeshGenerator_[X1DIR] = DefaultMeshGenerator<X1DIR>;
  }
  if (mesh_size.xrat(X2DIR) != 1.0) {
    use_uniform_meshgen_fn_[X2DIR] = false;
    MeshGenerator_[X2DIR] = DefaultMeshGenerator<X2DIR>;
  }
  if (mesh_size.xrat(X3DIR) != 1.0) {
    use_uniform_meshgen_fn_[X3DIR] = false;
    MeshGenerator_[X3DIR] = DefaultMeshGenerator<X3DIR>;
  }
  default_pack_size_ = pin->GetOrAddInteger("parthenon/mesh", "pack_size", -1);

  // calculate the logical root level and maximum level
  for (root_level = 0; (1 << root_level) < nbmax; root_level++) {
  }
  current_level = root_level;

  tree.CreateRootGrid();

  // Load balancing flag and parameters
  RegisterLoadBalancing_(pin);

  // SMR / AMR:
  if (adaptive) {
    max_level = pin->GetOrAddInteger("parthenon/mesh", "numlevel", 1) + root_level - 1;
    if (max_level > 63) {
      msg << "### FATAL ERROR in Mesh constructor" << std::endl
          << "The number of the refinement level must be smaller than "
          << 63 - root_level + 1 << "." << std::endl;
      PARTHENON_FAIL(msg);
    }
  } else {
    max_level = 63;
  }

  InitUserMeshData(this, pin);

  if (multilevel) {
    if (block_size.nx(X1DIR) % 2 == 1 || (block_size.nx(X2DIR) % 2 == 1 && (ndim >= 2)) ||
        (block_size.nx(X3DIR) % 2 == 1 && (ndim >= 3))) {
      msg << "### FATAL ERROR in Mesh constructor" << std::endl
          << "The size of MeshBlock must be divisible by 2 in order to use SMR or AMR."
          << std::endl;
      PARTHENON_FAIL(msg);
    }

    InputBlock *pib = pin->pfirst_block;
    while (pib != nullptr) {
      if (pib->block_name.compare(0, 27, "parthenon/static_refinement") == 0) {
        RegionSize ref_size;
        ref_size.xmin(X1DIR) = pin->GetReal(pib->block_name, "x1min");
        ref_size.xmax(X1DIR) = pin->GetReal(pib->block_name, "x1max");
        if (ndim >= 2) {
          ref_size.xmin(X2DIR) = pin->GetReal(pib->block_name, "x2min");
          ref_size.xmax(X2DIR) = pin->GetReal(pib->block_name, "x2max");
        } else {
          ref_size.xmin(X2DIR) = mesh_size.xmin(X2DIR);
          ref_size.xmax(X2DIR) = mesh_size.xmax(X2DIR);
        }
        if (ndim == 3) {
          ref_size.xmin(X3DIR) = pin->GetReal(pib->block_name, "x3min");
          ref_size.xmax(X3DIR) = pin->GetReal(pib->block_name, "x3max");
        } else {
          ref_size.xmin(X3DIR) = mesh_size.xmin(X3DIR);
          ref_size.xmax(X3DIR) = mesh_size.xmax(X3DIR);
        }
        int ref_lev = pin->GetInteger(pib->block_name, "level");
        int lrlev = ref_lev + root_level;
        if (lrlev > current_level) current_level = lrlev;
        // range check
        if (ref_lev < 1) {
          msg << "### FATAL ERROR in Mesh constructor" << std::endl
              << "Refinement level must be larger than 0 (root level = 0)" << std::endl;
          PARTHENON_FAIL(msg);
        }
        if (lrlev > max_level) {
          msg << "### FATAL ERROR in Mesh constructor" << std::endl
              << "Refinement level exceeds the maximum level (specify "
              << "'maxlevel' parameter in <parthenon/mesh> input block if adaptive)."
              << std::endl;

          PARTHENON_FAIL(msg);
        }
        if (ref_size.xmin(X1DIR) > ref_size.xmax(X1DIR) ||
            ref_size.xmin(X2DIR) > ref_size.xmax(X2DIR) ||
            ref_size.xmin(X3DIR) > ref_size.xmax(X3DIR)) {
          msg << "### FATAL ERROR in Mesh constructor" << std::endl
              << "Invalid refinement region is specified." << std::endl;
          PARTHENON_FAIL(msg);
        }
        if (ref_size.xmin(X1DIR) < mesh_size.xmin(X1DIR) ||
            ref_size.xmax(X1DIR) > mesh_size.xmax(X1DIR) ||
            ref_size.xmin(X2DIR) < mesh_size.xmin(X2DIR) ||
            ref_size.xmax(X2DIR) > mesh_size.xmax(X2DIR) ||
            ref_size.xmin(X3DIR) < mesh_size.xmin(X3DIR) ||
            ref_size.xmax(X3DIR) > mesh_size.xmax(X3DIR)) {
          msg << "### FATAL ERROR in Mesh constructor" << std::endl
              << "Refinement region must be smaller than the whole mesh." << std::endl;
          PARTHENON_FAIL(msg);
        }
        // find the logical range in the ref_level
        // note: if this is too slow, this should be replaced with bi-section search.
        std::int64_t lx1min = 0, lx1max = 0, lx2min = 0, lx2max = 0, lx3min = 0,
                     lx3max = 0;
        std::int64_t lxmax = nrbx[X1DIR - 1] * (1LL << ref_lev);
        for (lx1min = 0; lx1min < lxmax; lx1min++) {
          Real rx =
              ComputeMeshGeneratorX(lx1min + 1, lxmax, use_uniform_meshgen_fn_[X1DIR]);
          if (MeshGenerator_[X1DIR](rx, mesh_size) > ref_size.xmin(X1DIR)) break;
        }
        for (lx1max = lx1min; lx1max < lxmax; lx1max++) {
          Real rx =
              ComputeMeshGeneratorX(lx1max + 1, lxmax, use_uniform_meshgen_fn_[X1DIR]);
          if (MeshGenerator_[X1DIR](rx, mesh_size) >= ref_size.xmax(X1DIR)) break;
        }
        if (lx1min % 2 == 1) lx1min--;
        if (lx1max % 2 == 0) lx1max++;
        if (ndim >= 2) { // 2D or 3D
          lxmax = nrbx[X2DIR - 1] * (1LL << ref_lev);
          for (lx2min = 0; lx2min < lxmax; lx2min++) {
            Real rx =
                ComputeMeshGeneratorX(lx2min + 1, lxmax, use_uniform_meshgen_fn_[X2DIR]);
            if (MeshGenerator_[X2DIR](rx, mesh_size) > ref_size.xmin(X2DIR)) break;
          }
          for (lx2max = lx2min; lx2max < lxmax; lx2max++) {
            Real rx =
                ComputeMeshGeneratorX(lx2max + 1, lxmax, use_uniform_meshgen_fn_[X2DIR]);
            if (MeshGenerator_[X2DIR](rx, mesh_size) >= ref_size.xmax(X2DIR)) break;
          }
          if (lx2min % 2 == 1) lx2min--;
          if (lx2max % 2 == 0) lx2max++;
        }
        if (ndim == 3) { // 3D
          lxmax = nrbx[X3DIR - 1] * (1LL << ref_lev);
          for (lx3min = 0; lx3min < lxmax; lx3min++) {
            Real rx =
                ComputeMeshGeneratorX(lx3min + 1, lxmax, use_uniform_meshgen_fn_[X3DIR]);
            if (MeshGenerator_[X3DIR](rx, mesh_size) > ref_size.xmin(X3DIR)) break;
          }
          for (lx3max = lx3min; lx3max < lxmax; lx3max++) {
            Real rx =
                ComputeMeshGeneratorX(lx3max + 1, lxmax, use_uniform_meshgen_fn_[X3DIR]);
            if (MeshGenerator_[X3DIR](rx, mesh_size) >= ref_size.xmax(X3DIR)) break;
          }
          if (lx3min % 2 == 1) lx3min--;
          if (lx3max % 2 == 0) lx3max++;
        }
        // create the finest level
        if (ndim == 1) {
          for (std::int64_t i = lx1min; i < lx1max; i += 2) {
            LogicalLocation nloc(lrlev, i, 0, 0);
            int nnew;
            tree.AddMeshBlock(nloc, nnew);
          }
        }
        if (ndim == 2) {
          for (std::int64_t j = lx2min; j < lx2max; j += 2) {
            for (std::int64_t i = lx1min; i < lx1max; i += 2) {
              LogicalLocation nloc(lrlev, i, j, 0);
              int nnew;
              tree.AddMeshBlock(nloc, nnew);
            }
          }
        }
        if (ndim == 3) {
          for (std::int64_t k = lx3min; k < lx3max; k += 2) {
            for (std::int64_t j = lx2min; j < lx2max; j += 2) {
              for (std::int64_t i = lx1min; i < lx1max; i += 2) {
                LogicalLocation nloc(lrlev, i, j, k);
                int nnew;
                tree.AddMeshBlock(nloc, nnew);
              }
            }
          }
        }
      }
      pib = pib->pnext;
    }
  }

  // initial mesh hierarchy construction is completed here
  tree.CountMeshBlock(nbtotal);
  loclist.resize(nbtotal);
  tree.GetMeshBlockList(loclist.data(), nullptr, nbtotal);

  ranklist = std::vector<int>(nbtotal);

  nslist = std::vector<int>(Globals::nranks);
  nblist = std::vector<int>(Globals::nranks);
  if (adaptive) { // allocate arrays for AMR
    nref = std::vector<int>(Globals::nranks);
    nderef = std::vector<int>(Globals::nranks);
    rdisp = std::vector<int>(Globals::nranks);
    ddisp = std::vector<int>(Globals::nranks);
    bnref = std::vector<int>(Globals::nranks);
    bnderef = std::vector<int>(Globals::nranks);
    brdisp = std::vector<int>(Globals::nranks);
    bddisp = std::vector<int>(Globals::nranks);
  }

  // initialize cost array with the simplest estimate; all the blocks are equal
  costlist = std::vector<double>(nbtotal, 1.0);

  CalculateLoadBalance(costlist, ranklist, nslist, nblist);

  // Output some diagnostic information to terminal

  // Output MeshBlock list and quit (mesh test only); do not create meshes
  if (mesh_test > 0) {
    if (Globals::my_rank == 0) OutputMeshStructure(ndim);
    return;
  }

  mesh_data.SetMeshPointer(this);

  resolved_packages = ResolvePackages(packages);

  // Setup unique comms for each variable and swarm
  SetupMPIComms();

  // create MeshBlock list for this process
  int nbs = nslist[Globals::my_rank];
  int nbe = nbs + nblist[Globals::my_rank] - 1;
  // create MeshBlock list for this process
  block_list.clear();
  block_list.resize(nbe - nbs + 1);
  for (int i = nbs; i <= nbe; i++) {
    SetBlockSizeAndBoundaries(loclist[i], block_size, block_bcs);
    // create a block and add into the link list
    block_list[i - nbs] =
        MeshBlock::Make(i, i - nbs, loclist[i], block_size, block_bcs, this, pin, app_in,
                        packages, resolved_packages, gflag);
    block_list[i - nbs]->SearchAndSetNeighbors(tree, ranklist.data(), nslist.data());
  }
#ifdef ENABLE_LB_TIMERS
  block_cost.Realloc(block_list.size());
#else
  block_cost.resize(block_list.size());
#endif

  ResetLoadBalanceVariables();
}

//----------------------------------------------------------------------------------------
// Mesh constructor for restarts. Load the restart file
Mesh::Mesh(ParameterInput *pin, ApplicationInput *app_in, RestartReader &rr,
           Packages_t &packages, int mesh_test)
    : // public members:
      // aggregate initialization of RegionSize struct:
      // (will be overwritten by memcpy from restart file, in this case)
      modified(true),
      // aggregate initialization of RegionSize struct:
      mesh_size({pin->GetReal("parthenon/mesh", "x1min"),
                 pin->GetReal("parthenon/mesh", "x2min"),
                 pin->GetReal("parthenon/mesh", "x3min")},
                {pin->GetReal("parthenon/mesh", "x1max"),
                 pin->GetReal("parthenon/mesh", "x2max"),
                 pin->GetReal("parthenon/mesh", "x3max")},
                {pin->GetOrAddReal("parthenon/mesh", "x1rat", 1.0),
                 pin->GetOrAddReal("parthenon/mesh", "x2rat", 1.0),
                 pin->GetOrAddReal("parthenon/mesh", "x3rat", 1.0)},
                {pin->GetInteger("parthenon/mesh", "nx1"),
                 pin->GetInteger("parthenon/mesh", "nx2"),
                 pin->GetInteger("parthenon/mesh", "nx3")},
                {false, pin->GetInteger("parthenon/mesh", "nx2") == 1,
                 pin->GetInteger("parthenon/mesh", "nx3") == 1}),
      mesh_bcs{
          GetBoundaryFlag(pin->GetOrAddString("parthenon/mesh", "ix1_bc", "reflecting")),
          GetBoundaryFlag(pin->GetOrAddString("parthenon/mesh", "ox1_bc", "reflecting")),
          GetBoundaryFlag(pin->GetOrAddString("parthenon/mesh", "ix2_bc", "reflecting")),
          GetBoundaryFlag(pin->GetOrAddString("parthenon/mesh", "ox2_bc", "reflecting")),
          GetBoundaryFlag(pin->GetOrAddString("parthenon/mesh", "ix3_bc", "reflecting")),
          GetBoundaryFlag(pin->GetOrAddString("parthenon/mesh", "ox3_bc", "reflecting"))},
      ndim((mesh_size.nx(X3DIR) > 1) ? 3 : ((mesh_size.nx(X2DIR) > 1) ? 2 : 1)),
      adaptive(pin->GetOrAddString("parthenon/mesh", "refinement", "none") == "adaptive"
                   ? true
                   : false),
      multilevel((adaptive ||
                  pin->GetOrAddString("parthenon/mesh", "refinement", "none") == "static")
                     ? true
                     : false),
      nbnew(), nbdel(), step_since_lb(), gflag(), packages(packages),
      // private members:
      num_mesh_threads_(pin->GetOrAddInteger("parthenon/mesh", "num_threads", 1)),
      tree(this), use_uniform_meshgen_fn_{true, true, true, true}, lb_flag_(true),
      lb_automatic_(), lb_manual_(), MeshGenerator_{nullptr, UniformMeshGenerator<X1DIR>,
                                                    UniformMeshGenerator<X2DIR>,
                                                    UniformMeshGenerator<X3DIR>},
      MeshBndryFnctn{nullptr, nullptr, nullptr, nullptr, nullptr, nullptr} {
  std::stringstream msg;
  BoundaryFlag block_bcs[6];

  // mesh test
  if (mesh_test > 0) Globals::nranks = mesh_test;

  // check the number of OpenMP threads for mesh
  if (num_mesh_threads_ < 1) {
    msg << "### FATAL ERROR in Mesh constructor" << std::endl
        << "Number of OpenMP threads must be >= 1, but num_threads=" << num_mesh_threads_
        << std::endl;
    PARTHENON_FAIL(msg);
  }

  // read the restart file
  // the file is already open and the pointer is set to after <par_end>

  // All ranks read HDF file
  nbnew = rr.GetAttr<int>("Info", "NBNew");
  nbdel = rr.GetAttr<int>("Info", "NBDel");
  nbtotal = rr.GetAttr<int>("Info", "NumMeshBlocks");
  root_level = rr.GetAttr<int>("Info", "RootLevel");

  const auto bc = rr.GetAttrVec<std::string>("Info", "BoundaryConditions");
  for (int i = 0; i < 6; i++) {
    block_bcs[i] = GetBoundaryFlag(bc[i]);
  }

  // Allow for user overrides to default Parthenon functions
  if (app_in->InitUserMeshData != nullptr) {
    InitUserMeshData = app_in->InitUserMeshData;
  }
  if (app_in->PreStepMeshUserWorkInLoop != nullptr) {
    PreStepUserWorkInLoop = app_in->PreStepMeshUserWorkInLoop;
  }
  if (app_in->PostStepMeshUserWorkInLoop != nullptr) {
    PostStepUserWorkInLoop = app_in->PostStepMeshUserWorkInLoop;
  }
  if (app_in->PreStepDiagnosticsInLoop != nullptr) {
    PreStepUserDiagnosticsInLoop = app_in->PreStepDiagnosticsInLoop;
  }
  if (app_in->PostStepDiagnosticsInLoop != nullptr) {
    PostStepUserDiagnosticsInLoop = app_in->PostStepDiagnosticsInLoop;
  }
  if (app_in->UserWorkAfterLoop != nullptr) {
    UserWorkAfterLoop = app_in->UserWorkAfterLoop;
  }
  EnrollBndryFncts_(app_in);

  const auto grid_dim = rr.GetAttrVec<Real>("Info", "RootGridDomain");
  mesh_size.xmin(X1DIR) = grid_dim[0];
  mesh_size.xmax(X1DIR) = grid_dim[1];
  mesh_size.xrat(X1DIR) = grid_dim[2];

  mesh_size.xmin(X2DIR) = grid_dim[3];
  mesh_size.xmax(X2DIR) = grid_dim[4];
  mesh_size.xrat(X2DIR) = grid_dim[5];

  mesh_size.xmin(X3DIR) = grid_dim[6];
  mesh_size.xmax(X3DIR) = grid_dim[7];
  mesh_size.xrat(X3DIR) = grid_dim[8];

  // initialize
  loclist = std::vector<LogicalLocation>(nbtotal);

  const auto blockSize = rr.GetAttrVec<int>("Info", "MeshBlockSize");
  const auto includesGhost = rr.GetAttr<int>("Info", "IncludesGhost");
  const auto nGhost = rr.GetAttr<int>("Info", "NGhost");

  for (auto &dir : {X1DIR, X2DIR, X3DIR}) {
    block_size.nx(dir) =
        blockSize[dir - 1] - (blockSize[dir - 1] > 1) * includesGhost * 2 * nGhost;
    // calculate the number of the blocks
    nrbx[dir - 1] = mesh_size.nx(dir) / block_size.nx(dir);
  }

  // initialize user-enrollable functions
  if (mesh_size.xrat(X1DIR) != 1.0) {
    use_uniform_meshgen_fn_[X1DIR] = false;
    MeshGenerator_[X1DIR] = DefaultMeshGenerator<X1DIR>;
  }
  if (mesh_size.xrat(X2DIR) != 1.0) {
    use_uniform_meshgen_fn_[X2DIR] = false;
    MeshGenerator_[X2DIR] = DefaultMeshGenerator<X2DIR>;
  }
  if (mesh_size.xrat(X3DIR) != 1.0) {
    use_uniform_meshgen_fn_[X3DIR] = false;
    MeshGenerator_[X3DIR] = DefaultMeshGenerator<X3DIR>;
  }
  default_pack_size_ = pin->GetOrAddInteger("parthenon/mesh", "pack_size", -1);

  // Load balancing flag and parameters
  RegisterLoadBalancing_(pin);

  // SMR / AMR
  if (adaptive) {
    // read from file or from input?  input for now.
    //    max_level = rr.GetAttr<int>("Info", "MaxLevel");
    max_level = pin->GetOrAddInteger("parthenon/mesh", "numlevel", 1) + root_level - 1;
    if (max_level > 63) {
      msg << "### FATAL ERROR in Mesh constructor" << std::endl
          << "The number of the refinement level must be smaller than "
          << 63 - root_level + 1 << "." << std::endl;
      PARTHENON_FAIL(msg);
    }
  } else {
    max_level = 63;
  }

  InitUserMeshData(this, pin);

  // Populate logical locations
  auto lx123 = rr.ReadDataset<int64_t>("/Blocks/loc.lx123");
  auto locLevelGidLidCnghostGflag =
      rr.ReadDataset<int>("/Blocks/loc.level-gid-lid-cnghost-gflag");
  current_level = -1;
  for (int i = 0; i < nbtotal; i++) {
    loclist[i] = LogicalLocation(locLevelGidLidCnghostGflag[5 * i], lx123[3 * i],
                                 lx123[3 * i + 1], lx123[3 * i + 2]);

    if (loclist[i].level() > current_level) {
      current_level = loclist[i].level();
    }
  }
  // rebuild the Block Tree
  tree.CreateRootGrid();

  for (int i = 0; i < nbtotal; i++) {
    tree.AddMeshBlockWithoutRefine(loclist[i]);
  }

  int nnb;
  // check the tree structure, and assign GID
  tree.GetMeshBlockList(loclist.data(), nullptr, nnb);
  if (nnb != nbtotal) {
    msg << "### FATAL ERROR in Mesh constructor" << std::endl
        << "Tree reconstruction failed. The total numbers of the blocks do not match. ("
        << nbtotal << " != " << nnb << ")" << std::endl;
    PARTHENON_FAIL(msg);
  }

#ifdef MPI_PARALLEL
  if (nbtotal < Globals::nranks) {
    if (mesh_test == 0) {
      msg << "### FATAL ERROR in Mesh constructor" << std::endl
          << "Too few mesh blocks: nbtotal (" << nbtotal << ") < nranks ("
          << Globals::nranks << ")" << std::endl;
      PARTHENON_FAIL(msg);
    } else { // test
      std::cout << "### Warning in Mesh constructor" << std::endl
                << "Too few mesh blocks: nbtotal (" << nbtotal << ") < nranks ("
                << Globals::nranks << ")" << std::endl;
      return;
    }
  }
#endif
  costlist = std::vector<double>(nbtotal, 1.0);
  ranklist = std::vector<int>(nbtotal);
  nslist = std::vector<int>(Globals::nranks);
  nblist = std::vector<int>(Globals::nranks);

  if (adaptive) { // allocate arrays for AMR
    nref = std::vector<int>(Globals::nranks);
    nderef = std::vector<int>(Globals::nranks);
    rdisp = std::vector<int>(Globals::nranks);
    ddisp = std::vector<int>(Globals::nranks);
    bnref = std::vector<int>(Globals::nranks);
    bnderef = std::vector<int>(Globals::nranks);
    brdisp = std::vector<int>(Globals::nranks);
    bddisp = std::vector<int>(Globals::nranks);
  }

  CalculateLoadBalance(costlist, ranklist, nslist, nblist);

  // Output MeshBlock list and quit (mesh test only); do not create meshes
  if (mesh_test > 0) {
    if (Globals::my_rank == 0) OutputMeshStructure(ndim);
    return;
  }

  // allocate data buffer
  int nb = nblist[Globals::my_rank];
  int nbs = nslist[Globals::my_rank];
  int nbe = nbs + nb - 1;

  mesh_data.SetMeshPointer(this);

  resolved_packages = ResolvePackages(packages);

  // Setup unique comms for each variable and swarm
  SetupMPIComms();

  // Create MeshBlocks (parallel)
  block_list.clear();
  block_list.resize(nbe - nbs + 1);
  for (int i = nbs; i <= nbe; i++) {
    for (auto &v : block_bcs) {
      v = parthenon::BoundaryFlag::undef;
    }
    SetBlockSizeAndBoundaries(loclist[i], block_size, block_bcs);

    // create a block and add into the link list
    block_list[i - nbs] =
        MeshBlock::Make(i, i - nbs, loclist[i], block_size, block_bcs, this, pin, app_in,
                        packages, resolved_packages, gflag, costlist[i]);
    block_list[i - nbs]->SearchAndSetNeighbors(tree, ranklist.data(), nslist.data());
  }

#ifdef ENABLE_LB_TIMERS
  block_cost.Realloc(block_list.size());
#else
  block_cost.resize(block_list.size());
#endif
  ResetLoadBalanceVariables();
}

//----------------------------------------------------------------------------------------
// destructor

Mesh::~Mesh() {
#ifdef MPI_PARALLEL
  // Cleanup MPI comms
  for (auto &pair : mpi_comm_map_) {
    PARTHENON_MPI_CHECK(MPI_Comm_free(&(pair.second)));
  }
  mpi_comm_map_.clear();
#endif
}

//----------------------------------------------------------------------------------------
//! \fn void Mesh::OutputMeshStructure(int ndim)
//  \brief print the mesh structure information

void Mesh::OutputMeshStructure(const int ndim,
                               const bool dump_mesh_structure /*= true*/) {
  BoundaryFlag block_bcs[6];

  // Write overall Mesh structure to stdout and file
  std::cout << std::endl;
  std::cout << "Root grid = " << nrbx[0] << " x " << nrbx[1] << " x " << nrbx[2]
            << " MeshBlocks" << std::endl;
  std::cout << "Total number of MeshBlocks = " << nbtotal << std::endl;
  std::cout << "Number of physical refinement levels = " << (current_level - root_level)
            << std::endl;
  std::cout << "Number of logical  refinement levels = " << current_level << std::endl;

  // compute/output number of blocks per level, and cost per level
  std::vector<int> nb_per_plevel(max_level + 1, 0);
  std::vector<int> cost_per_plevel(max_level + 1, 0);

  for (int i = 0; i < nbtotal; i++) {
    nb_per_plevel[(loclist[i].level() - root_level)]++;
    cost_per_plevel[(loclist[i].level() - root_level)] += costlist[i];
  }
  for (int i = root_level; i <= max_level; i++) {
    if (nb_per_plevel[i - root_level] != 0) {
      std::cout << "  Physical level = " << i - root_level << " (logical level = " << i
                << "): " << nb_per_plevel[i - root_level]
                << " MeshBlocks, cost = " << cost_per_plevel[i - root_level] << std::endl;
    }
  }

  if (!dump_mesh_structure) {
    return;
  }

  // compute/output number of blocks per rank, and cost per rank
  std::cout << "Number of parallel ranks = " << Globals::nranks << std::endl;
  std::vector<int> nb_per_rank(Globals::nranks, 0);
  std::vector<int> cost_per_rank(Globals::nranks, 0);

  for (int i = 0; i < nbtotal; i++) {
    nb_per_rank[ranklist[i]]++;
    cost_per_rank[ranklist[i]] += costlist[i];
  }
  for (int i = 0; i < Globals::nranks; ++i) {
    std::cout << "  Rank = " << i << ": " << nb_per_rank[i]
              << " MeshBlocks, cost = " << cost_per_rank[i] << std::endl;
  }

  FILE *fp = nullptr;

  // open 'mesh_structure.dat' file
  if ((fp = std::fopen("mesh_structure.dat", "wb")) == nullptr) {
    std::cout << "### ERROR in function Mesh::OutputMeshStructure" << std::endl
              << "Cannot open mesh_structure.dat" << std::endl;
    return;
  }

  // output relative size/locations of meshblock to file, for plotting
  double real_max = std::numeric_limits<double>::max();
  double mincost = real_max, maxcost = 0.0, totalcost = 0.0;
  for (int i = root_level; i <= max_level; i++) {
    for (int j = 0; j < nbtotal; j++) {
      if (loclist[j].level() == i) {
        SetBlockSizeAndBoundaries(loclist[j], block_size, block_bcs);
        const std::int64_t &lx1 = loclist[j].lx1();
        const std::int64_t &lx2 = loclist[j].lx2();
        const std::int64_t &lx3 = loclist[j].lx3();
        const int &ll = loclist[j].level();
        mincost = std::min(mincost, costlist[i]);
        maxcost = std::max(maxcost, costlist[i]);
        totalcost += costlist[i];
        std::fprintf(fp, "#MeshBlock %d on rank=%d with cost=%g\n", j, ranklist[j],
                     costlist[j]);
        std::fprintf(
            fp, "#  Logical level %d, location = (%" PRId64 " %" PRId64 " %" PRId64 ")\n",
            ll, lx1, lx2, lx3);
        if (ndim == 2) {
          std::fprintf(fp, "%g %g\n", block_size.xmin(X1DIR), block_size.xmin(X2DIR));
          std::fprintf(fp, "%g %g\n", block_size.xmax(X1DIR), block_size.xmin(X2DIR));
          std::fprintf(fp, "%g %g\n", block_size.xmax(X1DIR), block_size.xmax(X2DIR));
          std::fprintf(fp, "%g %g\n", block_size.xmin(X1DIR), block_size.xmax(X2DIR));
          std::fprintf(fp, "%g %g\n", block_size.xmin(X1DIR), block_size.xmin(X2DIR));
          std::fprintf(fp, "\n\n");
        }
        if (ndim == 3) {
          std::fprintf(fp, "%g %g %g\n", block_size.xmin(X1DIR), block_size.xmin(X2DIR),
                       block_size.xmin(X3DIR));
          std::fprintf(fp, "%g %g %g\n", block_size.xmax(X1DIR), block_size.xmin(X2DIR),
                       block_size.xmin(X3DIR));
          std::fprintf(fp, "%g %g %g\n", block_size.xmax(X1DIR), block_size.xmax(X2DIR),
                       block_size.xmin(X3DIR));
          std::fprintf(fp, "%g %g %g\n", block_size.xmin(X1DIR), block_size.xmax(X2DIR),
                       block_size.xmin(X3DIR));
          std::fprintf(fp, "%g %g %g\n", block_size.xmin(X1DIR), block_size.xmin(X2DIR),
                       block_size.xmin(X3DIR));
          std::fprintf(fp, "%g %g %g\n", block_size.xmin(X1DIR), block_size.xmin(X2DIR),
                       block_size.xmax(X3DIR));
          std::fprintf(fp, "%g %g %g\n", block_size.xmax(X1DIR), block_size.xmin(X2DIR),
                       block_size.xmax(X3DIR));
          std::fprintf(fp, "%g %g %g\n", block_size.xmax(X1DIR), block_size.xmin(X2DIR),
                       block_size.xmin(X3DIR));
          std::fprintf(fp, "%g %g %g\n", block_size.xmax(X1DIR), block_size.xmin(X2DIR),
                       block_size.xmax(X3DIR));
          std::fprintf(fp, "%g %g %g\n", block_size.xmax(X1DIR), block_size.xmax(X2DIR),
                       block_size.xmax(X3DIR));
          std::fprintf(fp, "%g %g %g\n", block_size.xmax(X1DIR), block_size.xmax(X2DIR),
                       block_size.xmin(X3DIR));
          std::fprintf(fp, "%g %g %g\n", block_size.xmax(X1DIR), block_size.xmax(X2DIR),
                       block_size.xmax(X3DIR));
          std::fprintf(fp, "%g %g %g\n", block_size.xmin(X1DIR), block_size.xmax(X2DIR),
                       block_size.xmax(X3DIR));
          std::fprintf(fp, "%g %g %g\n", block_size.xmin(X1DIR), block_size.xmax(X2DIR),
                       block_size.xmin(X3DIR));
          std::fprintf(fp, "%g %g %g\n", block_size.xmin(X1DIR), block_size.xmax(X2DIR),
                       block_size.xmax(X3DIR));
          std::fprintf(fp, "%g %g %g\n", block_size.xmin(X1DIR), block_size.xmin(X2DIR),
                       block_size.xmax(X3DIR));
          std::fprintf(fp, "%g %g %g\n", block_size.xmin(X1DIR), block_size.xmin(X2DIR),
                       block_size.xmin(X3DIR));
          std::fprintf(fp, "\n\n");
        }
      }
    }
  }

  // close file, final outputs
  std::fclose(fp);
  std::cout << "Load Balancing:" << std::endl;
  std::cout << "  Minimum cost = " << mincost << ", Maximum cost = " << maxcost
            << ", Average cost = " << totalcost / nbtotal << std::endl
            << std::endl;
  std::cout << "See the 'mesh_structure.dat' file for a complete list"
            << " of MeshBlocks." << std::endl;
  std::cout << "Use 'python ../vis/python/plot_mesh.py' or gnuplot"
            << " to visualize mesh structure." << std::endl
            << std::endl;
}

//----------------------------------------------------------------------------------------
//  Enroll user-defined functions for boundary conditions
void Mesh::EnrollBndryFncts_(ApplicationInput *app_in) {
  static const BValFunc outflow[6] = {
      BoundaryFunction::OutflowInnerX1, BoundaryFunction::OutflowOuterX1,
      BoundaryFunction::OutflowInnerX2, BoundaryFunction::OutflowOuterX2,
      BoundaryFunction::OutflowInnerX3, BoundaryFunction::OutflowOuterX3};
  static const BValFunc reflect[6] = {
      BoundaryFunction::ReflectInnerX1, BoundaryFunction::ReflectOuterX1,
      BoundaryFunction::ReflectInnerX2, BoundaryFunction::ReflectOuterX2,
      BoundaryFunction::ReflectInnerX3, BoundaryFunction::ReflectOuterX3};

  for (int f = 0; f < BOUNDARY_NFACES; f++) {
    switch (mesh_bcs[f]) {
    case BoundaryFlag::reflect:
      MeshBndryFnctn[f] = reflect[f];
      break;
    case BoundaryFlag::outflow:
      MeshBndryFnctn[f] = outflow[f];
      break;
    case BoundaryFlag::user:
      if (app_in->boundary_conditions[f] != nullptr) {
        MeshBndryFnctn[f] = app_in->boundary_conditions[f];
      } else {
        std::stringstream msg;
        msg << "A user boundary condition for face " << f
            << " was requested. but no condition was enrolled." << std::endl;
        PARTHENON_THROW(msg);
      }
      break;
    default: // periodic/block BCs handled elsewhere.
      break;
    }

    switch (mesh_bcs[f]) {
    case BoundaryFlag::user:
      if (app_in->swarm_boundary_conditions[f] != nullptr) {
        // This is checked to be non-null later in Swarm::AllocateBoundaries, in case user
        // boundaries are requested but no swarms are used.
        SwarmBndryFnctn[f] = app_in->swarm_boundary_conditions[f];
      }
      break;
    default: // Default BCs handled elsewhere
      break;
    }
  }
}

//----------------------------------------------------------------------------------------
//! \fn void Mesh::EnrollUserMeshGenerator(CoordinateDirection,MeshGenFunc my_mg)
//  \brief Enroll a user-defined function for Mesh generation

void Mesh::EnrollUserMeshGenerator(CoordinateDirection dir, MeshGenFunc my_mg) {
  std::stringstream msg;
  if (dir < 0 || dir >= 3) {
    msg << "### FATAL ERROR in EnrollUserMeshGenerator function" << std::endl
        << "dirName = " << dir << " not valid" << std::endl;
    PARTHENON_FAIL(msg);
  }
  if (dir == X1DIR && mesh_size.xrat(X1DIR) > 0.0) {
    msg << "### FATAL ERROR in EnrollUserMeshGenerator function" << std::endl
        << "x1rat = " << mesh_size.xrat(X1DIR)
        << " must be negative for user-defined mesh generator in X1DIR " << std::endl;
    PARTHENON_FAIL(msg);
  }
  if (dir == X2DIR && mesh_size.xrat(X2DIR) > 0.0) {
    msg << "### FATAL ERROR in EnrollUserMeshGenerator function" << std::endl
        << "x2rat = " << mesh_size.xrat(X2DIR)
        << " must be negative for user-defined mesh generator in X2DIR " << std::endl;
    PARTHENON_FAIL(msg);
  }
  if (dir == X3DIR && mesh_size.xrat(X3DIR) > 0.0) {
    msg << "### FATAL ERROR in EnrollUserMeshGenerator function" << std::endl
        << "x3rat = " << mesh_size.xrat(X3DIR)
        << " must be negative for user-defined mesh generator in X3DIR " << std::endl;
    PARTHENON_FAIL(msg);
  }
  use_uniform_meshgen_fn_[dir] = false;
  MeshGenerator_[dir] = my_mg;
  return;
}

//----------------------------------------------------------------------------------------
// \!fn void Mesh::ApplyUserWorkBeforeOutput(ParameterInput *pin)
// \brief Apply MeshBlock::UserWorkBeforeOutput

void Mesh::ApplyUserWorkBeforeOutput(ParameterInput *pin) {
  for (auto &pmb : block_list) {
    pmb->UserWorkBeforeOutput(pmb.get(), pin);
  }
}

//----------------------------------------------------------------------------------------
// \!fn void Mesh::Initialize(bool init_problem, ParameterInput *pin)
// \brief  initialization before the main loop as well as during remeshing

void Mesh::Initialize(bool init_problem, ParameterInput *pin, ApplicationInput *app_in) {
  PARTHENON_INSTRUMENT
  bool init_done = true;
  const int nb_initial = nbtotal;
  do {
    int nmb = GetNumMeshBlocksThisRank(Globals::my_rank);

    // init meshblock data
    for (int i = 0; i < nmb; ++i) {
      MeshBlock *pmb = block_list[i].get();
      pmb->InitMeshBlockUserData(pmb, pin);
    }

    const int num_partitions = DefaultNumPartitions();

    // problem generator
    if (init_problem) {
      PARTHENON_REQUIRE_THROWS(
          !(ProblemGenerator != nullptr && app_in->ProblemGenerator != nullptr),
          "Mesh and MeshBlock ProblemGenerators are defined. Please use only one.");

      // Call Mesh ProblemGenerator
      if (ProblemGenerator != nullptr) {
        PARTHENON_REQUIRE(num_partitions == 1,
                          "Mesh ProblemGenerator requires parthenon/mesh/pack_size=-1 "
                          "during first initialization.");

        auto &md = mesh_data.GetOrAdd("base", 0);
        ProblemGenerator(this, pin, md.get());
        // Call individual MeshBlock ProblemGenerator
      } else {
        for (int i = 0; i < nmb; ++i) {
          auto &pmb = block_list[i];
          pmb->ProblemGenerator(pmb.get(), pin);
        }
      }
      std::for_each(block_list.begin(), block_list.end(),
                    [](auto &sp_block) { sp_block->SetAllVariablesToInitialized(); });
    }

    // Pre comm fill derived
    for (int i = 0; i < nmb; ++i) {
      auto &mbd = block_list[i]->meshblock_data.Get();
      Update::PreCommFillDerived(mbd.get());
    }
    for (int i = 0; i < num_partitions; ++i) {
      auto &md = mesh_data.GetOrAdd("base", i);
      Update::PreCommFillDerived(md.get());
    }

    // Build densely populated communication tags
    tag_map.clear();
    for (int i = 0; i < num_partitions; i++) {
      auto &md = mesh_data.GetOrAdd("base", i);
      tag_map.AddMeshDataToMap(md);
    }
    tag_map.ResolveMap();

    // Create send/recv MPI_Requests for all BoundaryData objects
    for (int i = 0; i < nmb; ++i) {
      auto &pmb = block_list[i];
      pmb->swarm_data.Get()->SetupPersistentMPI();
    }

    // send FillGhost variables
    bool can_delete;
    std::int64_t test_iters = 0;
    constexpr std::int64_t max_it = 1e10;
    do {
      can_delete = true;
      for (auto &[k, comm] : boundary_comm_map) {
        can_delete = comm.IsSafeToDelete() && can_delete;
      }
      test_iters++;
    } while (!can_delete && test_iters < max_it);
    PARTHENON_REQUIRE(
        test_iters < max_it,
        "Too many iterations waiting to delete boundary communication buffers.");

    boundary_comm_map.clear();
    boundary_comm_flxcor_map.clear();

    for (int i = 0; i < num_partitions; i++) {
      auto &md = mesh_data.GetOrAdd("base", i);
      BuildBoundaryBuffers(md);
    }

    std::vector<bool> sent(num_partitions, false);
    bool all_sent;
    std::int64_t send_iters = 0;
    do {
      all_sent = true;
      for (int i = 0; i < num_partitions; i++) {
        auto &md = mesh_data.GetOrAdd("base", i);
        if (!sent[i]) {
          if (SendBoundaryBuffers(md) != TaskStatus::complete) {
            all_sent = false;
          } else {
            sent[i] = true;
          }
        }
      }
      send_iters++;
    } while (!all_sent && send_iters < max_it);
    PARTHENON_REQUIRE(
        send_iters < max_it,
        "Too many iterations waiting to send boundary communication buffers.");

    // wait to receive FillGhost variables
    // TODO(someone) evaluate if ReceiveWithWait kind of logic is better, also related to
    // https://github.com/lanl/parthenon/issues/418
    std::vector<bool> received(num_partitions, false);
    bool all_received;
    std::int64_t receive_iters = 0;
    do {
      all_received = true;
      for (int i = 0; i < num_partitions; i++) {
        auto &md = mesh_data.GetOrAdd("base", i);
        if (!received[i]) {
          if (ReceiveBoundaryBuffers(md) != TaskStatus::complete) {
            all_received = false;
          } else {
            received[i] = true;
          }
        }
      }
      receive_iters++;
    } while (!all_received && receive_iters < max_it);
    PARTHENON_REQUIRE(
        receive_iters < max_it,
        "Too many iterations waiting to receive boundary communication buffers.");

    for (int i = 0; i < num_partitions; i++) {
      auto &md = mesh_data.GetOrAdd("base", i);
      // unpack FillGhost variables
      SetBoundaries(md);
    }

    //  Now do prolongation, compute primitives, apply BCs
    for (int i = 0; i < num_partitions; i++) {
      auto &md = mesh_data.GetOrAdd("base", i);
      if (multilevel) {
        ApplyBoundaryConditionsOnCoarseOrFineMD(md, true);
        ProlongateBoundaries(md);
      }
      ApplyBoundaryConditionsOnCoarseOrFineMD(md, false);
      // Call MeshData based FillDerived functions
      Update::FillDerived(md.get());
    }

    for (int i = 0; i < nmb; ++i) {
      auto &mbd = block_list[i]->meshblock_data.Get();
      // Call MeshBlockData based FillDerived functions
      Update::FillDerived(mbd.get());
    }

    if (init_problem && adaptive) {
      for (int i = 0; i < nmb; ++i) {
        block_list[i]->pmr->CheckRefinementCondition();
      }
    }

    if (init_problem && adaptive) {
      init_done = false;
      // caching nbtotal the private variable my be updated in the following function
      const int nb_before_loadbalance = nbtotal;
      LoadBalancingAndAdaptiveMeshRefinement(pin, app_in);
      if (nbtotal == nb_before_loadbalance) {
        init_done = true;
      } else if (nbtotal < nb_before_loadbalance && Globals::my_rank == 0) {
        std::cout << "### Warning in Mesh::Initialize" << std::endl
                  << "The number of MeshBlocks decreased during AMR grid initialization."
                  << std::endl
                  << "Possibly the refinement criteria have a problem." << std::endl;
      }
      if (nbtotal > 2 * nb_initial && Globals::my_rank == 0) {
        std::cout << "### Warning in Mesh::Initialize" << std::endl
                  << "The number of MeshBlocks increased more than twice during "
                     "initialization."
                  << std::endl
                  << "More computing power than you expected may be required."
                  << std::endl;
      }
    }
  } while (!init_done);

  if (Globals::my_rank == 0 && nbtotal < Globals::nranks) {
    PARTHENON_WARN("Fewer meshblocks than ranks.  Some ranks will be idle.");
  }

  // Initialize the "base" MeshData object
<<<<<<< HEAD
  mesh_data.Get()->Set(block_list, this);

  Kokkos::Profiling::popRegion(); // Mesh::Initialize
=======
  mesh_data.Get()->Set(block_list);
>>>>>>> e1c960bd
}

/// Finds location of a block with ID `tgid`.
std::shared_ptr<MeshBlock> Mesh::FindMeshBlock(int tgid) const {
  // Attempt to simply index into the block list.
  const int nbs = block_list[0]->gid;
  const int i = tgid - nbs;
  PARTHENON_DEBUG_REQUIRE(0 <= i && i < block_list.size(),
                          "MeshBlock local index out of bounds.");
  PARTHENON_DEBUG_REQUIRE(block_list[i]->gid == tgid, "MeshBlock not found!");
  return block_list[i];
}

//----------------------------------------------------------------------------------------
// \!fn void Mesh::SetBlockSizeAndBoundaries(LogicalLocation loc,
//                 RegionSize &block_size, BundaryFlag *block_bcs)
// \brief Set the physical part of a block_size structure and block boundary conditions

void Mesh::SetBlockSizeAndBoundaries(LogicalLocation loc, RegionSize &block_size,
                                     BoundaryFlag *block_bcs) {
  const int &ll = loc.level();
  const std::array<std::int64_t, 4> lx{-1, loc.lx1(), loc.lx2(), loc.lx3()};
  for (auto &dir : {X1DIR, X2DIR, X3DIR}) {
    block_size.xrat(dir) = mesh_size.xrat(dir);
    block_size.symmetry(dir) = mesh_size.symmetry(dir);
    if (mesh_size.nx(dir) == 1) {
      block_size.xmin(dir) = mesh_size.xmin(dir);
      block_size.xmax(dir) = mesh_size.xmax(dir);
      block_bcs[GetInnerBoundaryFace(dir)] = mesh_bcs[GetInnerBoundaryFace(dir)];
      block_bcs[GetOuterBoundaryFace(dir)] = mesh_bcs[GetOuterBoundaryFace(dir)];
    } else {
      std::int64_t nrbx_ll = nrbx[dir - 1] << (ll - root_level);
      if (lx[dir] == 0) {
        block_size.xmin(dir) = mesh_size.xmin(dir);
        block_bcs[GetInnerBoundaryFace(dir)] = mesh_bcs[GetInnerBoundaryFace(dir)];
      } else {
        Real rx = ComputeMeshGeneratorX(lx[dir], nrbx_ll, use_uniform_meshgen_fn_[dir]);
        block_size.xmin(dir) = MeshGenerator_[dir](rx, mesh_size);
        block_bcs[GetInnerBoundaryFace(dir)] = BoundaryFlag::block;
      }

      if (lx[dir] == nrbx_ll - 1) {
        block_size.xmax(dir) = mesh_size.xmax(dir);
        block_bcs[GetOuterBoundaryFace(dir)] = mesh_bcs[GetOuterBoundaryFace(dir)];
      } else {
        Real rx =
            ComputeMeshGeneratorX(lx[dir] + 1, nrbx_ll, use_uniform_meshgen_fn_[dir]);
        block_size.xmax(dir) = MeshGenerator_[dir](rx, mesh_size);
        block_bcs[GetOuterBoundaryFace(dir)] = BoundaryFlag::block;
      }
    }
  }
}

std::int64_t Mesh::GetTotalCells() {
  return static_cast<std::int64_t>(nbtotal) * GetNumberOfMeshBlockCells();
}
// TODO(JMM): Move block_size into mesh.
int Mesh::GetNumberOfMeshBlockCells() const {
  return block_size.nx(X1DIR) * block_size.nx(X2DIR) * block_size.nx(X3DIR);
}
const RegionSize &Mesh::GetBlockSize() const { return block_size; }

// Functionality re-used in mesh constructor
void Mesh::RegisterLoadBalancing_(ParameterInput *pin) {
#ifdef MPI_PARALLEL // JMM: Not sure this ifdef is needed
  const std::string balancer =
      pin->GetOrAddString("parthenon/loadbalancing", "balancer", "default",
                          std::vector<std::string>{"default", "automatic", "manual"});
#ifndef ENABLE_LB_TIMERS
  if (balancer == "automatic") {
    PARTHENON_FAIL("Cannot use automatic load balancing without enabling timers. "
                   "Rebuild with -DPARTHENON_ENABLE_LB_TIMERS=ON or change balancer");
  }
#endif
  if (balancer == "automatic") {
    lb_automatic_ = true;
  } else if (balancer == "manual") {
    lb_manual_ = true;
  }
  lb_tolerance_ = pin->GetOrAddReal("parthenon/loadbalancing", "tolerance", 0.5);
  lb_interval_ = pin->GetOrAddInteger("parthenon/loadbalancing", "interval", 10);
#endif // MPI_PARALLEL
}

// Create separate communicators for all variables. Needs to be done at the mesh
// level so that the communicators for each variable across all blocks is consistent.
// As variables are identical across all blocks, we just use the info from the first.
void Mesh::SetupMPIComms() {
#ifdef MPI_PARALLEL

  for (auto &pair : resolved_packages->AllFields()) {
    auto &metadata = pair.second;
    // Create both boundary and flux communicators for everything with either FillGhost
    // or WithFluxes just to be safe
    if (metadata.IsSet(Metadata::FillGhost) || metadata.IsSet(Metadata::WithFluxes) ||
        metadata.IsSet(Metadata::ForceRemeshComm)) {
      MPI_Comm mpi_comm;
      PARTHENON_MPI_CHECK(MPI_Comm_dup(MPI_COMM_WORLD, &mpi_comm));
      const auto ret = mpi_comm_map_.insert({pair.first.label(), mpi_comm});
      PARTHENON_REQUIRE_THROWS(ret.second, "Communicator with same name already in map");

      if (multilevel) {
        MPI_Comm mpi_comm_flcor;
        PARTHENON_MPI_CHECK(MPI_Comm_dup(MPI_COMM_WORLD, &mpi_comm_flcor));
        const auto ret =
            mpi_comm_map_.insert({pair.first.label() + "_flcor", mpi_comm_flcor});
        PARTHENON_REQUIRE_THROWS(ret.second,
                                 "Flux corr. communicator with same name already in map");
      }
    }
  }
  for (auto &pair : resolved_packages->AllSwarms()) {
    MPI_Comm mpi_comm;
    PARTHENON_MPI_CHECK(MPI_Comm_dup(MPI_COMM_WORLD, &mpi_comm));
    const auto ret = mpi_comm_map_.insert({pair.first, mpi_comm});
    PARTHENON_REQUIRE_THROWS(ret.second, "Communicator with same name already in map");
  }
  // TODO(everying during a sync) we should discuss what to do with face vars as they
  // are currently not handled in pmb->meshblock_data.Get()->SetupPersistentMPI(); nor
  // inserted into pmb->pbval->bvars.
#endif
}

} // namespace parthenon<|MERGE_RESOLUTION|>--- conflicted
+++ resolved
@@ -1168,13 +1168,7 @@
   }
 
   // Initialize the "base" MeshData object
-<<<<<<< HEAD
   mesh_data.Get()->Set(block_list, this);
-
-  Kokkos::Profiling::popRegion(); // Mesh::Initialize
-=======
-  mesh_data.Get()->Set(block_list);
->>>>>>> e1c960bd
 }
 
 /// Finds location of a block with ID `tgid`.
