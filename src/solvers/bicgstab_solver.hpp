//========================================================================================
// (C) (or copyright) 2023-2024. Triad National Security, LLC. All rights reserved.
//
// This program was produced under U.S. Government contract 89233218CNA000001 for Los
// Alamos National Laboratory (LANL), which is operated by Triad National Security, LLC
// for the U.S. Department of Energy/National Nuclear Security Administration. All rights
// in the program are reserved by Triad National Security, LLC, and the U.S. Department
// of Energy/National Nuclear Security Administration. The Government is granted for
// itself and others acting on its behalf a nonexclusive, paid-up, irrevocable worldwide
// license in this material to reproduce, prepare derivative works, distribute copies to
// the public, perform publicly and display publicly, and to permit others to do so.
//========================================================================================
#ifndef SOLVERS_BICGSTAB_SOLVER_HPP_
#define SOLVERS_BICGSTAB_SOLVER_HPP_

#include <memory>
#include <string>
#include <utility>
#include <vector>

#include "interface/mesh_data.hpp"
#include "interface/meshblock_data.hpp"
#include "interface/state_descriptor.hpp"
#include "kokkos_abstraction.hpp"
#include "solvers/mg_solver.hpp"
#include "solvers/solver_utils.hpp"

#include "tasks/tasks.hpp"

namespace parthenon {

namespace solvers {

struct BiCGSTABParams {
  MGParams mg_params;
  int max_iters = 10;
  Real residual_tolerance = 1.e-12;
  Real restart_threshold = -1.0;
  bool precondition = true;
  bool print_per_step = false;
};

// The equations class must include a template method
//
//   template <class x_t, class y_t, class TL_t>
//   TaskID Ax(TL_t &tl, TaskID depends_on, std::shared_ptr<MeshData<Real>> &md)
//
// that takes a field associated with x_t and applies
// the matrix A to it and stores the result in y_t.
template <class u, class rhs, class equations>
class BiCGSTABSolver {
 public:
  PARTHENON_INTERNALSOLVERVARIABLE(u, rhat0);
  PARTHENON_INTERNALSOLVERVARIABLE(u, v);
  PARTHENON_INTERNALSOLVERVARIABLE(u, h);
  PARTHENON_INTERNALSOLVERVARIABLE(u, s);
  PARTHENON_INTERNALSOLVERVARIABLE(u, t);
  PARTHENON_INTERNALSOLVERVARIABLE(u, r);
  PARTHENON_INTERNALSOLVERVARIABLE(u, p);
  PARTHENON_INTERNALSOLVERVARIABLE(u, x);

  std::vector<std::string> GetInternalVariableNames() const {
    std::vector<std::string> names{rhat0::name(), v::name(), h::name(), s::name(),
                                   t::name(),     r::name(), p::name(), x::name()};
    if (params_.precondition) {
      auto pre_names = preconditioner.GetInternalVariableNames();
      names.insert(names.end(), pre_names.begin(), pre_names.end());
    }
    return names;
  }

  BiCGSTABSolver(StateDescriptor *pkg, BiCGSTABParams params_in,
                 equations eq_in = equations(), std::vector<int> shape = {})
      : preconditioner(pkg, params_in.mg_params, eq_in, shape), params_(params_in),
        iter_counter(0), eqs_(eq_in), presidual_tolerance(nullptr) {
    using namespace refinement_ops;
    auto m_no_ghost =
        Metadata({Metadata::Cell, Metadata::Derived, Metadata::OneCopy}, shape);
    pkg->AddField(x::name(), m_no_ghost);
    pkg->AddField(rhat0::name(), m_no_ghost);
    pkg->AddField(v::name(), m_no_ghost);
    pkg->AddField(h::name(), m_no_ghost);
    pkg->AddField(s::name(), m_no_ghost);
    pkg->AddField(t::name(), m_no_ghost);
    pkg->AddField(r::name(), m_no_ghost);
    pkg->AddField(p::name(), m_no_ghost);
  }

<<<<<<< HEAD
=======
  template <class TL_t>
  TaskID AddSetupTasks(TL_t &tl, TaskID dependence, int partition, Mesh *pmesh) {
    return preconditioner.AddSetupTasks(tl, dependence, partition, pmesh);
  }

>>>>>>> b9ed6981
  TaskID AddTasks(TaskList &tl, TaskID dependence, Mesh *pmesh, const int partition) {
    using namespace utils;
    TaskID none;
    auto &md = pmesh->mesh_data.GetOrAdd("base", partition);
<<<<<<< HEAD
=======
    std::string label = "bicg_comm_" + std::to_string(partition);
    auto &md_comm =
        pmesh->mesh_data.AddShallow(label, md, std::vector<std::string>{u::name()});
>>>>>>> b9ed6981
    iter_counter = 0;
    bool multilevel = pmesh->multilevel;

    // Initialization: x <- 0, r <- rhs, rhat0 <- rhs,
    // rhat0r_old <- (rhat0, r), p <- r, u <- 0
    auto zero_x = tl.AddTask(dependence, SetToZero<x>, md);
    auto zero_u_init = tl.AddTask(dependence, SetToZero<u>, md);
    auto copy_r = tl.AddTask(dependence, CopyData<rhs, r>, md);
    auto copy_p = tl.AddTask(dependence, CopyData<rhs, p>, md);
    auto copy_rhat0 = tl.AddTask(dependence, CopyData<rhs, rhat0>, md);
    auto get_rhat0r_init = DotProduct<rhat0, r>(dependence, tl, &rhat0r, md);
    auto initialize = tl.AddTask(
        TaskQualifier::once_per_region | TaskQualifier::local_sync,
        zero_x | zero_u_init | copy_r | copy_p | copy_rhat0 | get_rhat0r_init,
        [](BiCGSTABSolver *solver) {
          solver->rhat0r_old = solver->rhat0r.val;
          solver->rhat0r.val = 0.0;
          solver->rhat0v.val = 0.0;
          solver->ts.val = 0.0;
          solver->tt.val = 0.0;
          solver->residual.val = 0.0;
          solver->iter_counter = 0;
          return TaskStatus::complete;
        },
        this);
    tl.AddTask(TaskQualifier::once_per_region, dependence, [&]() {
<<<<<<< HEAD
      if (Globals::my_rank == 0)
=======
      if (Globals::my_rank == 0 && params_.print_per_step)
>>>>>>> b9ed6981
        printf("# [0] v-cycle\n# [1] rms-residual\n# [2] rms-error\n");
      return TaskStatus::complete;
    });

    // BEGIN ITERATIVE TASKS
    auto [itl, solver_id] = tl.AddSublist(initialize, {1, params_.max_iters});

    // 1. u <- M p
    auto precon1 = none;
    if (params_.precondition) {
      auto set_rhs = itl.AddTask(precon1, CopyData<p, rhs>, md);
      auto zero_u = itl.AddTask(precon1, SetToZero<u>, md);
      precon1 =
          preconditioner.AddLinearOperatorTasks(itl, set_rhs | zero_u, partition, pmesh);
    } else {
      precon1 = itl.AddTask(none, CopyData<p, u>, md);
    }

    // 2. v <- A u
    auto comm =
        AddBoundaryExchangeTasks<BoundaryType::any>(precon1, itl, md_comm, multilevel);
    auto get_v = eqs_.template Ax<u, v>(itl, comm, md);

    // 3. rhat0v <- (rhat0, v)
    auto get_rhat0v = DotProduct<rhat0, v>(get_v, itl, &rhat0v, md);

    // 4. h <- x + alpha u (alpha = rhat0r_old / rhat0v)
    auto correct_h = itl.AddTask(
        get_rhat0v,
        [](BiCGSTABSolver *solver, std::shared_ptr<MeshData<Real>> &md) {
          Real alpha = solver->rhat0r_old / solver->rhat0v.val;
          return AddFieldsAndStore<x, u, h>(md, 1.0, alpha);
        },
        this, md);

    // 5. s <- r - alpha v (alpha = rhat0r_old / rhat0v)
    auto correct_s = itl.AddTask(
        get_rhat0v,
        [](BiCGSTABSolver *solver, std::shared_ptr<MeshData<Real>> &md) {
          Real alpha = solver->rhat0r_old / solver->rhat0v.val;
          return AddFieldsAndStore<r, v, s>(md, 1.0, -alpha);
        },
        this, md);

    // Check and print out residual
    auto get_res = DotProduct<s, s>(correct_s, itl, &residual, md);

    auto print = itl.AddTask(
        TaskQualifier::once_per_region, get_res,
        [&](BiCGSTABSolver *solver, Mesh *pmesh) {
          Real rms_res = std::sqrt(solver->residual.val / pmesh->GetTotalCells());
          if (Globals::my_rank == 0 && solver->params_.print_per_step)
            printf("%i %e\n", solver->iter_counter * 2 + 1, rms_res);
          return TaskStatus::complete;
        },
        this, pmesh);

    // 6. u <- M s
    auto precon2 = correct_s;
    if (params_.precondition) {
      auto set_rhs = itl.AddTask(precon2, CopyData<s, rhs>, md);
      auto zero_u = itl.AddTask(precon2, SetToZero<u>, md);
      precon2 =
          preconditioner.AddLinearOperatorTasks(itl, set_rhs | zero_u, partition, pmesh);
    } else {
      precon2 = itl.AddTask(precon2, CopyData<s, u>, md);
    }

    // 7. t <- A u
    auto pre_t_comm =
        AddBoundaryExchangeTasks<BoundaryType::any>(precon2, itl, md_comm, multilevel);
    auto get_t = eqs_.template Ax<u, t>(itl, pre_t_comm, md);

    // 8. omega <- (t,s) / (t,t)
    auto get_ts = DotProduct<t, s>(get_t, itl, &ts, md);
    auto get_tt = DotProduct<t, t>(get_t, itl, &tt, md);

    // 9. x <- h + omega u
    auto correct_x = itl.AddTask(
        TaskQualifier::local_sync, get_tt | get_ts,
        [](BiCGSTABSolver *solver, std::shared_ptr<MeshData<Real>> &md) {
          Real omega = solver->ts.val / solver->tt.val;
          return AddFieldsAndStore<h, u, x>(md, 1.0, omega);
        },
        this, md);

    // 10. r <- s - omega t
    auto correct_r = itl.AddTask(
        get_tt | get_ts,
        [](BiCGSTABSolver *solver, std::shared_ptr<MeshData<Real>> &md) {
          Real omega = solver->ts.val / solver->tt.val;
          return AddFieldsAndStore<s, t, r>(md, 1.0, -omega);
        },
        this, md);

    // Check and print out residual
    auto get_res2 = DotProduct<r, r>(correct_r, itl, &residual, md);

    get_res2 = itl.AddTask(
        TaskQualifier::once_per_region, get_res2,
        [&](BiCGSTABSolver *solver, Mesh *pmesh) {
          Real rms_err = std::sqrt(solver->residual.val / pmesh->GetTotalCells());
<<<<<<< HEAD
          if (Globals::my_rank == 0)
=======
          if (Globals::my_rank == 0 && solver->params_.print_per_step)
>>>>>>> b9ed6981
            printf("%i %e\n", solver->iter_counter * 2 + 2, rms_err);
          return TaskStatus::complete;
        },
        this, pmesh);

    // 11. rhat0r <- (rhat0, r)
    auto get_rhat0r = DotProduct<rhat0, r>(correct_r, itl, &rhat0r, md);

    // 12. beta <- rhat0r / rhat0r_old * alpha / omega
    // 13. p <- r + beta * (p - omega * v)
    auto update_p = itl.AddTask(
        TaskQualifier::local_sync, get_rhat0r | get_res2,
        [](BiCGSTABSolver *solver, std::shared_ptr<MeshData<Real>> &md) {
          Real alpha = solver->rhat0r_old / solver->rhat0v.val;
          Real omega = solver->ts.val / solver->tt.val;
          Real beta = solver->rhat0r.val / solver->rhat0r_old * alpha / omega;
          AddFieldsAndStore<p, v, p>(md, 1.0, -omega);
          return AddFieldsAndStore<r, p, p>(md, 1.0, beta);
          return TaskStatus::complete;
        },
        this, md);

    // 14. rhat0r_old <- rhat0r, zero all reductions
<<<<<<< HEAD
=======
    Real *ptol = presidual_tolerance == nullptr ? &(params_.residual_tolerance)
                                                : presidual_tolerance;
>>>>>>> b9ed6981
    auto check = itl.AddTask(
        TaskQualifier::completion | TaskQualifier::once_per_region |
            TaskQualifier::global_sync,
        update_p | correct_x,
<<<<<<< HEAD
        [](BiCGSTABSolver *solver, Mesh *pmesh, Real res_tol) {
          solver->iter_counter++;
          Real rms_res = std::sqrt(solver->residual.val / pmesh->GetTotalCells());
          if (rms_res < res_tol) {
=======
        [](BiCGSTABSolver *solver, Mesh *pmesh, int max_iter, Real *res_tol) {
          solver->iter_counter++;
          Real rms_res = std::sqrt(solver->residual.val / pmesh->GetTotalCells());
          solver->final_residual = rms_res;
          solver->final_iteration = solver->iter_counter;
          if (rms_res < *res_tol || solver->iter_counter >= max_iter) {
>>>>>>> b9ed6981
            solver->final_residual = rms_res;
            solver->final_iteration = solver->iter_counter;
            return TaskStatus::complete;
          }
          solver->rhat0r_old = solver->rhat0r.val;
          solver->rhat0r.val = 0.0;
          solver->rhat0v.val = 0.0;
          solver->ts.val = 0.0;
          solver->tt.val = 0.0;
          solver->residual.val = 0.0;
          return TaskStatus::iterate;
        },
<<<<<<< HEAD
        this, pmesh, params_.residual_tolerance);

    return solver_id;
=======
        this, pmesh, params_.max_iters, ptol);

    return tl.AddTask(solver_id, CopyData<x, u>, md);
>>>>>>> b9ed6981
  }

  Real GetSquaredResidualSum() const { return residual.val; }
  int GetCurrentIterations() const { return iter_counter; }

  Real GetFinalResidual() const { return final_residual; }
  int GetFinalIterations() const { return final_iteration; }

  void UpdateResidualTolerance(Real *ptol) { presidual_tolerance = ptol; }

 protected:
  MGSolver<u, rhs, equations> preconditioner;
  BiCGSTABParams params_;
  int iter_counter;
  AllReduce<Real> rtr, pAp, rhat0v, rhat0r, ts, tt, residual;
  Real rhat0r_old;
  equations eqs_;
  Real final_residual;
  int final_iteration;
  Real *presidual_tolerance;
};

} // namespace solvers

} // namespace parthenon

#endif // SOLVERS_BICGSTAB_SOLVER_HPP_<|MERGE_RESOLUTION|>--- conflicted
+++ resolved
@@ -86,24 +86,18 @@
     pkg->AddField(p::name(), m_no_ghost);
   }
 
-<<<<<<< HEAD
-=======
   template <class TL_t>
   TaskID AddSetupTasks(TL_t &tl, TaskID dependence, int partition, Mesh *pmesh) {
     return preconditioner.AddSetupTasks(tl, dependence, partition, pmesh);
   }
 
->>>>>>> b9ed6981
   TaskID AddTasks(TaskList &tl, TaskID dependence, Mesh *pmesh, const int partition) {
     using namespace utils;
     TaskID none;
     auto &md = pmesh->mesh_data.GetOrAdd("base", partition);
-<<<<<<< HEAD
-=======
     std::string label = "bicg_comm_" + std::to_string(partition);
     auto &md_comm =
         pmesh->mesh_data.AddShallow(label, md, std::vector<std::string>{u::name()});
->>>>>>> b9ed6981
     iter_counter = 0;
     bool multilevel = pmesh->multilevel;
 
@@ -130,11 +124,7 @@
         },
         this);
     tl.AddTask(TaskQualifier::once_per_region, dependence, [&]() {
-<<<<<<< HEAD
-      if (Globals::my_rank == 0)
-=======
       if (Globals::my_rank == 0 && params_.print_per_step)
->>>>>>> b9ed6981
         printf("# [0] v-cycle\n# [1] rms-residual\n# [2] rms-error\n");
       return TaskStatus::complete;
     });
@@ -237,11 +227,7 @@
         TaskQualifier::once_per_region, get_res2,
         [&](BiCGSTABSolver *solver, Mesh *pmesh) {
           Real rms_err = std::sqrt(solver->residual.val / pmesh->GetTotalCells());
-<<<<<<< HEAD
-          if (Globals::my_rank == 0)
-=======
           if (Globals::my_rank == 0 && solver->params_.print_per_step)
->>>>>>> b9ed6981
             printf("%i %e\n", solver->iter_counter * 2 + 2, rms_err);
           return TaskStatus::complete;
         },
@@ -265,28 +251,18 @@
         this, md);
 
     // 14. rhat0r_old <- rhat0r, zero all reductions
-<<<<<<< HEAD
-=======
     Real *ptol = presidual_tolerance == nullptr ? &(params_.residual_tolerance)
                                                 : presidual_tolerance;
->>>>>>> b9ed6981
     auto check = itl.AddTask(
         TaskQualifier::completion | TaskQualifier::once_per_region |
             TaskQualifier::global_sync,
         update_p | correct_x,
-<<<<<<< HEAD
-        [](BiCGSTABSolver *solver, Mesh *pmesh, Real res_tol) {
-          solver->iter_counter++;
-          Real rms_res = std::sqrt(solver->residual.val / pmesh->GetTotalCells());
-          if (rms_res < res_tol) {
-=======
         [](BiCGSTABSolver *solver, Mesh *pmesh, int max_iter, Real *res_tol) {
           solver->iter_counter++;
           Real rms_res = std::sqrt(solver->residual.val / pmesh->GetTotalCells());
           solver->final_residual = rms_res;
           solver->final_iteration = solver->iter_counter;
           if (rms_res < *res_tol || solver->iter_counter >= max_iter) {
->>>>>>> b9ed6981
             solver->final_residual = rms_res;
             solver->final_iteration = solver->iter_counter;
             return TaskStatus::complete;
@@ -299,15 +275,9 @@
           solver->residual.val = 0.0;
           return TaskStatus::iterate;
         },
-<<<<<<< HEAD
-        this, pmesh, params_.residual_tolerance);
-
-    return solver_id;
-=======
         this, pmesh, params_.max_iters, ptol);
 
     return tl.AddTask(solver_id, CopyData<x, u>, md);
->>>>>>> b9ed6981
   }
 
   Real GetSquaredResidualSum() const { return residual.val; }
