--- conflicted
+++ resolved
@@ -11,50 +11,8 @@
 # the public, perform publicly and display publicly, and to permit others to do so.
 #=========================================================================================
 
-<<<<<<< HEAD
-# Adds the drivers used in the regression tests to a global cmake property: DRIVERS_USED_IN_TESTS
-function(record_driver arg)
-    list(LENGTH arg len_list)
-    math(EXPR list_end "${len_list} - 1")
-    foreach(ind RANGE ${list_end})
-      list(GET arg ${ind} arg2)
-      if("${arg2}" STREQUAL "--driver")
-        MATH(EXPR ind "${ind}+1")
-        list(GET arg ${ind} driver)
-        get_filename_component(driver ${driver} NAME)
-        set_property(GLOBAL APPEND PROPERTY DRIVERS_USED_IN_TESTS "${driver}" )
-      endif()
-    endforeach()
-endfunction()
-
-function(setup_test dir arg)
-  separate_arguments(arg) 
-  add_test( NAME regression_test:${dir} COMMAND python3 "${CMAKE_CURRENT_SOURCE_DIR}/run_test.py" 
-    ${arg} --test_dir "${CMAKE_CURRENT_SOURCE_DIR}/test_suites/${dir}"
-    --output_dir "${CMAKE_BINARY_DIR}/tst/regression/outputs/${dir}")
-  set_tests_properties(regression_test:${dir} PROPERTIES LABELS "regression;mpi-no" )
-  record_driver("${arg}")
-endfunction()
-
-function(setup_test_mpi nproc dir arg)
-  if( MPI_FOUND )
-    separate_arguments(arg) 
-    add_test( NAME regression_mpi_test:${dir} COMMAND python3 ${CMAKE_CURRENT_SOURCE_DIR}/run_test.py
-      --mpirun ${MPIEXEC_EXECUTABLE} 
-      --mpirun_opts=${MPIEXEC_NUMPROC_FLAG} --mpirun_opts=${nproc}
-      --mpirun_opts=${MPIEXEC_PREFLAGS} ${arg}
-      --test_dir ${CMAKE_CURRENT_SOURCE_DIR}/test_suites/${dir}
-      --output_dir "${CMAKE_BINARY_DIR}/tst/regression/outputs/${dir}")
-    set_tests_properties(regression_mpi_test:${dir} PROPERTIES LABELS "regression;mpi-yes" RUN_SERIAL ON )
-    record_driver("${arg}")
-  else()
-    message(STATUS "MPI not found, not building regression tests with mpi")
-  endif()
-endfunction()
-=======
 # Include test setup functions
 include(${CMAKE_SOURCE_DIR}/cmake/TestSetup.cmake)
->>>>>>> 9a0da417
 
 # Adding regression tests
 #
@@ -129,15 +87,11 @@
   setup_test(${TEST_DIR} ${TEST_ARG})
   setup_test_coverage(${TEST_DIR} ${TEST_ARG})
   setup_test_mpi(${TEST_PROC} ${TEST_DIR} ${TEST_ARG})
-<<<<<<< HEAD
+  setup_test_mpi_coverage(${TEST_PROC} ${TEST_DIR} ${TEST_ARG})
 endforeach()
 
 # manually add label to performance regression test (to selectively enable/disable)
 set_tests_properties(regression_test:performance PROPERTIES LABELS "regression;mpi-no;perf-reg" )
 if( MPI_FOUND )
   set_tests_properties(regression_mpi_test:performance PROPERTIES LABELS "regression;mpi-yes;perf-reg" )
-endif()
-=======
-  setup_test_mpi_coverage(${TEST_PROC} ${TEST_DIR} ${TEST_ARG})
-endforeach()
->>>>>>> 9a0da417
+endif()