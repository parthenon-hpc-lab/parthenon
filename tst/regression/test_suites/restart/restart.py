--- conflicted
+++ resolved
@@ -52,7 +52,6 @@
         return parameters
 
     def Analyse(self, parameters):
-<<<<<<< HEAD
         sys.path.insert(
             1,
             parameters.parthenon_path
@@ -65,30 +64,17 @@
             print("Couldn't find module to compare Parthenon hdf5 files.")
             return False
 
+        success = True
+
         delta = compare(
             [
-                "gold.out0.00002.rhdf",
-                "silver.out0.00002.rhdf",
+                "gold.out0.00005.rhdf",
+                "silver.out0.00005.rhdf",
             ],
             one=True,
         )
 
-        return delta == 0
-=======
-        success = True
-        # spotcheck one variable
-        goldFile = "gold.out0.00005.rhdf"
-        silverFile = "silver.out0.00005.rhdf"
-        varName = "advected"
-        with h5py.File(goldFile, "r") as gold, h5py.File(silverFile, "r") as silver:
-            goldData = np.zeros(gold[varName].shape, dtype=np.float64)
-            gold[varName].read_direct(goldData)
-            silverData = np.zeros(silver[varName].shape, dtype=np.float64)
-            silver[varName].read_direct(silverData)
-
-        maxdiff = np.abs(goldData - silverData).max()
-        print("Variable: %s, diff=%g, N=%d" % (varName, maxdiff, len(goldData)))
-        if maxdiff != 0.0:
+        if delta != 0:
             print("ERROR: Found difference between gold and silver output.")
             success = False
 
@@ -100,5 +86,4 @@
             print("ERROR: wall-time limit based termination not triggered.")
             success = False
 
-        return success
->>>>>>> 7004d786
+        return success