--- conflicted
+++ resolved
@@ -65,47 +65,30 @@
             return False
 
         success = True
-<<<<<<< HEAD
 
-        def compare_files(num):
+        def compare_files(name):
             delta = compare(
                 [
-                    "gold.out0.%05i.rhdf" % num,
-                    "silver.out0.%05i.rhdf" % num,
+                    "gold.out0.%s.rhdf" % name,
+                    "silver.out0.%s.rhdf" % name,
                 ],
                 one=True,
             )
 
             if delta != 0:
                 print(
-                    "ERROR: Found difference between gold and silver output number %05i."
-                    % num
+                    "ERROR: Found difference between gold and silver output '%s'."
+                    % name
                 )
                 return False
 
             return True
 
         # comapre a few files throughout the simulations
-        success &= compare_files(2)
-        success &= compare_files(5)
-        success &= compare_files(10)
-=======
-        # spotcheck one variable
-        goldFile = "gold.out0.final.rhdf"
-        silverFile = "silver.out0.final.rhdf"
-        varName = "advected"
-        with h5py.File(goldFile, "r") as gold, h5py.File(silverFile, "r") as silver:
-            goldData = np.zeros(gold[varName].shape, dtype=np.float64)
-            gold[varName].read_direct(goldData)
-            silverData = np.zeros(silver[varName].shape, dtype=np.float64)
-            silver[varName].read_direct(silverData)
-
-        maxdiff = np.abs(goldData - silverData).max()
-        print("Variable: %s, diff=%g, N=%d" % (varName, maxdiff, len(goldData)))
-        if maxdiff != 0.0:
-            print("ERROR: Found difference between gold and silver output.")
-            success = False
->>>>>>> 7acde177
+        success &= compare_files('00002')
+        success &= compare_files('00005')
+        success &= compare_files('00009')
+        success &= compare_files('final')
 
         found_line = False
         for line in parameters.stdouts[1].decode("utf-8").split("\n"):
