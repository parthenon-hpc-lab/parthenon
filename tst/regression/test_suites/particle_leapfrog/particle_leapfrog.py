# ========================================================================================
# Parthenon performance portable AMR framework
# Copyright(C) 2021 The Parthenon collaboration
# Licensed under the 3-clause BSD License, see LICENSE file for details
# ========================================================================================
# (C) (or copyright) 2021. Triad National Security, LLC. All rights reserved.
#
# This program was produced under U.S. Government contract 89233218CNA000001 for Los
# Alamos National Laboratory (LANL), which is operated by Triad National Security, LLC
# for the U.S. Department of Energy/National Nuclear Security Administration. All rights
# in the program are reserved by Triad National Security, LLC, and the U.S. Department
# of Energy/National Nuclear Security Administration. The Government is granted for
# itself and others acting on its behalf a nonexclusive, paid-up, irrevocable worldwide
# license in this material to reproduce, prepare derivative works, distribute copies to
# the public, perform publicly and display publicly, and to permit others to do so.
# ========================================================================================

# Modules
import math
import numpy as np
from numpy.lib.recfunctions import structured_to_unstructured

import sys
import os
import utils.test_case

# To prevent littering up imported folders with .pyc files or __pycache_ folder
sys.dont_write_bytecode = True


class TestCase(utils.test_case.TestCaseAbs):
    def Prepare(self, parameters, step):
        # enable coverage testing on pass where restart
        # files are both read and written
        parameters.coverage_status = "both"
<<<<<<< HEAD
=======

        # run baseline (to the very end)
        if step == 1:
            parameters.driver_cmd_line_args = ["parthenon/job/problem_id=gold"]
        # restart from an early snapshot
        # Don't check time-based restarts, since that's covered by
        # advection and it's the same codepath. Also I'm not sure this
        # sim takes 2s to run.
        else: # step == 2:
            parameters.driver_cmd_line_args = [
                "-r",
                "gold.out1.00001.rhdf",
                "parthenon/job/problem_id=particles",
            ]
>>>>>>> b6188f64

        if step == 1:
            parameters.driver_cmd_line_args = ["parthenon/job/problem_id=gold"]
        else:  # step == 2
            parameters.driver_cmd_line_args = [
                "-r",
                "gold.out1.00001.rhdf",
                "parthenon/job/problem_id=particles",
            ]
        return parameters

    def Analyse(self, parameters):
        sys.path.insert(
            1,
            parameters.parthenon_path
            + "/scripts/python/packages/parthenon_tools/parthenon_tools",
        )
        from phdf import phdf

        data = phdf("particles.out0.final.phdf")
        swarm = data.GetSwarm("my particles")
        inds = np.argsort(swarm["id"])
        final_data = np.vstack((swarm.x, swarm.y, swarm.z, swarm["v"]))
        final_data = final_data.transpose()[inds]
        final_data[np.abs(final_data) < 1e-12] = 0
        print(final_data)

        # see examples/particle_leapfrog/particle_leapfrog.cpp for reference data
        ref_data = np.array(
            [
                [-0.1, 0.2, 0.3, 1.0, 0.0, 0.0],
                [0.4, -0.1, 0.3, 0.0, 1.0, 0.0],
                [-0.1, 0.3, 0.2, 0.0, 0.0, 0.5],
                [0.0, 0.0, 0.0, -1.0, 0.0, 0.0],
                [0.0, 0.0, 0.0, 0.0, -1.0, 0.0],
                [0.0, 0.0, 0.0, 0.0, 0.0, -1.0],
                [0.0, 0.0, 0.0, 1.0, 1.0, 1.0],
                [0.0, 0.0, 0.0, -1.0, 1.0, 1.0],
                [0.0, 0.0, 0.0, 1.0, -1.0, 1.0],
                [0.0, 0.0, 0.0, 1.0, 1.0, -1.0],
                [0.0, 0.0, 0.0, -1.0, -1.0, 1.0],
                [0.0, 0.0, 0.0, 1.0, -1.0, -1.0],
                [0.0, 0.0, 0.0, -1.0, 1.0, -1.0],
                [0.0, 0.0, 0.0, -1.0, -1.0, -1.0],
            ]
        )
        if ref_data.shape != final_data.shape:
            print("TEST FAIL: Mismatch between actual and reference data shape.")
            return False
        return (np.abs(final_data - ref_data) <= 1e-10).all()<|MERGE_RESOLUTION|>--- conflicted
+++ resolved
@@ -33,8 +33,6 @@
         # enable coverage testing on pass where restart
         # files are both read and written
         parameters.coverage_status = "both"
-<<<<<<< HEAD
-=======
 
         # run baseline (to the very end)
         if step == 1:
@@ -44,16 +42,6 @@
         # advection and it's the same codepath. Also I'm not sure this
         # sim takes 2s to run.
         else: # step == 2:
-            parameters.driver_cmd_line_args = [
-                "-r",
-                "gold.out1.00001.rhdf",
-                "parthenon/job/problem_id=particles",
-            ]
->>>>>>> b6188f64
-
-        if step == 1:
-            parameters.driver_cmd_line_args = ["parthenon/job/problem_id=gold"]
-        else:  # step == 2
             parameters.driver_cmd_line_args = [
                 "-r",
                 "gold.out1.00001.rhdf",
