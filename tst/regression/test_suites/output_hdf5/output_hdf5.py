--- conflicted
+++ resolved
@@ -123,12 +123,8 @@
             ["max", 9.43685e-01, 4.80914e-01],
             [
                 "min",
-<<<<<<< HEAD
                 # 1.67180e-10 if parameters.sparse_disabled else 1.67171e-10,
                 1.67180e-10,
-=======
-                1.67171e-10,
->>>>>>> 97c8826e
                 1.45889e-07,
             ],
         ]
@@ -138,34 +134,18 @@
                 print(
                     "Wrong",
                     val[0],
-<<<<<<< HEAD
-                    "in hst output of 2D problem (",
-                    hst_2d[-1:, i],
-                    ", ",
-                    val[1],
-                    ")",
-=======
                     "in hst output of 2D problem:",
                     hst_2d[-1:, i],
                     val[1],
->>>>>>> 97c8826e
                 )
                 analyze_status = False
             if hst_3d[-1:, i] != val[2]:
                 print(
                     "Wrong",
                     val[0],
-<<<<<<< HEAD
-                    "in hst output of 3D problem (",
-                    hst_3d[-1:, i],
-                    ", ",
-                    val[2],
-                    ")",
-=======
                     "in hst output of 3D problem:",
                     hst_3d[-1:, i],
                     val[2],
->>>>>>> 97c8826e
                 )
                 analyze_status = False
 
