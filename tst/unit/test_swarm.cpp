//========================================================================================
// Parthenon performance portable AMR framework
// Copyright(C) 2020-2024 The Parthenon collaboration
// Licensed under the 3-clause BSD License, see LICENSE file for details
//========================================================================================
// (C) (or copyright) 2020-2024. Triad National Security, LLC. All rights reserved.
//
// This program was produced under U.S. Government contract 89233218CNA000001
// for Los Alamos National Laboratory (LANL), which is operated by Triad
// National Security, LLC for the U.S. Department of Energy/National Nuclear
// Security Administration. All rights in the program are reserved by Triad
// National Security, LLC, and the U.S. Department of Energy/National Nuclear
// Security Administration. The Government is granted for itself and others
// acting on its behalf a nonexclusive, paid-up, irrevocable worldwide license
// in this material to reproduce, prepare derivative works, distribute copies to
// the public, perform publicly and display publicly, and to permit others to do
// so.
//========================================================================================

#include <cmath>
#include <iostream>
#include <random>
#include <string>

#include <catch2/catch.hpp>

#include "bvals/boundary_conditions.hpp"
#include "bvals/boundary_conditions_generic.hpp"
#include "bvals/neighbor_block.hpp"
#include "interface/swarm.hpp"
#include "interface/swarm_default_names.hpp"
#include "kokkos_abstraction.hpp"
#include "mesh/mesh.hpp"

#include <parthenon/driver.hpp>
#include <parthenon/package.hpp>

using Real = double;
using parthenon::ApplicationInput;
using parthenon::BoundaryFlag;
using parthenon::Mesh;
using parthenon::MeshBlock;
using parthenon::Metadata;
using parthenon::Packages_t;
using parthenon::ParameterInput;
using parthenon::ParArray1D;
using parthenon::ParArrayND;
using parthenon::Swarm;
using parthenon::SwarmDeviceContext;
using namespace parthenon::BoundaryFunction;
using parthenon::X1DIR;
using std::endl;

constexpr int NUMINIT = 10;

void SwarmUserInnerX1(std::shared_ptr<Swarm> &swarm) {
  GenericSwarmBC<X1DIR, BCSide::Inner, BCType::Outflow>(swarm);
}

TEST_CASE("Swarm memory management", "[Swarm]") {
  std::stringstream is;
  is << "<parthenon/mesh>" << endl;
  is << "x1min = -0.5" << endl;
  is << "x2min = -0.5" << endl;
  is << "x3min = -0.5" << endl;
  is << "x1max = 0.5" << endl;
  is << "x2max = 0.5" << endl;
  is << "x3max = 0.5" << endl;
  is << "nx1 = 4" << endl;
  is << "nx2 = 4" << endl;
  is << "nx3 = 4" << endl;
<<<<<<< HEAD
  is << "ix1_bc = outflow" << endl;
  is << "ox1_bc = outflow" << endl;
  is << "ix2_bc = outflow" << endl;
  is << "ox2_bc = outflow" << endl;
  is << "ix3_bc = outflow" << endl;
  is << "ox3_bc = outflow" << endl;
=======
  is << "pack_size = 1" << endl;
>>>>>>> 839e8115
  auto pin = std::make_shared<ParameterInput>();
  pin->LoadFromStream(is);
  auto app_in = std::make_shared<ApplicationInput>();
  Packages_t packages;
  auto meshblock = std::make_shared<MeshBlock>(1, 1);
  auto mesh = std::make_shared<Mesh>(pin.get(), app_in.get(), packages, 1);
  mesh->UserSwarmBoundaryFunctions[0].push_back(SwarmUserInnerX1);
  mesh->UserBoundaryFunctions[0].push_back(OutflowInnerX1);
  mesh->mesh_bcs[0] = BoundaryFlag::user;
  meshblock->boundary_flag[0] = BoundaryFlag::user;
  for (int i = 1; i < 6; i++) {
    mesh->mesh_bcs[i] = BoundaryFlag::outflow;
    meshblock->boundary_flag[i] = BoundaryFlag::user;
  }
  meshblock->pmy_mesh = mesh.get();
  Metadata m;
  auto swarm = std::make_shared<Swarm>("test swarm", m, NUMINIT);
  swarm->SetBlockPointer(meshblock);
  auto swarm_d = swarm->GetDeviceContext();
  REQUIRE(swarm->GetNumActive() == 0);
  REQUIRE(swarm->GetMaxActiveIndex() == -1);
  ParArrayND<int> failures_d("Number of failures", 1);
  meshblock->par_for(
      "Reset", 0, 0, KOKKOS_LAMBDA(const int n) { failures_d(n) = 0; });
  meshblock->par_for(
      "Check mask", 0, NUMINIT - 1, KOKKOS_LAMBDA(const int n) {
        if (swarm_d.IsActive(n) == true) {
          Kokkos::atomic_add(&failures_d(0), 1);
        }
      });
  auto failures_h = failures_d.GetHostMirrorAndCopy();
  REQUIRE(failures_h(0) == 0);

  REQUIRE(swarm->label() == "test swarm");
  REQUIRE(swarm->info().length() == 0);
  REQUIRE(swarm->metadata() == m);

  // Add multiple variables
  std::vector<std::string> labelVector(2);
  labelVector[0] = "i";
  labelVector[1] = "j";
  Metadata m_integer({Metadata::Integer, Metadata::Particle});
  swarm->Add(labelVector, m_integer);

  swarm->AddEmptyParticles(1);
  swarm_d = swarm->GetDeviceContext();
  auto x_d = swarm->Get<Real>(swarm_position::x::name()).Get();
  auto x_h = x_d.GetHostMirrorAndCopy();
  auto i_d = swarm->Get<int>("i").Get();
  auto i_h = i_d.GetHostMirrorAndCopy();

  x_h(0) = 0.5;
  i_h(1) = 2;

  x_d.DeepCopy(x_h);
  i_d.DeepCopy(i_h);

  swarm->AddEmptyParticles(11);
  swarm_d = swarm->GetDeviceContext();
  x_d = swarm->Get<Real>(swarm_position::x::name()).Get();
  i_d = swarm->Get<int>("i").Get();
  x_h = x_d.GetHostMirrorAndCopy();
  i_h = i_d.GetHostMirrorAndCopy();
  meshblock->par_for(
      "Check mask", 0, 2 * NUMINIT - 1, KOKKOS_LAMBDA(const int n) {
        if (n < 12) {
          if (swarm_d.IsActive(n) == false) {
            Kokkos::atomic_add(&failures_d(0), 1);
          }
        } else {
          if (swarm_d.IsActive(n) == true) {
            Kokkos::atomic_add(&failures_d(0), 1);
          }
        }
      });
  failures_h = failures_d.GetHostMirrorAndCopy();
  REQUIRE(failures_h(0) == 0);
  // Check that existing data was successfully copied during pool resize
  x_h = swarm->Get<Real>(swarm_position::x::name()).Get().GetHostMirrorAndCopy();
  REQUIRE(x_h(0) == 0.5);

  // Remove particles 3 and 5
  meshblock->par_for(
      "Remove particles", 0, 0, KOKKOS_LAMBDA(const int n) {
        swarm_d.MarkParticleForRemoval(2);
        swarm_d.MarkParticleForRemoval(4);
      });
  swarm->RemoveMarkedParticles();

  // Check that partiles 3 and 5 were removed
  meshblock->par_for(
      "Check mask", 0, 2 * NUMINIT - 1, KOKKOS_LAMBDA(const int n) {
        if (n < 12 && n != 2 && n != 4) {
          if (swarm_d.IsActive(n) == false) {
            Kokkos::atomic_add(&failures_d(0), 1);
          }
        } else {
          if (swarm_d.IsActive(n) == true) {
            Kokkos::atomic_add(&failures_d(0), 1);
          }
        }
      });
  failures_h = failures_d.GetHostMirrorAndCopy();
  REQUIRE(failures_h(0) == 0);

  // Enter some data to be moved during defragment
  x_h = swarm->Get<Real>(swarm_position::x::name()).Get().GetHostMirrorAndCopy();
  x_h(10) = 1.1;
  x_h(11) = 1.2;
  x_d.DeepCopy(x_h);

  // Defragment the list
  swarm->Defrag();
  // Check that the list is defragmented
  meshblock->par_for(
      "Check mask", 0, 2 * NUMINIT - 1, KOKKOS_LAMBDA(const int n) {
        if (n < 10) {
          if (swarm_d.IsActive(n) == false) {
            Kokkos::atomic_add(&failures_d(0), 1);
          }
        } else {
          if (swarm_d.IsActive(n) == true) {
            Kokkos::atomic_add(&failures_d(0), 1);
          }
        }
      });
  failures_h = failures_d.GetHostMirrorAndCopy();
  REQUIRE(failures_h(0) == 0);

  // Check that data was moved during defrag
  x_h = swarm->Get<Real>(swarm_position::x::name()).Get().GetHostMirrorAndCopy();
  REQUIRE(x_h(2) == 1.2);
  REQUIRE(x_h(4) == 1.1);
  i_h = swarm->Get<int>("i").Get().GetHostMirrorAndCopy();
  REQUIRE(i_h(1) == 2);

  // "Transport" a particle across the IX1 (custom) boundary
  ParArray1D<int> bc_indices("Boundary indices", 1);
  meshblock->par_for(
      "Transport", 0, 0, KOKKOS_LAMBDA(const int n) {
        x_d(0) = -0.6;
        bc_indices(0) = 0;
      });

  ApplySwarmBoundaryConditions(swarm);
  swarm->RemoveMarkedParticles();

  // Check that particle that crossed boundary has been removed
  meshblock->par_for(
      "Check boundary", 0, 0, KOKKOS_LAMBDA(const int n) {
        if (swarm_d.IsActive(0)) {
          Kokkos::atomic_add(&failures_d(0), 1);
        }
      });
  failures_h = failures_d.GetHostMirrorAndCopy();
  REQUIRE(failures_h(0) == 0);
}<|MERGE_RESOLUTION|>--- conflicted
+++ resolved
@@ -69,16 +69,13 @@
   is << "nx1 = 4" << endl;
   is << "nx2 = 4" << endl;
   is << "nx3 = 4" << endl;
-<<<<<<< HEAD
   is << "ix1_bc = outflow" << endl;
   is << "ox1_bc = outflow" << endl;
   is << "ix2_bc = outflow" << endl;
   is << "ox2_bc = outflow" << endl;
   is << "ix3_bc = outflow" << endl;
   is << "ox3_bc = outflow" << endl;
-=======
   is << "pack_size = 1" << endl;
->>>>>>> 839e8115
   auto pin = std::make_shared<ParameterInput>();
   pin->LoadFromStream(is);
   auto app_in = std::make_shared<ApplicationInput>();
@@ -99,7 +96,7 @@
   swarm->SetBlockPointer(meshblock);
   auto swarm_d = swarm->GetDeviceContext();
   REQUIRE(swarm->GetNumActive() == 0);
-  REQUIRE(swarm->GetMaxActiveIndex() == -1);
+  REQUIRE(swarm->GetMaxActiveIndex() == Swarm::inactive_max_active_index);
   ParArrayND<int> failures_d("Number of failures", 1);
   meshblock->par_for(
       "Reset", 0, 0, KOKKOS_LAMBDA(const int n) { failures_d(n) = 0; });
